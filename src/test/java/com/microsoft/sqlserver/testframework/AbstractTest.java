--- conflicted
+++ resolved
@@ -87,13 +87,9 @@
         keyIDs = getConfiguredProperty("keyID", "").split(";");
 
         connectionString = getConfiguredProperty("mssql_jdbc_test_connection_properties");
-<<<<<<< HEAD
-        connectionStringNTLM = getConfiguredProperty("mssql_jdbc_test_connection_properties_ntlm");
-=======
         ds = updateDataSource(new SQLServerDataSource());
         dsXA = updateDataSource(new SQLServerXADataSource());
         dsPool = updateDataSource(new SQLServerConnectionPoolDataSource());
->>>>>>> 2e4ecbc0
 
         jksPaths = getConfiguredProperty("jksPaths", "").split(";");
         javaKeyAliases = getConfiguredProperty("javaKeyAliases", "").split(";");
