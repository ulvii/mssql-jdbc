--- conflicted
+++ resolved
@@ -7258,48 +7258,7 @@
     }
 }
 
-
 /**
-<<<<<<< HEAD
- * The tds default implementation of a timeout command
- */
-class TdsTimeoutCommand extends TimeoutCommand<TDSCommand> {
-    public TdsTimeoutCommand(int timeout, TDSCommand command, SQLServerConnection sqlServerConnection) {
-        super(timeout, command, sqlServerConnection);
-    }
-
-    public void interrupt() {
-        TDSCommand command = getCommand();
-        SQLServerConnection sqlServerConnection = getSqlServerConnection();
-        try {
-            // If TCP Connection to server is silently dropped, exceeding the query timeout
-            // on the same connection does
-            // not throw SQLTimeoutException
-            // The application stops responding instead until SocketTimeoutException is
-            // thrown. In this case, we must
-            // manually terminate the connection.
-            if (null == command && null != sqlServerConnection) {
-                sqlServerConnection.terminate(SQLServerException.DRIVER_ERROR_IO_FAILED,
-                        SQLServerException.getErrString("R_connectionIsClosed"));
-            } else {
-                // If the timer wasn't canceled before it ran out of
-                // time then interrupt the registered command.
-                command.interrupt(SQLServerException.getErrString("R_queryTimedOut"));
-            }
-        } catch (SQLServerException e) {
-            // Unfortunately, there's nothing we can do if we
-            // fail to time out the request. There is no way
-            // to report back what happened.
-            assert null != command;
-            command.log(Level.FINE, "Command could not be timed out. Reason: " + e.getMessage());
-        }
-    }
-}
-
-
-/**
-=======
->>>>>>> a38e970c
  * TDSCommand encapsulates an interruptable TDS conversation.
  *
  * A conversation may consist of one or more TDS request and response messages. A command may be interrupted at any
@@ -7427,17 +7386,13 @@
     private volatile boolean readingResponse;
     private int queryTimeoutSeconds;
     private int cancelQueryTimeoutSeconds;
-<<<<<<< HEAD
-    private TdsTimeoutCommand timeoutCommand;
+    private ScheduledFuture<?> timeout;
     /*
      * Some flags for Connection Resiliency. We need to know if a command has already been registered in the poller, or
      * if it was actually executed.
      */
     private boolean registeredInPoller = false;
     private boolean executed = false;
-=======
-    private ScheduledFuture<?> timeout;
->>>>>>> a38e970c
 
     protected int getQueryTimeoutSeconds() {
         return this.queryTimeoutSeconds;
@@ -7449,18 +7404,6 @@
 
     final boolean readingResponse() {
         return readingResponse;
-    }
-
-    synchronized void addToPoller() {
-        if (!registeredInPoller) {
-            // If command execution is subject to timeout then start timing until
-            // the server returns the first response packet.
-            if (queryTimeoutSeconds > 0) {
-                this.timeoutCommand = new TdsTimeoutCommand(queryTimeoutSeconds, this, null);
-                TimeoutPoller.getTimeoutPoller().addTimeoutCommand(this.timeoutCommand);
-                registeredInPoller = true;
-            }
-        }
     }
 
     boolean wasExecuted() {
@@ -7875,10 +7818,6 @@
 
             throw e;
         }
-<<<<<<< HEAD
-        addToPoller();
-=======
-
         /*
          * If command execution is subject to timeout then start timing until the server returns the first response
          * packet.
@@ -7887,7 +7826,6 @@
             SQLServerConnection conn = tdsReader != null ? tdsReader.getConnection() : null;
             this.timeout = tdsWriter.getSharedTimer().schedule(new TDSTimeoutTask(this, conn), queryTimeoutSeconds);
         }
->>>>>>> a38e970c
 
         if (logger.isLoggable(Level.FINEST))
             logger.finest(this.toString() + ": Reading response...");
