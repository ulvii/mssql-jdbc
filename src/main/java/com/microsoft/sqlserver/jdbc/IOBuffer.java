/*
 * Microsoft JDBC Driver for SQL Server
 * 
 * Copyright(c) Microsoft Corporation All rights reserved.
 * 
 * This program is made available under the terms of the MIT License. See the LICENSE file in the project root for more information.
 */

package com.microsoft.sqlserver.jdbc;

import java.io.ByteArrayInputStream;
import java.io.ByteArrayOutputStream;
import java.io.FileInputStream;
import java.io.FileNotFoundException;
import java.io.IOException;
import java.io.InputStream;
import java.io.OutputStream;
import java.io.Reader;
import java.io.UnsupportedEncodingException;
import java.math.BigDecimal;
import java.math.BigInteger;
import java.math.RoundingMode;
import java.net.Inet4Address;
import java.net.Inet6Address;
import java.net.InetAddress;
import java.net.InetSocketAddress;
import java.net.Socket;
import java.net.SocketAddress;
import java.net.SocketException;
import java.net.SocketTimeoutException;
import java.nio.ByteBuffer;
import java.nio.ByteOrder;
import java.nio.channels.ByteChannel;
import java.nio.channels.Channels;
import java.nio.channels.SelectionKey;
import java.nio.channels.Selector;
import java.nio.channels.SocketChannel;
import java.nio.charset.Charset;
import java.security.KeyStore;
import java.security.Provider;
import java.security.Security;
import java.security.cert.CertificateException;
import java.security.cert.X509Certificate;
import java.sql.Timestamp;
import java.text.MessageFormat;
import java.time.OffsetDateTime;
import java.time.OffsetTime;
import java.util.Arrays;
import java.util.Calendar;
import java.util.Collection;
import java.util.GregorianCalendar;
import java.util.Iterator;
import java.util.LinkedList;
import java.util.List;
import java.util.Locale;
import java.util.Map;
import java.util.Map.Entry;
import java.util.Set;
import java.util.SimpleTimeZone;
import java.util.TimeZone;
import java.util.concurrent.ExecutorService;
import java.util.concurrent.Executors;
import java.util.concurrent.Future;
import java.util.concurrent.SynchronousQueue;
import java.util.concurrent.ThreadFactory;
import java.util.concurrent.ThreadPoolExecutor;
import java.util.concurrent.TimeUnit;
import java.util.concurrent.atomic.AtomicInteger;
import java.util.concurrent.atomic.AtomicReference;
import java.util.logging.Level;
import java.util.logging.Logger;

import javax.net.ssl.SSLContext;
import javax.net.ssl.SSLSocket;
import javax.net.ssl.TrustManager;
import javax.net.ssl.TrustManagerFactory;
import javax.net.ssl.X509TrustManager;
<<<<<<< HEAD
import java.nio.Buffer;

=======
import javax.xml.bind.DatatypeConverter;
>>>>>>> 915d385d
final class TDS {
    // TDS protocol versions
    static final int VER_DENALI = 0x74000004; // TDS 7.4
    static final int VER_KATMAI = 0x730B0003; // TDS 7.3B(includes null bit compression)
    static final int VER_YUKON = 0x72090002; // TDS 7.2
    static final int VER_UNKNOWN = 0x00000000; // Unknown/uninitialized

    static final int TDS_RET_STAT = 0x79;
    static final int TDS_COLMETADATA = 0x81;
    static final int TDS_TABNAME = 0xA4;
    static final int TDS_COLINFO = 0xA5;
    static final int TDS_ORDER = 0xA9;
    static final int TDS_ERR = 0xAA;
    static final int TDS_MSG = 0xAB;
    static final int TDS_RETURN_VALUE = 0xAC;
    static final int TDS_LOGIN_ACK = 0xAD;
    static final int TDS_FEATURE_EXTENSION_ACK = 0xAE;
    static final int TDS_ROW = 0xD1;
    static final int TDS_NBCROW = 0xD2;
    static final int TDS_ENV_CHG = 0xE3;
    static final int TDS_SESSION_STATE = 0xE4;
    static final int TDS_SSPI = 0xED;
    static final int TDS_DONE = 0xFD;
    static final int TDS_DONEPROC = 0xFE;
    static final int TDS_DONEINPROC = 0xFF;
    static final int TDS_FEDAUTHINFO = 0xEE;

    // FedAuth
    static final int TDS_FEATURE_EXT_FEDAUTH = 0x02;
    static final int TDS_FEDAUTH_LIBRARY_SECURITYTOKEN = 0x01;
    static final int TDS_FEDAUTH_LIBRARY_ADAL = 0x02;
    static final int TDS_FEDAUTH_LIBRARY_RESERVED = 0x7F;
    static final byte ADALWORKFLOW_ACTIVEDIRECTORYPASSWORD = 0x01;
    static final byte ADALWORKFLOW_ACTIVEDIRECTORYINTEGRATED = 0x02;
    static final byte FEDAUTH_INFO_ID_STSURL = 0x01; // FedAuthInfoData is token endpoint URL from which to acquire fed auth token
    static final byte FEDAUTH_INFO_ID_SPN = 0x02; // FedAuthInfoData is the SPN to use for acquiring fed auth token

    // AE constants
    static final int TDS_FEATURE_EXT_AE = 0x04;
    static final int MAX_SUPPORTED_TCE_VERSION = 0x01; // max version
    static final int CUSTOM_CIPHER_ALGORITHM_ID = 0; // max version
    static final int AES_256_CBC = 1;
    static final int AEAD_AES_256_CBC_HMAC_SHA256 = 2;
    static final int AE_METADATA = 0x08;

    static final int TDS_TVP = 0xF3;
    static final int TVP_ROW = 0x01;
    static final int TVP_NULL_TOKEN = 0xFFFF;
    static final int TVP_STATUS_DEFAULT = 0x02;

    static final int TVP_ORDER_UNIQUE_TOKEN = 0x10;
    // TVP_ORDER_UNIQUE_TOKEN flags
    static final byte TVP_ORDERASC_FLAG = 0x1;
    static final byte TVP_ORDERDESC_FLAG = 0x2;
    static final byte TVP_UNIQUE_FLAG = 0x4;

    // TVP flags, may be used in other places
    static final int FLAG_NULLABLE = 0x01;
    static final int FLAG_TVP_DEFAULT_COLUMN = 0x200;

    static final int FEATURE_EXT_TERMINATOR = -1;
    
    // Sql_variant length
    static final int SQL_VARIANT_LENGTH = 8009;

    static final String getTokenName(int tdsTokenType) {
        switch (tdsTokenType) {
            case TDS_RET_STAT:
                return "TDS_RET_STAT (0x79)";
            case TDS_COLMETADATA:
                return "TDS_COLMETADATA (0x81)";
            case TDS_TABNAME:
                return "TDS_TABNAME (0xA4)";
            case TDS_COLINFO:
                return "TDS_COLINFO (0xA5)";
            case TDS_ORDER:
                return "TDS_ORDER (0xA9)";
            case TDS_ERR:
                return "TDS_ERR (0xAA)";
            case TDS_MSG:
                return "TDS_MSG (0xAB)";
            case TDS_RETURN_VALUE:
                return "TDS_RETURN_VALUE (0xAC)";
            case TDS_LOGIN_ACK:
                return "TDS_LOGIN_ACK (0xAD)";
            case TDS_FEATURE_EXTENSION_ACK:
                return "TDS_FEATURE_EXTENSION_ACK (0xAE)";
            case TDS_SESSION_STATE:
                return "TDS_SESSION_STATE (0xE4)";
            case TDS_ROW:
                return "TDS_ROW (0xD1)";
            case TDS_NBCROW:
                return "TDS_NBCROW (0xD2)";
            case TDS_ENV_CHG:
                return "TDS_ENV_CHG (0xE3)";
            case TDS_SSPI:
                return "TDS_SSPI (0xED)";
            case TDS_DONE:
                return "TDS_DONE (0xFD)";
            case TDS_DONEPROC:
                return "TDS_DONEPROC (0xFE)";
            case TDS_DONEINPROC:
                return "TDS_DONEINPROC (0xFF)";
            case TDS_FEDAUTHINFO:
                return "TDS_FEDAUTHINFO (0xEE)";
            default:
                return "unknown token (0x" + Integer.toHexString(tdsTokenType).toUpperCase() + ")";
        }
    }

    // RPC ProcIDs for use with RPCRequest (PKT_RPC) calls
    static final short PROCID_SP_CURSOR = 1;
    static final short PROCID_SP_CURSOROPEN = 2;
    static final short PROCID_SP_CURSORPREPARE = 3;
    static final short PROCID_SP_CURSOREXECUTE = 4;
    static final short PROCID_SP_CURSORPREPEXEC = 5;
    static final short PROCID_SP_CURSORUNPREPARE = 6;
    static final short PROCID_SP_CURSORFETCH = 7;
    static final short PROCID_SP_CURSOROPTION = 8;
    static final short PROCID_SP_CURSORCLOSE = 9;
    static final short PROCID_SP_EXECUTESQL = 10;
    static final short PROCID_SP_PREPARE = 11;
    static final short PROCID_SP_EXECUTE = 12;
    static final short PROCID_SP_PREPEXEC = 13;
    static final short PROCID_SP_PREPEXECRPC = 14;
    static final short PROCID_SP_UNPREPARE = 15;

    // Constants for use with cursor RPCs
    static final short SP_CURSOR_OP_UPDATE = 1;
    static final short SP_CURSOR_OP_DELETE = 2;
    static final short SP_CURSOR_OP_INSERT = 4;
    static final short SP_CURSOR_OP_REFRESH = 8;
    static final short SP_CURSOR_OP_LOCK = 16;
    static final short SP_CURSOR_OP_SETPOSITION = 32;
    static final short SP_CURSOR_OP_ABSOLUTE = 64;

    // Constants for server-cursored result sets.
    // See the Engine Cursors Functional Specification for details.
    static final int FETCH_FIRST = 1;
    static final int FETCH_NEXT = 2;
    static final int FETCH_PREV = 4;
    static final int FETCH_LAST = 8;
    static final int FETCH_ABSOLUTE = 16;
    static final int FETCH_RELATIVE = 32;
    static final int FETCH_REFRESH = 128;
    static final int FETCH_INFO = 256;
    static final int FETCH_PREV_NOADJUST = 512;
    static final byte RPC_OPTION_NO_METADATA = (byte) 0x02;

    // Transaction manager request types
    static final short TM_GET_DTC_ADDRESS = 0;
    static final short TM_PROPAGATE_XACT = 1;
    static final short TM_BEGIN_XACT = 5;
    static final short TM_PROMOTE_PROMOTABLE_XACT = 6;
    static final short TM_COMMIT_XACT = 7;
    static final short TM_ROLLBACK_XACT = 8;
    static final short TM_SAVE_XACT = 9;

    static final byte PKT_QUERY = 1;
    static final byte PKT_RPC = 3;
    static final byte PKT_REPLY = 4;
    static final byte PKT_CANCEL_REQ = 6;
    static final byte PKT_BULK = 7;
    static final byte PKT_DTC = 14;
    static final byte PKT_LOGON70 = 16; // 0x10
    static final byte PKT_SSPI = 17;
    static final byte PKT_PRELOGIN = 18; // 0x12
    static final byte PKT_FEDAUTH_TOKEN_MESSAGE = 8;	// Authentication token for federated authentication

    static final byte STATUS_NORMAL = 0x00;
    static final byte STATUS_BIT_EOM = 0x01;
    static final byte STATUS_BIT_ATTENTION = 0x02;// this is called ignore bit in TDS spec
    static final byte STATUS_BIT_RESET_CONN = 0x08;

    // Various TDS packet size constants
    static final int INVALID_PACKET_SIZE = -1;
    static final int INITIAL_PACKET_SIZE = 4096;
    static final int MIN_PACKET_SIZE = 512;
    static final int MAX_PACKET_SIZE = 32767;
    static final int DEFAULT_PACKET_SIZE = 8000;
    static final int SERVER_PACKET_SIZE = 0; // Accept server's configured packet size

    // TDS packet header size and offsets
    static final int PACKET_HEADER_SIZE = 8;
    static final int PACKET_HEADER_MESSAGE_TYPE = 0;
    static final int PACKET_HEADER_MESSAGE_STATUS = 1;
    static final int PACKET_HEADER_MESSAGE_LENGTH = 2;
    static final int PACKET_HEADER_SPID = 4;
    static final int PACKET_HEADER_SEQUENCE_NUM = 6;
    static final int PACKET_HEADER_WINDOW = 7; // Reserved/Not used

    // MARS header length:
    // 2 byte header type
    // 8 byte transaction descriptor
    // 4 byte outstanding request count
    static final int MARS_HEADER_LENGTH = 18; // 2 byte header type, 8 byte transaction descriptor,
    static final int TRACE_HEADER_LENGTH = 26; // header length (4) + header type (2) + guid (16) + Sequence number size (4)

    static final short HEADERTYPE_TRACE = 3;  // trace header type

    // Message header length
    static final int MESSAGE_HEADER_LENGTH = MARS_HEADER_LENGTH + 4; // length includes message header itself

    static final byte B_PRELOGIN_OPTION_VERSION = 0x00;
    static final byte B_PRELOGIN_OPTION_ENCRYPTION = 0x01;
    static final byte B_PRELOGIN_OPTION_INSTOPT = 0x02;
    static final byte B_PRELOGIN_OPTION_THREADID = 0x03;
    static final byte B_PRELOGIN_OPTION_MARS = 0x04;
    static final byte B_PRELOGIN_OPTION_TRACEID = 0x05;
    static final byte B_PRELOGIN_OPTION_FEDAUTHREQUIRED = 0x06;
    static final byte B_PRELOGIN_OPTION_TERMINATOR = (byte) 0xFF;

    // Login option byte 1
    static final byte LOGIN_OPTION1_ORDER_X86 = 0x00;
    static final byte LOGIN_OPTION1_ORDER_6800 = 0x01;
    static final byte LOGIN_OPTION1_CHARSET_ASCII = 0x00;
    static final byte LOGIN_OPTION1_CHARSET_EBCDIC = 0x02;
    static final byte LOGIN_OPTION1_FLOAT_IEEE_754 = 0x00;
    static final byte LOGIN_OPTION1_FLOAT_VAX = 0x04;
    static final byte LOGIN_OPTION1_FLOAT_ND5000 = 0x08;
    static final byte LOGIN_OPTION1_DUMPLOAD_ON = 0x00;
    static final byte LOGIN_OPTION1_DUMPLOAD_OFF = 0x10;
    static final byte LOGIN_OPTION1_USE_DB_ON = 0x00;
    static final byte LOGIN_OPTION1_USE_DB_OFF = 0x20;
    static final byte LOGIN_OPTION1_INIT_DB_WARN = 0x00;
    static final byte LOGIN_OPTION1_INIT_DB_FATAL = 0x40;
    static final byte LOGIN_OPTION1_SET_LANG_OFF = 0x00;
    static final byte LOGIN_OPTION1_SET_LANG_ON = (byte) 0x80;

    // Login option byte 2
    static final byte LOGIN_OPTION2_INIT_LANG_WARN = 0x00;
    static final byte LOGIN_OPTION2_INIT_LANG_FATAL = 0x01;
    static final byte LOGIN_OPTION2_ODBC_OFF = 0x00;
    static final byte LOGIN_OPTION2_ODBC_ON = 0x02;
    static final byte LOGIN_OPTION2_TRAN_BOUNDARY_OFF = 0x00;
    static final byte LOGIN_OPTION2_TRAN_BOUNDARY_ON = 0x04;
    static final byte LOGIN_OPTION2_CACHE_CONNECTION_OFF = 0x00;
    static final byte LOGIN_OPTION2_CACHE_CONNECTION_ON = 0x08;
    static final byte LOGIN_OPTION2_USER_NORMAL = 0x00;
    static final byte LOGIN_OPTION2_USER_SERVER = 0x10;
    static final byte LOGIN_OPTION2_USER_REMUSER = 0x20;
    static final byte LOGIN_OPTION2_USER_SQLREPL = 0x30;
    static final byte LOGIN_OPTION2_INTEGRATED_SECURITY_OFF = 0x00;
    static final byte LOGIN_OPTION2_INTEGRATED_SECURITY_ON = (byte) 0x80;

    // Login option byte 3
    static final byte LOGIN_OPTION3_DEFAULT = 0x00;
    static final byte LOGIN_OPTION3_CHANGE_PASSWORD = 0x01;
    static final byte LOGIN_OPTION3_SEND_YUKON_BINARY_XML = 0x02;
    static final byte LOGIN_OPTION3_USER_INSTANCE = 0x04;
    static final byte LOGIN_OPTION3_UNKNOWN_COLLATION_HANDLING = 0x08;
    static final byte LOGIN_OPTION3_FEATURE_EXTENSION = 0x10;

    // Login type flag (bits 5 - 7 reserved for future use)
    static final byte LOGIN_SQLTYPE_DEFAULT = 0x00;
    static final byte LOGIN_SQLTYPE_TSQL = 0x01;
    static final byte LOGIN_SQLTYPE_ANSI_V1 = 0x02;
    static final byte LOGIN_SQLTYPE_ANSI89_L1 = 0x03;
    static final byte LOGIN_SQLTYPE_ANSI89_L2 = 0x04;
    static final byte LOGIN_SQLTYPE_ANSI89_IEF = 0x05;
    static final byte LOGIN_SQLTYPE_ANSI89_ENTRY = 0x06;
    static final byte LOGIN_SQLTYPE_ANSI89_TRANS = 0x07;
    static final byte LOGIN_SQLTYPE_ANSI89_INTER = 0x08;
    static final byte LOGIN_SQLTYPE_ANSI89_FULL = 0x09;

    static final byte LOGIN_OLEDB_OFF = 0x00;
    static final byte LOGIN_OLEDB_ON = 0x10;

    static final byte LOGIN_READ_ONLY_INTENT = 0x20;
    static final byte LOGIN_READ_WRITE_INTENT = 0x00;

    static final byte ENCRYPT_OFF = 0x00;
    static final byte ENCRYPT_ON = 0x01;
    static final byte ENCRYPT_NOT_SUP = 0x02;
    static final byte ENCRYPT_REQ = 0x03;
    static final byte ENCRYPT_INVALID = (byte) 0xFF;

    static final String getEncryptionLevel(int level) {
        switch (level) {
            case ENCRYPT_OFF:
                return "OFF";
            case ENCRYPT_ON:
                return "ON";
            case ENCRYPT_NOT_SUP:
                return "NOT SUPPORTED";
            case ENCRYPT_REQ:
                return "REQUIRED";
            default:
                return "unknown encryption level (0x" + Integer.toHexString(level).toUpperCase() + ")";
        }
    }

    // Prelogin packet length, including the tds header,
    // version, encrpytion, and traceid data sessions.
    // For detailed info, please check the definition of
    // preloginRequest in Prelogin function.
    static final byte B_PRELOGIN_MESSAGE_LENGTH = 67;
    static final byte B_PRELOGIN_MESSAGE_LENGTH_WITH_FEDAUTH = 73;

    // Scroll options and concurrency options lifted out
    // of the the Yukon cursors spec for sp_cursoropen.
    final static int SCROLLOPT_KEYSET = 1;
    final static int SCROLLOPT_DYNAMIC = 2;
    final static int SCROLLOPT_FORWARD_ONLY = 4;
    final static int SCROLLOPT_STATIC = 8;
    final static int SCROLLOPT_FAST_FORWARD = 16;

    final static int SCROLLOPT_PARAMETERIZED_STMT = 4096;
    final static int SCROLLOPT_AUTO_FETCH = 8192;
    final static int SCROLLOPT_AUTO_CLOSE = 16384;

    final static int CCOPT_READ_ONLY = 1;
    final static int CCOPT_SCROLL_LOCKS = 2;
    final static int CCOPT_OPTIMISTIC_CC = 4;
    final static int CCOPT_OPTIMISTIC_CCVAL = 8;
    final static int CCOPT_ALLOW_DIRECT = 8192;
    final static int CCOPT_UPDT_IN_PLACE = 16384;

    // Result set rows include an extra, "hidden" ROWSTAT column which indicates
    // the overall success or failure of the row fetch operation. With a keyset
    // cursor, the value in the ROWSTAT column indicates whether the row has been
    // deleted from the database.
    static final int ROWSTAT_FETCH_SUCCEEDED = 1;
    static final int ROWSTAT_FETCH_MISSING = 2;

    // ColumnInfo status
    final static int COLINFO_STATUS_EXPRESSION = 0x04;
    final static int COLINFO_STATUS_KEY = 0x08;
    final static int COLINFO_STATUS_HIDDEN = 0x10;
    final static int COLINFO_STATUS_DIFFERENT_NAME = 0x20;

    final static int MAX_FRACTIONAL_SECONDS_SCALE = 7;

    final static Timestamp MAX_TIMESTAMP = Timestamp.valueOf("2079-06-06 23:59:59");
    final static Timestamp MIN_TIMESTAMP = Timestamp.valueOf("1900-01-01 00:00:00");

    static int nanosSinceMidnightLength(int scale) {
        final int[] scaledLengths = {3, 3, 3, 4, 4, 5, 5, 5};
        assert scale >= 0;
        assert scale <= MAX_FRACTIONAL_SECONDS_SCALE;
        return scaledLengths[scale];
    }

    final static int DAYS_INTO_CE_LENGTH = 3;
    final static int MINUTES_OFFSET_LENGTH = 2;

    // Number of days in a "normal" (non-leap) year according to SQL Server.
    final static int DAYS_PER_YEAR = 365;

    final static int BASE_YEAR_1900 = 1900;
    final static int BASE_YEAR_1970 = 1970;
    final static String BASE_DATE_1970 = "1970-01-01";

    static int timeValueLength(int scale) {
        return nanosSinceMidnightLength(scale);
    }

    static int datetime2ValueLength(int scale) {
        return DAYS_INTO_CE_LENGTH + nanosSinceMidnightLength(scale);
    }

    static int datetimeoffsetValueLength(int scale) {
        return DAYS_INTO_CE_LENGTH + MINUTES_OFFSET_LENGTH + nanosSinceMidnightLength(scale);
    }

    // TDS is just a namespace - it can't be instantiated.
    private TDS() {
    }
}

class Nanos {
    static final int PER_SECOND = 1000000000;
    static final int PER_MAX_SCALE_INTERVAL = PER_SECOND / (int) Math.pow(10, TDS.MAX_FRACTIONAL_SECONDS_SCALE);
    static final int PER_MILLISECOND = PER_SECOND / 1000;
    static final long PER_DAY = 24 * 60 * 60 * (long) PER_SECOND;

    private Nanos() {
    }
}

// Constants relating to the historically accepted Julian-Gregorian calendar cutover date (October 15, 1582).
//
// Used in processing SQL Server temporal data types whose date component may precede that date.
//
// Scoping these constants to a class defers their initialization to first use.
class GregorianChange {
    // Cutover date for a pure Gregorian calendar - that is, a proleptic Gregorian calendar with
    // Gregorian leap year behavior throughout its entire range. This is the cutover date is used
    // with temporal server values, which are represented in terms of number of days relative to a
    // base date.
    static final java.util.Date PURE_CHANGE_DATE = new java.util.Date(Long.MIN_VALUE);

    // The standard Julian to Gregorian cutover date (October 15, 1582) that the JDBC temporal
    // classes (Time, Date, Timestamp) assume when converting to and from their UTC milliseconds
    // representations.
    static final java.util.Date STANDARD_CHANGE_DATE = (new GregorianCalendar(Locale.US)).getGregorianChange();

    // A hint as to the number of days since 1/1/0001, past which we do not need to
    // not rationalize the difference between SQL Server behavior (pure Gregorian)
    // and Java behavior (standard Gregorian).
    //
    // Not having to rationalize the difference has a substantial (measured) performance benefit
    // for temporal getters.
    //
    // The hint does not need to be exact, as long as it's later than the actual change date.
    static final int DAYS_SINCE_BASE_DATE_HINT = DDC.daysSinceBaseDate(1583, 1, 1);

    // Extra days that need to added to a pure gregorian date, post the gergorian
    // cut over date, to match the default julian-gregorain calendar date of java.
    static final int EXTRA_DAYS_TO_BE_ADDED;

    static {
        // This issue refers to the following bugs in java(same issue).
        // http://bugs.sun.com/bugdatabase/view_bug.do?bug_id=7109480
        // http://bugs.sun.com/bugdatabase/view_bug.do?bug_id=6459836
        // The issue is fixed in JRE 1.7
        // and exists in all the older versions.
        // Due to the above bug, in older JVM versions(1.6 and before),
        // the date calculation is incorrect at the Gregorian cut over date.
        // i.e. the next date after Oct 4th 1582 is Oct 17th 1582, where as
        // it should have been Oct 15th 1582.
        // We intentionally do not make a check based on JRE version.
        // If we do so, our code would break if the bug is fixed in a later update
        // to an older JRE. So, we check for the existence of the bug instead.

        GregorianCalendar cal = new GregorianCalendar(Locale.US);
        cal.clear();
        cal.set(1, Calendar.FEBRUARY, 577738, 0, 0, 0);// 577738 = 1+577737(no of days since epoch that brings us to oct 15th 1582)
        if (cal.get(Calendar.DAY_OF_MONTH) == 15) {
            // If the date calculation is correct(the above bug is fixed),
            // post the default gregorian cut over date, the pure gregorian date
            // falls short by two days for all dates compared to julian-gregorian date.
            // so, we add two extra days for functional correctness.
            // Note: other ways, in which this issue can be fixed instead of
            // trying to detect the JVM bug is
            // a) use unoptimized code path in the function convertTemporalToObject
            // b) use cal.add api instead of cal.set api in the current optimized code path
            // In both the above approaches, the code is about 6-8 times slower,
            // resulting in an overall perf regression of about (10-30)% for perf test cases
            EXTRA_DAYS_TO_BE_ADDED = 2;
        }
        else
            EXTRA_DAYS_TO_BE_ADDED = 0;
    }

    private GregorianChange() {
    }
}

final class UTC {

    // UTC/GMT time zone singleton.
    static final TimeZone timeZone = new SimpleTimeZone(0, "UTC");

    private UTC() {
    }
}

final class TDSChannel {
    private static final Logger logger = Logger.getLogger("com.microsoft.sqlserver.jdbc.internals.TDS.Channel");

    final Logger getLogger() {
        return logger;
    }

    private final String traceID;

    final public String toString() {
        return traceID;
    }

    private final SQLServerConnection con;

    private final TDSWriter tdsWriter;

    final TDSWriter getWriter() {
        return tdsWriter;
    }

    final TDSReader getReader(TDSCommand command) {
        return new TDSReader(this, con, command);
    }

    // Connection will be established using NON-blocking IO whenever possible. SockectChannel APIs will be used for the same.       
    // SocketChannel will be used to obtain tcpSocket from it.      
    private SocketChannel socketChannel;
    
    // Socket for raw TCP/IP communications with SQL Server
    private Socket tcpSocket;

    // Socket for SSL-encrypted communications with SQL Server
    private SSLSocket sslSocket;

    // Socket providing the communications interface to the driver.
    // For SSL-encrypted connections, this is the SSLSocket wrapped
    // around the TCP socket. For unencrypted connections, it is
    // just the TCP socket itself.
    private Socket channelSocket;

    // Implementation of a Socket proxy that can switch from TDS-wrapped I/O
    // (using the TDSChannel itself) during SSL handshake to raw I/O over
    // the TCP/IP socket.
    ProxySocket proxySocket = null;

    // I/O streams for raw TCP/IP communications with SQL Server
    private InputStream tcpInputStream;
    private OutputStream tcpOutputStream;

    // I/O streams providing the communications interface to the driver.
    // For SSL-encrypted connections, these are streams obtained from
    // the SSL socket above. They wrap the underlying TCP streams.
    // For unencrypted connections, they are just the TCP streams themselves.
    private InputStream inputStream;
    private OutputStream outputStream;

    /** TDS packet payload logger */
    private static Logger packetLogger = Logger.getLogger("com.microsoft.sqlserver.jdbc.internals.TDS.DATA");
    private final boolean isLoggingPackets = packetLogger.isLoggable(Level.FINEST);

    final boolean isLoggingPackets() {
        return isLoggingPackets;
    }

    // Number of TDS messages sent to and received from the server
    int numMsgsSent = 0;
    int numMsgsRcvd = 0;

    // Last SPID received from the server. Used for logging and to tag subsequent outgoing
    // packets to facilitate diagnosing problems from the server side.
    private int spid = 0;

    void setSPID(int spid) {
        this.spid = spid;
    }

    int getSPID() {
        return spid;
    }

    void resetPooledConnection() {
        tdsWriter.resetPooledConnection();
    }

    TDSChannel(SQLServerConnection con) {
        this.con = con;
        traceID = "TDSChannel (" + con.toString() + ")";
        this.socketChannel = null;
        this.tcpSocket = null;
        this.sslSocket = null;
        this.channelSocket = null;
        this.tcpInputStream = null;
        this.tcpOutputStream = null;
        this.inputStream = null;
        this.outputStream = null;
        this.tdsWriter = new TDSWriter(this, con);
    }

    /*      
     * SocketChannel inputstream and outputstream APIs synchronize to block write while read is in progress.        
     * http://bugs.sun.com/bugdatabase/view_bug.do?bug_id=4774871       
     * http://bugs.sun.com/bugdatabase/view_bug.do;jsessionid=1df73b21b0da0dffffffffc3063e58bbda1b9?bug_id=4509080 Reads and writes on streams are      
     * blocking however they are not blocking when done directly through SocketChannel APIs. Below function takes care of wrapping inputstream and      
     * outputstreams APIs with SocketChannel APIs so that synchronization is avoided and we can still use non-blocking property of socketchannel when       
     * required.        
     */     
    private static ByteChannel wrapChannel(final ByteChannel channel) {     
        return new ByteChannel() {      
            public int write(ByteBuffer src) throws IOException {       
                return channel.write(src);      
            }       
        
            public int read(ByteBuffer dst) throws IOException {        
                return channel.read(dst);       
            }       
        
            public boolean isOpen() {       
                return channel.isOpen();        
            }       
        
            public void close() throws IOException {        
                channel.close();        
            }       
        };      
    }
    
    /**
     * Opens the physical communications channel (TCP/IP socket and I/O streams) to the SQL Server.
     */
    final void open(String host,
            int port,
            int timeoutMillis,
            boolean useParallel,
            boolean useTnir,
            boolean isTnirFirstAttempt,
            int timeoutMillisForFullTimeout) throws SQLServerException {
        if (logger.isLoggable(Level.FINER))
            logger.finer(this.toString() + ": Opening TCP socket...");

        SocketFinder socketFinder = new SocketFinder(traceID, con);
        SocketInfo socketInfo = socketFinder.findSocket(host, port, timeoutMillis, useParallel, useTnir, isTnirFirstAttempt,
                timeoutMillisForFullTimeout);
        socketChannel = socketInfo.socketChannel;
        channelSocket = tcpSocket = socketInfo.socket;

        try {

            // Set socket options
            tcpSocket.setTcpNoDelay(true);
            tcpSocket.setKeepAlive(true);

            // set SO_TIMEOUT
            int socketTimeout = con.getSocketTimeoutMilliseconds();
            tcpSocket.setSoTimeout(socketTimeout);

            // Since inputstreams and outputstreams obtained through socketchannel APIs are synchronized to hit deadlocks,
            // we wrap those APIs to use SocketChannel write and read instead.
            if (socketChannel != null) {
                ByteChannel byteChannel = wrapChannel(socketChannel);
                inputStream = Channels.newInputStream(byteChannel);
                outputStream = Channels.newOutputStream(byteChannel);
                tcpInputStream = tcpSocket.getInputStream();
                tcpOutputStream = tcpSocket.getOutputStream();
            }
            else {
                inputStream = tcpInputStream = tcpSocket.getInputStream();
                outputStream = tcpOutputStream = tcpSocket.getOutputStream();
            }
        }
        catch (IOException ex) {
            SQLServerException.ConvertConnectExceptionToSQLServerException(host, port, con, ex);
        }
    }

    /**
     * Deduct dead connection for connection resiliency
     * @return
     * @throws SQLServerException
     */
    final boolean checkConnected() throws SQLServerException {      
        boolean isConnected = true;     
        if (socketChannel != null)// this is to check that the connection was established using java NIO        
        {       
            // Use non-blocking socket channel read to read 1 byte. If 1 byte read is successful, there is parsing error.       
            // detach() method called before checkConnection() should take care of reading all the response off the tdsReader for previous command      
            // execution.       
            // When noOfBytesRead is 0, connection is alive.        
            try {       
                socketChannel.configureBlocking(false);     
                ByteBuffer bb = ByteBuffer.allocate(1);     
                int noOfBytesRead = socketChannel.read(bb);     
                if (noOfBytesRead > 0) {        
                    // Parsing exception        
                    if (logger.isLoggable(Level.SEVERE))        
                        logger.severe(toString() + " got unexpected value in TDS response after previous response is read completely.");        
                    con.throwInvalidTDS();      
                }       
                // When ManInTheMiddle is used to break connection(no kill SPID), noOfBytes=-1 when connection is broken. Non-blocking or blocking      
                // read on the socket does not return       
                // any exception when connection is dead and hence it is not possible to identify the dead state of the connection with an exception        
                // when all the data is read.       
                else if (noOfBytesRead == -1) {     
                    isConnected = false;        
                }       
            }       
            catch (IOException e) {     
                // An existing connection was forcibly closed by the remote host        
                isConnected = false;        
            }       
            finally {       
                try {       
                    socketChannel.configureBlocking(true);      
                }       
                catch (IOException e1) {        
                    if (logger.isLoggable(Level.SEVERE))        
                        logger.severe(toString() + " got " + e1.getMessage() + " exception.");      
                    // If blocking mode on the connection can not be altered, further writes will fail with illegalBlockingMode exception. In such      
                    // case, connection should be discarded.        
                    // Reconnection will be attempted (new socketChannel, new socket, new input/output streams) hence nothing done here after catching      
                    // the exception.       
                    isConnected = false;        
                }       
            }       
        }  
        // TODO: exception if socketChannel was not created?
        return isConnected;     
    }
    
    /**
     * Disables SSL on this TDS channel.
     */
    void disableSSL() {
        if (logger.isLoggable(Level.FINER))
            logger.finer(toString() + " Disabling SSL...");

        /*
         * The mission: To close the SSLSocket and release everything that it is holding onto other than the TCP/IP socket and streams.
         *
         * The challenge: Simply closing the SSLSocket tries to do additional, unnecessary shutdown I/O over the TCP/IP streams that are bound to the
         * socket proxy, resulting in a not responding and confusing SQL Server.
         *
         * Solution: Rewire the ProxySocket's input and output streams (one more time) to closed streams. SSLSocket sees that the streams are already
         * closed and does not attempt to do any further I/O on them before closing itself.
         */

        // Create a couple of cheap closed streams
        InputStream is = new ByteArrayInputStream(new byte[0]);
        try {
            is.close();
        }
        catch (IOException e) {
            // No reason to expect a brand new ByteArrayInputStream not to close,
            // but just in case...
            logger.fine("Ignored error closing InputStream: " + e.getMessage());
        }

        OutputStream os = new ByteArrayOutputStream();
        try {
            os.close();
        }
        catch (IOException e) {
            // No reason to expect a brand new ByteArrayOutputStream not to close,
            // but just in case...
            logger.fine("Ignored error closing OutputStream: " + e.getMessage());
        }

        // Rewire the proxy socket to the closed streams
        if (logger.isLoggable(Level.FINEST))
            logger.finest(toString() + " Rewiring proxy streams for SSL socket close");
        proxySocket.setStreams(is, os);

        // Now close the SSL socket. It will see that the proxy socket's streams
        // are closed and not try to do any further I/O over them.
        try {
            if (logger.isLoggable(Level.FINER))
                logger.finer(toString() + " Closing SSL socket");

            sslSocket.close();
        }
        catch (IOException e) {
            // Don't care if we can't close the SSL socket. We're done with it anyway.
            logger.fine("Ignored error closing SSLSocket: " + e.getMessage());
        }

        // Do not close the proxy socket. Doing so would close our TCP socket
        // to which the proxy socket is bound. Instead, just null out the reference
        // to free up the few resources it holds onto.
        proxySocket = null;

        // Finally, with all of the SSL support out of the way, put the TDSChannel
        // back to using the TCP/IP socket and streams directly.
        if (socketChannel != null) {
            // When socketChannel APIs are used, input and output streams should be wrapped to use SocketChannel read and write APIs.
            final ByteChannel byteChannel = wrapChannel(socketChannel);
            inputStream = Channels.newInputStream(byteChannel);
            outputStream = Channels.newOutputStream(byteChannel);
        }
        else {
            inputStream = tcpInputStream;
            outputStream = tcpOutputStream;
        }
        channelSocket = tcpSocket;
        sslSocket = null;

        if (logger.isLoggable(Level.FINER))
            logger.finer(toString() + " SSL disabled");
    }

    /**
     * Used during SSL handshake, this class implements an InputStream that reads SSL handshake response data (framed in TDS messages) from the TDS
     * channel.
     */
    private class SSLHandshakeInputStream extends InputStream {
        private final TDSReader tdsReader;
        private final SSLHandshakeOutputStream sslHandshakeOutputStream;

        private final Logger logger;
        private final String logContext;

        SSLHandshakeInputStream(TDSChannel tdsChannel,
                SSLHandshakeOutputStream sslHandshakeOutputStream) {
            this.tdsReader = tdsChannel.getReader(null);
            this.sslHandshakeOutputStream = sslHandshakeOutputStream;
            this.logger = tdsChannel.getLogger();
            this.logContext = tdsChannel.toString() + " (SSLHandshakeInputStream):";
        }

        /**
         * If there is no handshake response data available to be read from existing packets then this method ensures that the SSL handshake output
         * stream has been flushed to the server, and reads another packet (starting the next TDS response message).
         *
         * Note that simply using TDSReader.ensurePayload isn't sufficient as it does not automatically start the new response message.
         */
        private /*final*/ void ensureSSLPayload() throws IOException {
            if (0 == tdsReader.available()) {
                if (logger.isLoggable(Level.FINEST))
                    logger.finest(logContext + " No handshake response bytes available. Flushing SSL handshake output stream.");

                try {
                    sslHandshakeOutputStream.endMessage();
                }
                catch (SQLServerException e) {
                    logger.finer(logContext + " Ending TDS message threw exception:" + e.getMessage());
                    throw new IOException(e.getMessage());
                }

                if (logger.isLoggable(Level.FINEST))
                    logger.finest(logContext + " Reading first packet of SSL handshake response");

                try {
                    tdsReader.readPacket();
                }
                catch (SQLServerException e) {
                    logger.finer(logContext + " Reading response packet threw exception:" + e.getMessage());
                    throw new IOException(e.getMessage());
                }
            }
        }

        public long skip(long n) throws IOException {
            if (logger.isLoggable(Level.FINEST))
                logger.finest(logContext + " Skipping " + n + " bytes...");

            if (n <= 0)
                return 0;

            if (n > Integer.MAX_VALUE)
                n = Integer.MAX_VALUE;

            ensureSSLPayload();

            try {
                tdsReader.skip((int) n);
            }
            catch (SQLServerException e) {
                logger.finer(logContext + " Skipping bytes threw exception:" + e.getMessage());
                throw new IOException(e.getMessage());
            }

            return n;
        }

        private final byte oneByte[] = new byte[1];

        public int read() throws IOException {
            int bytesRead;

            while (0 == (bytesRead = readInternal(oneByte, 0, oneByte.length)))
                ;

            assert 1 == bytesRead || -1 == bytesRead;
            return 1 == bytesRead ? oneByte[0] : -1;
        }

        public int read(byte[] b) throws IOException {
            return readInternal(b, 0, b.length);
        }

        public int read(byte b[],
                int offset,
                int maxBytes) throws IOException {
            return readInternal(b, offset, maxBytes);
        }

        private int readInternal(byte b[],
                int offset,
                int maxBytes) throws IOException {
            if (logger.isLoggable(Level.FINEST))
                logger.finest(logContext + " Reading " + maxBytes + " bytes...");

            ensureSSLPayload();

            try {
                tdsReader.readBytes(b, offset, maxBytes);
            }
            catch (SQLServerException e) {
                logger.finer(logContext + " Reading bytes threw exception:" + e.getMessage());
                throw new IOException(e.getMessage());
            }

            return maxBytes;
        }
    }

    /**
     * Used during SSL handshake, this class implements an OutputStream that writes SSL handshake request data (framed in TDS messages) to the TDS
     * channel.
     */
    private class SSLHandshakeOutputStream extends OutputStream {
        private final TDSWriter tdsWriter;

        /** Flag indicating when it is necessary to start a new prelogin TDS message */
        private boolean messageStarted;

        private final Logger logger;
        private final String logContext;

        SSLHandshakeOutputStream(TDSChannel tdsChannel) {
            this.tdsWriter = tdsChannel.getWriter();
            this.messageStarted = false;
            this.logger = tdsChannel.getLogger();
            this.logContext = tdsChannel.toString() + " (SSLHandshakeOutputStream):";
        }

        public void flush() throws IOException {
            // It seems that the security provider implementation in some JVMs
            // (notably SunJSSE in the 6.0 JVM) likes to add spurious calls to
            // flush the SSL handshake output stream during SSL handshaking.
            // We need to ignore these calls because the SSL handshake payload
            // needs to be completely encapsulated in TDS. The SSL handshake
            // input stream always ensures that this output stream has been flushed
            // before trying to read the response.
            if (logger.isLoggable(Level.FINEST))
                logger.finest(logContext + " Ignored a request to flush the stream");
        }

        void endMessage() throws SQLServerException {
            // We should only be asked to end the message if we have started one
            assert messageStarted;

            if (logger.isLoggable(Level.FINEST))
                logger.finest(logContext + " Finishing TDS message");

            // Flush any remaining bytes through the writer. Since there may be fewer bytes
            // ready to send than a full TDS packet, we end the message here and start a new
            // one later if additional handshake data needs to be sent.
            tdsWriter.endMessage();
            messageStarted = false;
        }

        private final byte singleByte[] = new byte[1];

        public void write(int b) throws IOException {
            singleByte[0] = (byte) (b & 0xFF);
            writeInternal(singleByte, 0, singleByte.length);
        }

        public void write(byte[] b) throws IOException {
            writeInternal(b, 0, b.length);
        }

        public void write(byte[] b,
                int off,
                int len) throws IOException {
            writeInternal(b, off, len);
        }

        private void writeInternal(byte[] b,
                int off,
                int len) throws IOException {
            try {
                // Start out the handshake request in a new prelogin message. Subsequent
                // writes just add handshake data to the request until flushed.
                if (!messageStarted) {
                    if (logger.isLoggable(Level.FINEST))
                        logger.finest(logContext + " Starting new TDS packet...");

                    tdsWriter.startMessage(null, TDS.PKT_PRELOGIN);
                    messageStarted = true;
                }

                if (logger.isLoggable(Level.FINEST))
                    logger.finest(logContext + " Writing " + len + " bytes...");

                tdsWriter.writeBytes(b, off, len);
            }
            catch (SQLServerException e) {
                logger.finer(logContext + " Writing bytes threw exception:" + e.getMessage());
                throw new IOException(e.getMessage());
            }
        }
    }

    /**
     * This class implements an InputStream that just forwards all of its methods to an underlying InputStream.
     *
     * It is more predictable than FilteredInputStream which forwards some of its read methods directly to the underlying stream, but not others.
     */
    private final class ProxyInputStream extends InputStream {
        private InputStream filteredStream;

        ProxyInputStream(InputStream is) {
            filteredStream = is;
        }

        final void setFilteredStream(InputStream is) {
            filteredStream = is;
        }

        public long skip(long n) throws IOException {
            long bytesSkipped;

            if (logger.isLoggable(Level.FINEST))
                logger.finest(toString() + " Skipping " + n + " bytes");

            bytesSkipped = filteredStream.skip(n);

            if (logger.isLoggable(Level.FINEST))
                logger.finest(toString() + " Skipped " + n + " bytes");

            return bytesSkipped;
        }

        public int available() throws IOException {
            int bytesAvailable = filteredStream.available();

            if (logger.isLoggable(Level.FINEST))
                logger.finest(toString() + " " + bytesAvailable + " bytes available");

            return bytesAvailable;
        }

        private final byte oneByte[] = new byte[1];

        public int read() throws IOException {
            int bytesRead;

            while (0 == (bytesRead = readInternal(oneByte, 0, oneByte.length)))
                ;

            assert 1 == bytesRead || -1 == bytesRead;
            return 1 == bytesRead ? oneByte[0] : -1;
        }

        public int read(byte[] b) throws IOException {
            return readInternal(b, 0, b.length);
        }

        public int read(byte b[],
                int offset,
                int maxBytes) throws IOException {
            return readInternal(b, offset, maxBytes);
        }

        private int readInternal(byte b[],
                int offset,
                int maxBytes) throws IOException {
            int bytesRead;

            if (logger.isLoggable(Level.FINEST))
                logger.finest(toString() + " Reading " + maxBytes + " bytes");

            try {
                bytesRead = filteredStream.read(b, offset, maxBytes);
            }
            catch (IOException e) {
                if (logger.isLoggable(Level.FINER))
                    logger.finer(toString() + " " + e.getMessage());

                logger.finer(toString() + " Reading bytes threw exception:" + e.getMessage());
                throw e;
            }

            if (logger.isLoggable(Level.FINEST))
                logger.finest(toString() + " Read " + bytesRead + " bytes");

            return bytesRead;
        }

        public boolean markSupported() {
            boolean markSupported = filteredStream.markSupported();

            if (logger.isLoggable(Level.FINEST))
                logger.finest(toString() + " Returning markSupported: " + markSupported);

            return markSupported;
        }

        public void mark(int readLimit) {
            if (logger.isLoggable(Level.FINEST))
                logger.finest(toString() + " Marking next " + readLimit + " bytes");

            filteredStream.mark(readLimit);
        }

        public void reset() throws IOException {
            if (logger.isLoggable(Level.FINEST))
                logger.finest(toString() + " Resetting to previous mark");

            filteredStream.reset();
        }

        public void close() throws IOException {
            if (logger.isLoggable(Level.FINEST))
                logger.finest(toString() + " Closing");

            filteredStream.close();
        }
    }

    /**
     * This class implements an OutputStream that just forwards all of its methods to an underlying OutputStream.
     *
     * This class essentially does what FilteredOutputStream does, but is more efficient for our usage. FilteredOutputStream transforms block writes
     * to sequences of single-byte writes.
     */
    final class ProxyOutputStream extends OutputStream {
        private OutputStream filteredStream;

        ProxyOutputStream(OutputStream os) {
            filteredStream = os;
        }

        final void setFilteredStream(OutputStream os) {
            filteredStream = os;
        }

        public void close() throws IOException {
            if (logger.isLoggable(Level.FINEST))
                logger.finest(toString() + " Closing");

            filteredStream.close();
        }

        public void flush() throws IOException {
            if (logger.isLoggable(Level.FINEST))
                logger.finest(toString() + " Flushing");

            filteredStream.flush();
        }

        private final byte singleByte[] = new byte[1];

        public void write(int b) throws IOException {
            singleByte[0] = (byte) (b & 0xFF);
            writeInternal(singleByte, 0, singleByte.length);
        }

        public void write(byte[] b) throws IOException {
            writeInternal(b, 0, b.length);
        }

        public void write(byte[] b,
                int off,
                int len) throws IOException {
            writeInternal(b, off, len);
        }

        private void writeInternal(byte[] b,
                int off,
                int len) throws IOException {
            if (logger.isLoggable(Level.FINEST))
                logger.finest(toString() + " Writing " + len + " bytes");

            filteredStream.write(b, off, len);
        }
    }

    /**
     * This class implements a Socket whose I/O streams can be switched from using a TDSChannel for I/O to using its underlying TCP/IP socket.
     *
     * The SSL socket binds to a ProxySocket. The initial SSL handshake is done over TDSChannel I/O streams so that the handshake payload is framed in
     * TDS packets. The I/O streams are then switched to TCP/IP I/O streams using setStreams, and SSL communications continue directly over the TCP/IP
     * I/O streams.
     *
     * Most methods other than those for getting the I/O streams are simply forwarded to the TDSChannel's underlying TCP/IP socket. Methods that
     * change the socket binding or provide direct channel access are disallowed.
     */
    private class ProxySocket extends Socket {
        private final TDSChannel tdsChannel;
        private final Logger logger;
        private final String logContext;
        private final ProxyInputStream proxyInputStream;
        private final ProxyOutputStream proxyOutputStream;

        ProxySocket(TDSChannel tdsChannel) {
            this.tdsChannel = tdsChannel;
            this.logger = tdsChannel.getLogger();
            this.logContext = tdsChannel.toString() + " (ProxySocket):";

            // Create the I/O streams
            SSLHandshakeOutputStream sslHandshakeOutputStream = new SSLHandshakeOutputStream(tdsChannel);
            SSLHandshakeInputStream sslHandshakeInputStream = new SSLHandshakeInputStream(tdsChannel, sslHandshakeOutputStream);
            this.proxyOutputStream = new ProxyOutputStream(sslHandshakeOutputStream);
            this.proxyInputStream = new ProxyInputStream(sslHandshakeInputStream);
        }

        void setStreams(InputStream is,
                OutputStream os) {
            proxyInputStream.setFilteredStream(is);
            proxyOutputStream.setFilteredStream(os);
        }

        public InputStream getInputStream() throws IOException {
            if (logger.isLoggable(Level.FINEST))
                logger.finest(logContext + " Getting input stream");

            return proxyInputStream;
        }

        public OutputStream getOutputStream() throws IOException {
            if (logger.isLoggable(Level.FINEST))
                logger.finest(logContext + " Getting output stream");

            return proxyOutputStream;
        }

        // Allow methods that should just forward to the underlying TCP socket or return fixed values
        public InetAddress getInetAddress() {
            return tdsChannel.tcpSocket.getInetAddress();
        }

        public boolean getKeepAlive() throws SocketException {
            return tdsChannel.tcpSocket.getKeepAlive();
        }

        public InetAddress getLocalAddress() {
            return tdsChannel.tcpSocket.getLocalAddress();
        }

        public int getLocalPort() {
            return tdsChannel.tcpSocket.getLocalPort();
        }

        public SocketAddress getLocalSocketAddress() {
            return tdsChannel.tcpSocket.getLocalSocketAddress();
        }

        public boolean getOOBInline() throws SocketException {
            return tdsChannel.tcpSocket.getOOBInline();
        }

        public int getPort() {
            return tdsChannel.tcpSocket.getPort();
        }

        public int getReceiveBufferSize() throws SocketException {
            return tdsChannel.tcpSocket.getReceiveBufferSize();
        }

        public SocketAddress getRemoteSocketAddress() {
            return tdsChannel.tcpSocket.getRemoteSocketAddress();
        }

        public boolean getReuseAddress() throws SocketException {
            return tdsChannel.tcpSocket.getReuseAddress();
        }

        public int getSendBufferSize() throws SocketException {
            return tdsChannel.tcpSocket.getSendBufferSize();
        }

        public int getSoLinger() throws SocketException {
            return tdsChannel.tcpSocket.getSoLinger();
        }

        public int getSoTimeout() throws SocketException {
            return tdsChannel.tcpSocket.getSoTimeout();
        }

        public boolean getTcpNoDelay() throws SocketException {
            return tdsChannel.tcpSocket.getTcpNoDelay();
        }

        public int getTrafficClass() throws SocketException {
            return tdsChannel.tcpSocket.getTrafficClass();
        }

        public boolean isBound() {
            return true;
        }

        public boolean isClosed() {
            return false;
        }

        public boolean isConnected() {
            return true;
        }

        public boolean isInputShutdown() {
            return false;
        }

        public boolean isOutputShutdown() {
            return false;
        }

        public String toString() {
            return tdsChannel.tcpSocket.toString();
        }

        public SocketChannel getChannel() {
            return null;
        }

        // Disallow calls to methods that would change the underlying TCP socket
        public void bind(SocketAddress bindPoint) throws IOException {
            logger.finer(logContext + " Disallowed call to bind.  Throwing IOException.");
            throw new IOException();
        }

        public void connect(SocketAddress endpoint) throws IOException {
            logger.finer(logContext + " Disallowed call to connect (without timeout).  Throwing IOException.");
            throw new IOException();
        }

        public void connect(SocketAddress endpoint,
                int timeout) throws IOException {
            logger.finer(logContext + " Disallowed call to connect (with timeout).  Throwing IOException.");
            throw new IOException();
        }

        // Ignore calls to methods that would otherwise allow the SSL socket
        // to directly manipulate the underlying TCP socket
        public void close() throws IOException {
            if (logger.isLoggable(Level.FINER))
                logger.finer(logContext + " Ignoring close");
        }

        public void setReceiveBufferSize(int size) throws SocketException {
            if (logger.isLoggable(Level.FINER))
                logger.finer(toString() + " Ignoring setReceiveBufferSize size:" + size);
        }

        public void setSendBufferSize(int size) throws SocketException {
            if (logger.isLoggable(Level.FINER))
                logger.finer(toString() + " Ignoring setSendBufferSize size:" + size);
        }

        public void setReuseAddress(boolean on) throws SocketException {
            if (logger.isLoggable(Level.FINER))
                logger.finer(toString() + " Ignoring setReuseAddress");
        }

        public void setSoLinger(boolean on,
                int linger) throws SocketException {
            if (logger.isLoggable(Level.FINER))
                logger.finer(toString() + " Ignoring setSoLinger");
        }

        public void setSoTimeout(int timeout) throws SocketException {
            if (logger.isLoggable(Level.FINER))
                logger.finer(toString() + " Ignoring setSoTimeout");
        }

        public void setTcpNoDelay(boolean on) throws SocketException {
            if (logger.isLoggable(Level.FINER))
                logger.finer(toString() + " Ignoring setTcpNoDelay");
        }

        public void setTrafficClass(int tc) throws SocketException {
            if (logger.isLoggable(Level.FINER))
                logger.finer(toString() + " Ignoring setTrafficClass");
        }

        public void shutdownInput() throws IOException {
            if (logger.isLoggable(Level.FINER))
                logger.finer(toString() + " Ignoring shutdownInput");
        }

        public void shutdownOutput() throws IOException {
            if (logger.isLoggable(Level.FINER))
                logger.finer(toString() + " Ignoring shutdownOutput");
        }

        public void sendUrgentData(int data) throws IOException {
            if (logger.isLoggable(Level.FINER))
                logger.finer(toString() + " Ignoring sendUrgentData");
        }

        public void setKeepAlive(boolean on) throws SocketException {
            if (logger.isLoggable(Level.FINER))
                logger.finer(toString() + " Ignoring setKeepAlive");
        }

        public void setOOBInline(boolean on) throws SocketException {
            if (logger.isLoggable(Level.FINER))
                logger.finer(toString() + " Ignoring setOOBInline");
        }
    }

    /**
     * This class implements an X509TrustManager that always accepts the X509Certificate chain offered to it.
     *
     * A PermissiveX509TrustManager is used to "verify" the authenticity of the server when the trustServerCertificate connection property is set to
     * true.
     */
    private final class PermissiveX509TrustManager implements X509TrustManager {
        private final TDSChannel tdsChannel;
        private final Logger logger;
        private final String logContext;

        PermissiveX509TrustManager(TDSChannel tdsChannel) {
            this.tdsChannel = tdsChannel;
            this.logger = tdsChannel.getLogger();
            this.logContext = tdsChannel.toString() + " (PermissiveX509TrustManager):";
        }

        public void checkClientTrusted(X509Certificate[] chain,
                String authType) throws CertificateException {
            if (logger.isLoggable(Level.FINER))
                logger.finer(logContext + " Trusting client certificate (!)");
        }

        public void checkServerTrusted(X509Certificate[] chain,
                String authType) throws CertificateException {
            if (logger.isLoggable(Level.FINER))
                logger.finer(logContext + " Trusting server certificate");
        }

        public X509Certificate[] getAcceptedIssuers() {
            return new X509Certificate[0];
        }
    }

    /**
     * This class implements an X509TrustManager that hostname for validation.
     *
     * This validates the subject name in the certificate with the host name
     */
    private final class HostNameOverrideX509TrustManager implements X509TrustManager {
        private final Logger logger;
        private final String logContext;
        private final X509TrustManager defaultTrustManager;
        private String hostName;

        HostNameOverrideX509TrustManager(TDSChannel tdsChannel,
                X509TrustManager tm,
                String hostName) {
            this.logger = tdsChannel.getLogger();
            this.logContext = tdsChannel.toString() + " (HostNameOverrideX509TrustManager):";
            defaultTrustManager = tm;
            // canonical name is in lower case so convert this to lowercase too.
            this.hostName = hostName.toLowerCase(Locale.ENGLISH);
            ;
        }

        // Parse name in RFC 2253 format
        // Returns the common name if successful, null if failed to find the common name.
        // The parser tuned to be safe than sorry so if it sees something it cant parse correctly it returns null
        private String parseCommonName(String distinguishedName) {
            int index;
            // canonical name converts entire name to lowercase
            index = distinguishedName.indexOf("cn=");
            if (index == -1) {
                return null;
            }
            distinguishedName = distinguishedName.substring(index + 3);
            // Parse until a comma or end is reached
            // Note the parser will handle gracefully (essentially will return empty string) , inside the quotes (e.g cn="Foo, bar") however
            // RFC 952 says that the hostName cant have commas however the parser should not (and will not) crash if it sees a , within quotes.
            for (index = 0; index < distinguishedName.length(); index++) {
                if (distinguishedName.charAt(index) == ',') {
                    break;
                }
            }
            String commonName = distinguishedName.substring(0, index);
            // strip any quotes
            if (commonName.length() > 1 && ('\"' == commonName.charAt(0))) {
                if ('\"' == commonName.charAt(commonName.length() - 1))
                    commonName = commonName.substring(1, commonName.length() - 1);
                else {
                    // Be safe the name is not ended in " return null so the common Name wont match
                    commonName = null;
                }
            }
            return commonName;
        }

        private boolean validateServerName(String nameInCert) throws CertificateException {
            // Failed to get the common name from DN or empty CN
            if (null == nameInCert) {
                if (logger.isLoggable(Level.FINER))
                    logger.finer(logContext + " Failed to parse the name from the certificate or name is empty.");
                return false;
            }

            // Verify that the name in certificate matches exactly with the host name
            if (!nameInCert.equals(hostName)) {
                if (logger.isLoggable(Level.FINER))
                    logger.finer(logContext + " The name in certificate " + nameInCert + " does not match with the server name " + hostName + ".");
                return false;
            }

            if (logger.isLoggable(Level.FINER))
                logger.finer(logContext + " The name in certificate:" + nameInCert + " validated against server name " + hostName + ".");

            return true;
        }

        public void checkClientTrusted(X509Certificate[] chain,
                String authType) throws CertificateException {
            if (logger.isLoggable(Level.FINEST))
                logger.finest(logContext + " Forwarding ClientTrusted.");
            defaultTrustManager.checkClientTrusted(chain, authType);
        }

        public void checkServerTrusted(X509Certificate[] chain,
                String authType) throws CertificateException {
            if (logger.isLoggable(Level.FINEST))
                logger.finest(logContext + " Forwarding Trusting server certificate");
            defaultTrustManager.checkServerTrusted(chain, authType);
            if (logger.isLoggable(Level.FINEST))
                logger.finest(logContext + " default serverTrusted succeeded proceeding with server name validation");

            validateServerNameInCertificate(chain[0]);
        }

        private void validateServerNameInCertificate(X509Certificate cert) throws CertificateException {
            String nameInCertDN = cert.getSubjectX500Principal().getName("canonical");
            if (logger.isLoggable(Level.FINER)) {
                logger.finer(logContext + " Validating the server name:" + hostName);
                logger.finer(logContext + " The DN name in certificate:" + nameInCertDN);
            }

            boolean isServerNameValidated;

            // the name in cert is in RFC2253 format parse it to get the actual subject name
            String subjectCN = parseCommonName(nameInCertDN);

            isServerNameValidated = validateServerName(subjectCN);

            if (!isServerNameValidated) {

                Collection<List<?>> sanCollection = cert.getSubjectAlternativeNames();

                if (sanCollection != null) {
                    // find a subjectAlternateName entry corresponding to DNS Name
                    for (List<?> sanEntry : sanCollection) {

                        if (sanEntry != null && sanEntry.size() >= 2) {
                            Object key = sanEntry.get(0);
                            Object value = sanEntry.get(1);

                            if (logger.isLoggable(Level.FINER)) {
                                logger.finer(logContext + "Key: " + key + "; KeyClass:" + (key != null ? key.getClass() : null) + ";value: " + value
                                        + "; valueClass:" + (value != null ? value.getClass() : null));

                            }

                            // From Documentation(http://download.oracle.com/javase/6/docs/api/java/security/cert/X509Certificate.html):
                            // "Note that the Collection returned may contain
                            // more than one name of the same type."
                            // So, more than one entry of dnsNameType can be present.
                            // Java docs guarantee that the first entry in the list will be an integer.
                            // 2 is the sequence no of a dnsName
                            if ((key != null) && (key instanceof Integer) && ((Integer) key == 2)) {
                                // As per RFC2459, the DNSName will be in the
                                // "preferred name syntax" as specified by RFC
                                // 1034 and the name can be in upper or lower case.
                                // And no significance is attached to case.
                                // Java docs guarantee that the second entry in the list
                                // will be a string for dnsName
                                if (value != null && value instanceof String) {
                                    String dnsNameInSANCert = (String) value;

                                    // Use English locale to avoid Turkish i issues.
                                    // Note that, this conversion was not necessary for
                                    // cert.getSubjectX500Principal().getName("canonical");
                                    // as the above API already does this by default as per documentation.
                                    dnsNameInSANCert = dnsNameInSANCert.toLowerCase(Locale.ENGLISH);

                                    isServerNameValidated = validateServerName(dnsNameInSANCert);

                                    if (isServerNameValidated) {
                                        if (logger.isLoggable(Level.FINER)) {
                                            logger.finer(logContext + " found a valid name in certificate: " + dnsNameInSANCert);
                                        }
                                        break;
                                    }
                                }

                                if (logger.isLoggable(Level.FINER)) {
                                    logger.finer(logContext + " the following name in certificate does not match the serverName: " + value);
                                }
                            }

                        }
                        else {
                            if (logger.isLoggable(Level.FINER)) {
                                logger.finer(logContext + " found an invalid san entry: " + sanEntry);
                            }
                        }
                    }

                }
            }

            if (!isServerNameValidated) {
                String msg = SQLServerException.getErrString("R_certNameFailed");
                throw new CertificateException(msg);
            }
        }

        public X509Certificate[] getAcceptedIssuers() {
            return defaultTrustManager.getAcceptedIssuers();
        }
    }

    enum SSLHandhsakeState {
        SSL_HANDHSAKE_NOT_STARTED,
        SSL_HANDHSAKE_STARTED,
        SSL_HANDHSAKE_COMPLETE
    };

    /**
     * Enables SSL Handshake.
     * 
     * @param host
     *            Server Host Name for SSL Handshake
     * @param port
     *            Server Port for SSL Handshake
     * @throws SQLServerException
     */
    void enableSSL(String host,
            int port) throws SQLServerException {
        // If enabling SSL fails, which it can for a number of reasons, the following items
        // are used in logging information to the TDS channel logger to help diagnose the problem.
        Provider tmfProvider = null;        // TrustManagerFactory provider
        Provider sslContextProvider = null; // SSLContext provider
        Provider ksProvider = null;         // KeyStore provider
        String tmfDefaultAlgorithm = null;  // Default algorithm (typically X.509) used by the TrustManagerFactory
        SSLHandhsakeState handshakeState = SSLHandhsakeState.SSL_HANDHSAKE_NOT_STARTED;

        boolean isFips = false;
        String trustStoreType = null;
        String sslProtocol = null;

        // If anything in here fails, terminate the connection and throw an exception
        try {
            if (logger.isLoggable(Level.FINER))
                logger.finer(toString() + " Enabling SSL...");

            String trustStoreFileName = con.activeConnectionProperties.getProperty(SQLServerDriverStringProperty.TRUST_STORE.toString());
            String trustStorePassword = con.activeConnectionProperties.getProperty(SQLServerDriverStringProperty.TRUST_STORE_PASSWORD.toString());
            String hostNameInCertificate = con.activeConnectionProperties
                    .getProperty(SQLServerDriverStringProperty.HOSTNAME_IN_CERTIFICATE.toString());

            trustStoreType = con.activeConnectionProperties.getProperty(SQLServerDriverStringProperty.TRUST_STORE_TYPE.toString());
            
            if(StringUtils.isEmpty(trustStoreType)) {
                trustStoreType = SQLServerDriverStringProperty.TRUST_STORE_TYPE.getDefaultValue();
            }
            
            isFips = Boolean.valueOf(con.activeConnectionProperties.getProperty(SQLServerDriverBooleanProperty.FIPS.toString())); 
            sslProtocol = con.activeConnectionProperties.getProperty(SQLServerDriverStringProperty.SSL_PROTOCOL.toString());
            
            if (isFips) {
                validateFips(trustStoreType, trustStoreFileName);
            }

            assert TDS.ENCRYPT_OFF == con.getRequestedEncryptionLevel() || // Login only SSL
                    TDS.ENCRYPT_ON == con.getRequestedEncryptionLevel();   // Full SSL

            assert TDS.ENCRYPT_OFF == con.getNegotiatedEncryptionLevel() || // Login only SSL
                    TDS.ENCRYPT_ON == con.getNegotiatedEncryptionLevel() || // Full SSL
                    TDS.ENCRYPT_REQ == con.getNegotiatedEncryptionLevel();   // Full SSL

            // If we requested login only SSL or full SSL without server certificate validation,
            // then we'll "validate" the server certificate using a naive TrustManager that trusts
            // everything it sees.
            TrustManager[] tm = null;
            if (TDS.ENCRYPT_OFF == con.getRequestedEncryptionLevel()
                    || (TDS.ENCRYPT_ON == con.getRequestedEncryptionLevel() && con.trustServerCertificate())) {
                if (logger.isLoggable(Level.FINER))
                    logger.finer(toString() + " SSL handshake will trust any certificate");

                tm = new TrustManager[] {new PermissiveX509TrustManager(this)};
            }
            // Otherwise, we'll check if a specific TrustManager implemenation has been requested and
            // if so instantiate it, optionally specifying a constructor argument to customize it.
            else if (con.getTrustManagerClass() != null) {
                Class<?> tmClass = Class.forName(con.getTrustManagerClass());
                if (!TrustManager.class.isAssignableFrom(tmClass)) {
                    throw new IllegalArgumentException(
                            "The class specified by the trustManagerClass property must implement javax.net.ssl.TrustManager");
                }
                String constructorArg = con.getTrustManagerConstructorArg();
                if (constructorArg == null) {
                    tm = new TrustManager[] {(TrustManager) tmClass.getDeclaredConstructor().newInstance()};
                }
                else {
                    tm = new TrustManager[] {(TrustManager) tmClass.getDeclaredConstructor(String.class).newInstance(constructorArg)};
                }
            }
            // Otherwise, we'll validate the certificate using a real TrustManager obtained
            // from the a security provider that is capable of validating X.509 certificates.
            else {
                if (logger.isLoggable(Level.FINER))
                    logger.finer(toString() + " SSL handshake will validate server certificate");

                KeyStore ks = null;

                // If we are using the system default trustStore and trustStorePassword
                // then we can skip all of the KeyStore loading logic below.
                // The security provider's implementation takes care of everything for us.
                if (null == trustStoreFileName && null == trustStorePassword) {
                    if (logger.isLoggable(Level.FINER))
                        logger.finer(toString() + " Using system default trust store and password");
                }

                // Otherwise either the trustStore, trustStorePassword, or both was specified.
                // In that case, we need to load up a KeyStore ourselves.
                else {
                    // First, obtain an interface to a KeyStore that can load trust material
                    // stored in Java Key Store (JKS) format.
                    if (logger.isLoggable(Level.FINEST))
                        logger.finest(toString() + " Finding key store interface");


                    ks = KeyStore.getInstance(trustStoreType);
                    ksProvider = ks.getProvider();

                    // Next, load up the trust store file from the specified location.
                    // Note: This function returns a null InputStream if the trust store cannot
                    // be loaded. This is by design. See the method comment and documentation
                    // for KeyStore.load for details.
                    InputStream is = loadTrustStore(trustStoreFileName);

                    // Finally, load the KeyStore with the trust material (if any) from the
                    // InputStream and close the stream.
                    if (logger.isLoggable(Level.FINEST))
                        logger.finest(toString() + " Loading key store");

                    try {
                        ks.load(is, (null == trustStorePassword) ? null : trustStorePassword.toCharArray());
                    }
                    finally {
                        // We are done with the trustStorePassword (if set). Clear it for better security.
                        con.activeConnectionProperties.remove(SQLServerDriverStringProperty.TRUST_STORE_PASSWORD.toString());

                        // We are also done with the trust store input stream.
                        if (null != is) {
                            try {
                                is.close();
                            }
                            catch (IOException e) {
                                if (logger.isLoggable(Level.FINE))
                                    logger.fine(toString() + " Ignoring error closing trust material InputStream...");
                            }
                        }
                    }
                }

                // Either we now have a KeyStore populated with trust material or we are using the
                // default source of trust material (cacerts). Either way, we are now ready to
                // use a TrustManagerFactory to create a TrustManager that uses the trust material
                // to validate the server certificate.

                // Next step is to get a TrustManagerFactory that can produce TrustManagers
                // that understands X.509 certificates.
                TrustManagerFactory tmf = null;

                if (logger.isLoggable(Level.FINEST))
                    logger.finest(toString() + " Locating X.509 trust manager factory");

                tmfDefaultAlgorithm = TrustManagerFactory.getDefaultAlgorithm();
                tmf = TrustManagerFactory.getInstance(tmfDefaultAlgorithm);
                tmfProvider = tmf.getProvider();

                // Tell the TrustManagerFactory to give us TrustManagers that we can use to
                // validate the server certificate using the trust material in the KeyStore.
                if (logger.isLoggable(Level.FINEST))
                    logger.finest(toString() + " Getting trust manager");

                tmf.init(ks);
                tm = tmf.getTrustManagers();

                // if the host name in cert provided use it or use the host name Only if it is not FIPS
                if (!isFips) {
                    if (null != hostNameInCertificate) {
                        tm = new TrustManager[] {new HostNameOverrideX509TrustManager(this, (X509TrustManager) tm[0], hostNameInCertificate)};
                    }
                    else {
                        tm = new TrustManager[] {new HostNameOverrideX509TrustManager(this, (X509TrustManager) tm[0], host)};
                    }
                }
            } // end if (!con.trustServerCertificate())

            // Now, with a real or fake TrustManager in hand, get a context for creating a
            // SSL sockets through a SSL socket factory. We require at least TLS support.
            SSLContext sslContext = null;

            if (logger.isLoggable(Level.FINEST))
                logger.finest(toString() + " Getting TLS or better SSL context");

            sslContext = SSLContext.getInstance(sslProtocol);
            sslContextProvider = sslContext.getProvider();

            if (logger.isLoggable(Level.FINEST))
                logger.finest(toString() + " Initializing SSL context");

            sslContext.init(null, tm, null);

            // Got the SSL context. Now create an SSL socket over our own proxy socket
            // which we can toggle between TDS-encapsulated and raw communications.
            // Initially, the proxy is set to encapsulate the SSL handshake in TDS packets.
            proxySocket = new ProxySocket(this);

            if (logger.isLoggable(Level.FINEST))
                logger.finest(toString() + " Creating SSL socket");

            sslSocket = (SSLSocket) sslContext.getSocketFactory().createSocket(proxySocket, host, port, false); // don't close proxy when SSL socket
                                                                                                                // is closed     
            // At long last, start the SSL handshake ...
            if (logger.isLoggable(Level.FINER))
                logger.finer(toString() + " Starting SSL handshake");

            // TLS 1.2 intermittent exception happens here.
            handshakeState = SSLHandhsakeState.SSL_HANDHSAKE_STARTED;
            sslSocket.startHandshake();
            handshakeState = SSLHandhsakeState.SSL_HANDHSAKE_COMPLETE;

            // After SSL handshake is complete, rewire proxy socket to use raw TCP/IP streams ...
            if (logger.isLoggable(Level.FINEST))
                logger.finest(toString() + " Rewiring proxy streams after handshake");

            proxySocket.setStreams(inputStream, outputStream);

            // ... and rewire TDSChannel to use SSL streams.
            if (logger.isLoggable(Level.FINEST))
                logger.finest(toString() + " Getting SSL InputStream");

            inputStream = sslSocket.getInputStream();

            if (logger.isLoggable(Level.FINEST))
                logger.finest(toString() + " Getting SSL OutputStream");

            outputStream = sslSocket.getOutputStream();

            // SSL is now enabled; switch over the channel socket
            channelSocket = sslSocket;

            if (logger.isLoggable(Level.FINER))
                logger.finer(toString() + " SSL enabled");
        }
        catch (Exception e) {
            // Log the original exception and its source at FINER level
            if (logger.isLoggable(Level.FINER))
                logger.log(Level.FINER, e.getMessage(), e);

            // If enabling SSL fails, the following information may help diagnose the problem.
            // Do not use Level INFO or above which is sent to standard output/error streams.
            // This is because due to an intermittent TLS 1.2 connection issue, we will be retrying the connection and
            // do not want to print this message in console.
            if (logger.isLoggable(Level.FINER))
                logger.log(Level.FINER,
                        "java.security path: " + JAVA_SECURITY + "\n" + "Security providers: " + Arrays.asList(Security.getProviders()) + "\n"
                                + ((null != sslContextProvider) ? ("SSLContext provider info: " + sslContextProvider.getInfo() + "\n"
                                        + "SSLContext provider services:\n" + sslContextProvider.getServices() + "\n") : "")
                                + ((null != tmfProvider) ? ("TrustManagerFactory provider info: " + tmfProvider.getInfo() + "\n") : "")
                                + ((null != tmfDefaultAlgorithm) ? ("TrustManagerFactory default algorithm: " + tmfDefaultAlgorithm + "\n") : "")
                                + ((null != ksProvider) ? ("KeyStore provider info: " + ksProvider.getInfo() + "\n") : "") + "java.ext.dirs: "
                                + System.getProperty("java.ext.dirs"));

            MessageFormat form = new MessageFormat(SQLServerException.getErrString("R_sslFailed"));
            Object[] msgArgs = {e.getMessage()};

            // It is important to get the localized message here, otherwise error messages won't match for different locales.
            String errMsg = e.getLocalizedMessage();
            // If the message is null replace it with the non-localized message or a dummy string. This can happen if a custom
            // TrustManager implementation is specified that does not provide localized messages.
            if (errMsg == null) {
                errMsg = e.getMessage();
            }
            if (errMsg == null) {
                errMsg = "";
            }
            // The error message may have a connection id appended to it. Extract the message only for comparison.
            // This client connection id is appended in method checkAndAppendClientConnId().
            if (errMsg.contains(SQLServerException.LOG_CLIENT_CONNECTION_ID_PREFIX)) {
                errMsg = errMsg.substring(0, errMsg.indexOf(SQLServerException.LOG_CLIENT_CONNECTION_ID_PREFIX));
            }

            // Isolate the TLS1.2 intermittent connection error.
            if (e instanceof IOException && (SSLHandhsakeState.SSL_HANDHSAKE_STARTED == handshakeState)
                    && (errMsg.equals(SQLServerException.getErrString("R_truncatedServerResponse")))) {
                con.terminate(SQLServerException.DRIVER_ERROR_INTERMITTENT_TLS_FAILED, form.format(msgArgs), e);
            }
            else {
                con.terminate(SQLServerException.DRIVER_ERROR_SSL_FAILED, form.format(msgArgs), e);
            }
        }
    }

    /**
     * Validate FIPS if fips set as true
     * 
     * Valid FIPS settings:
     * <LI>Encrypt should be true
     * <LI>trustServerCertificate should be false
     * <LI>if certificate is not installed TrustStoreType should be present.
     * 
     * @param trustStoreType
     * @param trustStoreFileName
     * @throws SQLServerException
     * @since 6.1.4
     */
    private void validateFips(final String trustStoreType,
            final String trustStoreFileName) throws SQLServerException {
        boolean isValid = false;
        boolean isEncryptOn;
        boolean isValidTrustStoreType;
        boolean isValidTrustStore;
        boolean isTrustServerCertificate;

        String strError = SQLServerException.getErrString("R_invalidFipsConfig");

        isEncryptOn = (TDS.ENCRYPT_ON == con.getRequestedEncryptionLevel());

        isValidTrustStoreType = !StringUtils.isEmpty(trustStoreType);
        isValidTrustStore = !StringUtils.isEmpty(trustStoreFileName);
        isTrustServerCertificate = con.trustServerCertificate();

        if (isEncryptOn && !isTrustServerCertificate) {          
            isValid = true;
            if (isValidTrustStore && !isValidTrustStoreType) {
            // In case of valid trust store we need to check TrustStoreType.
                isValid = false;               
                if (logger.isLoggable(Level.FINER))
                    logger.finer(toString() + "TrustStoreType is required alongside with TrustStore.");
            }
        }

        if (!isValid) {
            throw new SQLServerException(strError, null, 0, null);
        }

    }

    private final static String SEPARATOR = System.getProperty("file.separator");
    private final static String JAVA_HOME = System.getProperty("java.home");
    private final static String JAVA_SECURITY = JAVA_HOME + SEPARATOR + "lib" + SEPARATOR + "security";
    private final static String JSSECACERTS = JAVA_SECURITY + SEPARATOR + "jssecacerts";
    private final static String CACERTS = JAVA_SECURITY + SEPARATOR + "cacerts";

    /**
     * Loads the contents of a trust store into an InputStream.
     *
     * When a location to a trust store is specified, this method attempts to load that store. Otherwise, it looks for and attempts to load the
     * default trust store using essentially the same logic (outlined in the JSSE Reference Guide) as the default X.509 TrustManagerFactory.
     *
     * @return an InputStream containing the contents of the loaded trust store
     * @return null if the trust store cannot be loaded.
     *
     *         Note: It is by design that this function returns null when the trust store cannot be loaded rather than throwing an exception. The
     *         reason is that KeyStore.load, which uses the returned InputStream, interprets a null InputStream to mean that there are no trusted
     *         certificates, which mirrors the behavior of the default (no trust store, no password specified) path.
     */
    final InputStream loadTrustStore(String trustStoreFileName) {
        FileInputStream is = null;

        // First case: Trust store filename was specified
        if (null != trustStoreFileName) {
            try {
                if (logger.isLoggable(Level.FINEST))
                    logger.finest(toString() + " Opening specified trust store: " + trustStoreFileName);

                is = new FileInputStream(trustStoreFileName);
            }
            catch (FileNotFoundException e) {
                if (logger.isLoggable(Level.FINE))
                    logger.fine(toString() + " Trust store not found: " + e.getMessage());

                // If the trustStoreFileName connection property is set, but the file is not found,
                // then treat it as if the file was empty so that the TrustManager reports
                // that no certificate is found.
            }
        }

        // Second case: Trust store filename derived from javax.net.ssl.trustStore system property
        else if (null != (trustStoreFileName = System.getProperty("javax.net.ssl.trustStore"))) {
            try {
                if (logger.isLoggable(Level.FINEST))
                    logger.finest(toString() + " Opening default trust store (from javax.net.ssl.trustStore): " + trustStoreFileName);

                is = new FileInputStream(trustStoreFileName);
            }
            catch (FileNotFoundException e) {
                if (logger.isLoggable(Level.FINE))
                    logger.fine(toString() + " Trust store not found: " + e.getMessage());

                // If the javax.net.ssl.trustStore property is set, but the file is not found,
                // then treat it as if the file was empty so that the TrustManager reports
                // that no certificate is found.
            }
        }

        // Third case: No trust store specified and no system property set. Use jssecerts/cacerts.
        else {
            try {
                if (logger.isLoggable(Level.FINEST))
                    logger.finest(toString() + " Opening default trust store: " + JSSECACERTS);

                is = new FileInputStream(JSSECACERTS);
            }
            catch (FileNotFoundException e) {
                if (logger.isLoggable(Level.FINE))
                    logger.fine(toString() + " Trust store not found: " + e.getMessage());
            }

            // No jssecerts. Try again with cacerts...
            if (null == is) {
                try {
                    if (logger.isLoggable(Level.FINEST))
                        logger.finest(toString() + " Opening default trust store: " + CACERTS);

                    is = new FileInputStream(CACERTS);
                }
                catch (FileNotFoundException e) {
                    if (logger.isLoggable(Level.FINE))
                        logger.fine(toString() + " Trust store not found: " + e.getMessage());

                    // No jssecerts or cacerts. Treat it as if the trust store is empty so that
                    // the TrustManager reports that no certificate is found.
                }
            }
        }

        return is;
    }

    final int read(byte[] data,
            int offset,
            int length) throws SQLServerException {
        try {
            return inputStream.read(data, offset, length);
        }
        catch (IOException e) {
            if (logger.isLoggable(Level.FINE))
                logger.fine(toString() + " read failed:" + e.getMessage());

            if (e instanceof SocketTimeoutException) {
                con.terminate(SQLServerException.ERROR_SOCKET_TIMEOUT, e.getMessage(), e);
            }
            else {
                con.terminate(SQLServerException.DRIVER_ERROR_IO_FAILED, e.getMessage(), e);
            }

            return 0; // Keep the compiler happy.
        }
    }

    final void write(byte[] data,
            int offset,
            int length) throws SQLServerException {
        try {
            outputStream.write(data, offset, length);
        }
        catch (IOException e) {
            if (logger.isLoggable(Level.FINER))
                logger.finer(toString() + " write failed:" + e.getMessage());

            con.terminate(SQLServerException.DRIVER_ERROR_IO_FAILED, e.getMessage(), e);
        }
    }

    final void flush() throws SQLServerException {
        try {
            outputStream.flush();
        }
        catch (IOException e) {
            if (logger.isLoggable(Level.FINER))
                logger.finer(toString() + " flush failed:" + e.getMessage());

            con.terminate(SQLServerException.DRIVER_ERROR_IO_FAILED, e.getMessage(), e);
        }
    }

    final void close() {
        if (null != sslSocket)
            disableSSL();

        if (null != inputStream) {
            if (logger.isLoggable(Level.FINEST))
                logger.finest(this.toString() + ": Closing inputStream...");

            try {
                inputStream.close();
            }
            catch (IOException e) {
                if (logger.isLoggable(Level.FINE))
                    logger.log(Level.FINE, this.toString() + ": Ignored error closing inputStream", e);
            }
        }

        if (null != outputStream) {
            if (logger.isLoggable(Level.FINEST))
                logger.finest(this.toString() + ": Closing outputStream...");

            try {
                outputStream.close();
            }
            catch (IOException e) {
                if (logger.isLoggable(Level.FINE))
                    logger.log(Level.FINE, this.toString() + ": Ignored error closing outputStream", e);
            }
        }

        if (null != tcpSocket) {
            if (logger.isLoggable(Level.FINER))
                logger.finer(this.toString() + ": Closing TCP socket...");

            try {
                tcpSocket.close();
            }
            catch (IOException e) {
                if (logger.isLoggable(Level.FINE))
                    logger.log(Level.FINE, this.toString() + ": Ignored error closing socket", e);
            }
        }
    }

    /**
     * Logs TDS packet data to the com.microsoft.sqlserver.jdbc.TDS.DATA logger
     *
     * @param data
     *            the buffer containing the TDS packet payload data to log
     * @param nStartOffset
     *            offset into the above buffer from where to start logging
     * @param nLength
     *            length (in bytes) of payload
     * @param messageDetail
     *            other loggable details about the payload
     */
    /* L0 */ void logPacket(byte data[],
            int nStartOffset,
            int nLength,
            String messageDetail) {
        assert 0 <= nLength && nLength <= data.length;
        assert 0 <= nStartOffset && nStartOffset <= data.length;

        final char hexChars[] = {'0', '1', '2', '3', '4', '5', '6', '7', '8', '9', 'A', 'B', 'C', 'D', 'E', 'F'};

        final char printableChars[] = {'.', '.', '.', '.', '.', '.', '.', '.', '.', '.', '.', '.', '.', '.', '.', '.', '.', '.', '.', '.', '.', '.',
                '.', '.', '.', '.', '.', '.', '.', '.', '.', '.', ' ', '!', '\"', '#', '$', '%', '&', '\'', '(', ')', '*', '+', ',', '-', '.', '/',
                '0', '1', '2', '3', '4', '5', '6', '7', '8', '9', ':', ';', '<', '=', '>', '?', '@', 'A', 'B', 'C', 'D', 'E', 'F', 'G', 'H', 'I', 'J',
                'K', 'L', 'M', 'N', 'O', 'P', 'Q', 'R', 'S', 'T', 'U', 'V', 'W', 'X', 'Y', 'Z', '[', '\\', ']', '^', '_', '`', 'a', 'b', 'c', 'd',
                'e', 'f', 'g', 'h', 'i', 'j', 'k', 'l', 'm', 'n', 'o', 'p', 'q', 'r', 's', 't', 'u', 'v', 'w', 'x', 'y', 'z', '{', '|', '}', '~', '.',
                '.', '.', '.', '.', '.', '.', '.', '.', '.', '.', '.', '.', '.', '.', '.', '.', '.', '.', '.', '.', '.', '.', '.', '.', '.', '.', '.',
                '.', '.', '.', '.', '.', '.', '.', '.', '.', '.', '.', '.', '.', '.', '.', '.', '.', '.', '.', '.', '.', '.', '.', '.', '.', '.', '.',
                '.', '.', '.', '.', '.', '.', '.', '.', '.', '.', '.', '.', '.', '.', '.', '.', '.', '.', '.', '.', '.', '.', '.', '.', '.', '.', '.',
                '.', '.', '.', '.', '.', '.', '.', '.', '.', '.', '.', '.', '.', '.', '.', '.', '.', '.', '.', '.', '.', '.', '.', '.', '.', '.', '.',
                '.', '.', '.', '.', '.', '.', '.', '.', '.', '.', '.', '.', '.', '.', '.', '.', '.', '.', '.', '.'};

        // Log message body lines have this form:
        //
        // "XX XX XX XX XX XX XX XX XX XX XX XX XX XX XX XX ................"
        // 012345678911111111112222222222333333333344444444445555555555666666
        // 01234567890123456789012345678901234567890123456789012345
        //
        final char lineTemplate[] = {' ', ' ', ' ', ' ', ' ', ' ', ' ', ' ', ' ', ' ', ' ', ' ', ' ', ' ', ' ', ' ', ' ', ' ', ' ', ' ', ' ', ' ',
                ' ', ' ', ' ', ' ', ' ', ' ', ' ', ' ', ' ', ' ', ' ', ' ', ' ', ' ', ' ', ' ', ' ', ' ', ' ', ' ', ' ', ' ', ' ', ' ', ' ', ' ',

                ' ', ' ',

                '.', '.', '.', '.', '.', '.', '.', '.', '.', '.', '.', '.', '.', '.', '.', '.'};

        char logLine[] = new char[lineTemplate.length];
        System.arraycopy(lineTemplate, 0, logLine, 0, lineTemplate.length);

        // Logging builds up a string buffer for the entire log trace
        // before writing it out. So use an initial size large enough
        // that the buffer doesn't have to resize itself.
        StringBuilder logMsg = new StringBuilder(messageDetail.length() + // Message detail
                4 * nLength +            // 2-digit hex + space + ASCII, per byte
                4 * (1 + nLength / 16) +     // 2 extra spaces + CR/LF, per line (16 bytes per line)
                80);                   // Extra fluff: IP:Port, Connection #, SPID, ...

        // Format the headline like so:
        // /157.55.121.182:2983 Connection 1, SPID 53, Message info here ...
        //
        // Note: the log formatter itself timestamps what we write so we don't have
        // to do it again here.
        logMsg.append(tcpSocket.getLocalAddress().toString() + ":" + tcpSocket.getLocalPort() + " SPID:" + spid + " " + messageDetail + "\r\n");

        // Fill in the body of the log message, line by line, 16 bytes per line.
        int nBytesLogged = 0;
        int nBytesThisLine;
        while (true) {
            // Fill up the line with as many bytes as we can (up to 16 bytes)
            for (nBytesThisLine = 0; nBytesThisLine < 16 && nBytesLogged < nLength; nBytesThisLine++, nBytesLogged++) {
                int nUnsignedByteVal = (data[nStartOffset + nBytesLogged] + 256) % 256;
                logLine[3 * nBytesThisLine] = hexChars[nUnsignedByteVal / 16];
                logLine[3 * nBytesThisLine + 1] = hexChars[nUnsignedByteVal % 16];
                logLine[50 + nBytesThisLine] = printableChars[nUnsignedByteVal];
            }

            // Pad out the remainder with whitespace
            for (int nBytesJustified = nBytesThisLine; nBytesJustified < 16; nBytesJustified++) {
                logLine[3 * nBytesJustified] = ' ';
                logLine[3 * nBytesJustified + 1] = ' ';
            }

            logMsg.append(logLine, 0, 50 + nBytesThisLine);
            if (nBytesLogged == nLength)
                break;

            logMsg.append("\r\n");
        }

        if (packetLogger.isLoggable(Level.FINEST)) {
            packetLogger.finest(logMsg.toString());
        }
    }

    /**
     * Get the current socket SO_TIMEOUT value.
     *
     * @return the current socket timeout value
     * @throws IOException thrown if the socket timeout cannot be read
     */
    final int getNetworkTimeout() throws IOException {
        return tcpSocket.getSoTimeout();
    }

    /**
     * Set the socket SO_TIMEOUT value.
     *
     * @param timeout the socket timeout in milliseconds
     * @throws IOException thrown if the socket timeout cannot be set
     */
    final void setNetworkTimeout(int timeout) throws IOException {
        tcpSocket.setSoTimeout(timeout);
    }
}

final class SocketInfo {        
    Socket socket;      
    SocketChannel socketChannel;        
        
    public void SocketInfo() {      
        this.socket = null;     
        this.socketChannel = null;      
    }
}

/**
 * SocketFinder is used to find a server socket to which a connection can be made. This class abstracts the logic of finding a socket from TDSChannel
 * class.
 * 
 * In the case when useParallel is set to true, this is achieved by trying to make parallel connections to multiple IP addresses. This class is
 * responsible for spawning multiple threads and keeping track of the search result and the connected socket or exception to be thrown.
 * 
 * In the case where multiSubnetFailover is false, we try our old logic of trying to connect to the first ip address
 * 
 * Typical usage of this class is SocketFinder sf = new SocketFinder(traceId, conn); Socket = sf.getSocket(hostName, port, timeout);
 */
final class SocketFinder {
    /**
     * Indicates the result of a search
     */
    enum Result {
        UNKNOWN,// search is still in progress
        SUCCESS,// found a socket
        FAILURE// failed in finding a socket
    }

    // Thread pool - the values in the constructor are chosen based on the
    // explanation given in design_connection_director_multisubnet.doc
    private static final ThreadPoolExecutor threadPoolExecutor = new ThreadPoolExecutor(0, Integer.MAX_VALUE, 5, TimeUnit.SECONDS,
            new SynchronousQueue<Runnable>());

    // When parallel connections are to be used, use minimum timeout slice of 1500 milliseconds.
    private static final int minTimeoutForParallelConnections = 1500;

    // lock used for synchronization while updating
    // data within a socketFinder object
    private final Object socketFinderlock = new Object();

    // lock on which the parent thread would wait
    // after spawning threads.
    private final Object parentThreadLock = new Object();

    // indicates whether the socketFinder has succeeded or failed
    // in finding a socket or is still trying to find a socket
    private volatile Result result = Result.UNKNOWN;

    // total no of socket connector threads
    // spawned by a socketFinder object
    private int noOfSpawnedThreads = 0;

    // no of threads that finished their socket connection
    // attempts and notified socketFinder about their result
    private int noOfThreadsThatNotified = 0;

    // If valid connected socket is found, selectedSocketInfo.socket will be non-null.
    // If valid connected socketChannel is established for getting a socket, selectedSocketInfo.socketChannel will be non-null
    private volatile SocketInfo selectedSocketInfo = null;
    /*
    // If a valid connected socket is found, this value would be non-null,
    // else this would be null
    private volatile Socket selectedSocket = null;
     */
    // This would be one of the exceptions returned by the
    // socketConnector threads
    private volatile IOException selectedException = null;

    // Logging variables
    private static final Logger logger = Logger.getLogger("com.microsoft.sqlserver.jdbc.internals.SocketFinder");
    private final String traceID;

    // maximum number of IP Addresses supported
    private static final int ipAddressLimit = 64;

    // necessary for raising exceptions so that the connection pool can be notified
    private final SQLServerConnection conn;

    /**
     * Constructs a new SocketFinder object with appropriate traceId
     * 
     * @param callerTraceID
     *            traceID of the caller
     * @param sqlServerConnection
     *            the SQLServer connection
     */
    SocketFinder(String callerTraceID,
            SQLServerConnection sqlServerConnection) {
        traceID = "SocketFinder(" + callerTraceID + ")";
        conn = sqlServerConnection;
        selectedSocketInfo = new SocketInfo();
    }

    /**
     * Used to find a socket to which a connection can be made
     * 
     * @param hostName
     * @param portNumber
     * @param timeoutInMilliSeconds
     * @return connected socket
     * @throws IOException
     */
    SocketInfo findSocket(String hostName,
            int portNumber,
            int timeoutInMilliSeconds,
            boolean useParallel,
            boolean useTnir,
            boolean isTnirFirstAttempt,
            int timeoutInMilliSecondsForFullTimeout) throws SQLServerException {
        assert timeoutInMilliSeconds != 0 : "The driver does not allow a time out of 0";

        try {
            InetAddress[] inetAddrs = null;

            // inetAddrs is only used if useParallel is true or TNIR is true. Skip resolving address if that's not the case.
            if (useParallel || useTnir) {
                // Ignore TNIR if host resolves to more than 64 IPs. Make sure we are using original timeout for this.
                inetAddrs = InetAddress.getAllByName(hostName);

                if ((useTnir) && (inetAddrs.length > ipAddressLimit)) {
                    useTnir = false;
                    timeoutInMilliSeconds = timeoutInMilliSecondsForFullTimeout;
                }
            }

            if (!useParallel) {
                // MSF is false. TNIR could be true or false. DBMirroring could be true or false.
                // For TNIR first attempt, we should do existing behavior including how host name is resolved.
                if (useTnir && isTnirFirstAttempt) {
                    return getDefaultSocket(hostName, portNumber, SQLServerConnection.TnirFirstAttemptTimeoutMs);
                }
                else if (!useTnir) {
                    return getDefaultSocket(hostName, portNumber, timeoutInMilliSeconds);
                }
            }

            
            // Code reaches here only if MSF = true or (TNIR = true and not TNIR first attempt)

            if (logger.isLoggable(Level.FINER)) {
                StringBuilder loggingString = new StringBuilder(this.toString());
                loggingString.append(" Total no of InetAddresses: ");
                loggingString.append(inetAddrs.length);
                loggingString.append(". They are: ");
                
                for (InetAddress inetAddr : inetAddrs) {
                    loggingString.append(inetAddr.toString() + ";");
                }

                logger.finer(loggingString.toString());
            }

            if (inetAddrs.length > ipAddressLimit) {
                MessageFormat form = new MessageFormat(SQLServerException.getErrString("R_ipAddressLimitWithMultiSubnetFailover"));
                Object[] msgArgs = {Integer.toString(ipAddressLimit)};
                String errorStr = form.format(msgArgs);
                // we do not want any retry to happen here. So, terminate the connection
                // as the config is unsupported.
                conn.terminate(SQLServerException.DRIVER_ERROR_UNSUPPORTED_CONFIG, errorStr);
            }

            if (Util.isIBM()) {
                timeoutInMilliSeconds = Math.max(timeoutInMilliSeconds, minTimeoutForParallelConnections);
                if (logger.isLoggable(Level.FINER)) {
                    logger.finer(this.toString() + "Using Java NIO with timeout:" + timeoutInMilliSeconds);
                }
                findSocketUsingJavaNIO(inetAddrs, portNumber, timeoutInMilliSeconds);
            }
            else {
                LinkedList<Inet4Address> inet4Addrs = new LinkedList<>();
                LinkedList<Inet6Address> inet6Addrs = new LinkedList<>();

                for (InetAddress inetAddr : inetAddrs) {
                    if (inetAddr instanceof Inet4Address) {
                        inet4Addrs.add((Inet4Address) inetAddr);
                    }
                    else {
                        assert inetAddr instanceof Inet6Address : "Unexpected IP address " + inetAddr.toString();
                        inet6Addrs.add((Inet6Address) inetAddr);
                    }
                }

                // use half timeout only if both IPv4 and IPv6 addresses are present
                int timeoutForEachIPAddressType;
                if ((!inet4Addrs.isEmpty()) && (!inet6Addrs.isEmpty())) {
                    timeoutForEachIPAddressType = Math.max(timeoutInMilliSeconds / 2, minTimeoutForParallelConnections);
                }
                else
                    timeoutForEachIPAddressType = Math.max(timeoutInMilliSeconds, minTimeoutForParallelConnections);

                if (!inet4Addrs.isEmpty()) {
                    if (logger.isLoggable(Level.FINER)) {
                        logger.finer(this.toString() + "Using Java NIO with timeout:" + timeoutForEachIPAddressType);
                    }

                    // inet4Addrs.toArray(new InetAddress[0]) is java style of converting a linked list to an array of reqd size
                    findSocketUsingJavaNIO(inet4Addrs.toArray(new InetAddress[0]), portNumber, timeoutForEachIPAddressType);
                }

                if (!result.equals(Result.SUCCESS)) {
                    // try threading logic
                    if (!inet6Addrs.isEmpty()) {
                        // do not start any threads if there is only one ipv6 address
                        if (inet6Addrs.size() == 1) {
                            return getConnectedSocket(inet6Addrs.get(0), portNumber, timeoutForEachIPAddressType);
                        }

                        if (logger.isLoggable(Level.FINER)) {
                            logger.finer(this.toString() + "Using Threading with timeout:" + timeoutForEachIPAddressType);
                        }

                        findSocketUsingThreading(inet6Addrs, portNumber, timeoutForEachIPAddressType);
                    }
                }
            }

            // If the thread continued execution due to timeout, the result may not be known.
            // In that case, update the result to failure. Note that this case is possible
            // for both IPv4 and IPv6.
            // Using double-checked locking for performance reasons.
            if (result.equals(Result.UNKNOWN)) {
                synchronized (socketFinderlock) {
                    if (result.equals(Result.UNKNOWN)) {
                        result = Result.FAILURE;
                        if (logger.isLoggable(Level.FINER)) {
                            logger.finer(this.toString() + " The parent thread updated the result to failure");
                        }
                    }
                }
            }

            // After we reach this point, there is no need for synchronization any more.
            // Because, the result would be known(success/failure).
            // And no threads would update SocketFinder
            // as their function calls would now be no-ops.
            if (result.equals(Result.FAILURE)) {
                if (selectedException == null) {
                    if (logger.isLoggable(Level.FINER)) {
                        logger.finer(this.toString()
                                + " There is no selectedException. The wait calls timed out before any connect call returned or timed out.");
                    }
                    String message = SQLServerException.getErrString("R_connectionTimedOut");
                    selectedException = new IOException(message);
                }
                throw selectedException;
            }

        }
        catch (InterruptedException ex) {
<<<<<<< HEAD
            // re-interrupt the current thread, in order to restore the thread's interrupt status.
            Thread.currentThread().interrupt();
            
            close(selectedSocket);
=======
            close(selectedSocketInfo.socket);
>>>>>>> 915d385d
            SQLServerException.ConvertConnectExceptionToSQLServerException(hostName, portNumber, conn, ex);
        }
        catch (IOException ex) {
            close(selectedSocketInfo.socket);
            // The code below has been moved from connectHelper.
            // If we do not move it, the functions open(caller of findSocket)
            // and findSocket will have to
            // declare both IOException and SQLServerException in the throws clause
            // as we throw custom SQLServerExceptions(eg:IPAddressLimit, wrapping other exceptions
            // like interruptedException) in findSocket.
            // That would be a bit awkward, because connecthelper(the caller of open)
            // just wraps IOException into SQLServerException and throws SQLServerException.
            // Instead, it would be good to wrap all exceptions at one place - Right here, their origin.
            SQLServerException.ConvertConnectExceptionToSQLServerException(hostName, portNumber, conn, ex);

        }

<<<<<<< HEAD
        assert result.equals(Result.SUCCESS);
        assert selectedSocket != null : "Bug in code. Selected Socket cannot be null here.";
=======
        assert result.equals(Result.SUCCESS) == true;
        assert selectedSocketInfo.socket != null : "Bug in code. Selected Socket cannot be null here.";
>>>>>>> 915d385d

        return selectedSocketInfo;
    }

    /**
     * This function uses java NIO to connect to all the addresses in inetAddrs with in a specified timeout. If it succeeds in connecting, it closes
     * all the other open sockets and updates the result to success.
     * 
     * @param inetAddrs
     *            the array of inetAddress to which connection should be made
     * @param portNumber
     *            the port number at which connection should be made
     * @param timeoutInMilliSeconds
     * @throws IOException
     */
    private void findSocketUsingJavaNIO(InetAddress[] inetAddrs,
            int portNumber,
            int timeoutInMilliSeconds) throws IOException {
        // The driver does not allow a time out of zero.
        // Also, the unit of time the user can specify in the driver is seconds.
        // So, even if the user specifies 1 second(least value), the least possible
        // value that can come here as timeoutInMilliSeconds is 500 milliseconds.
        assert timeoutInMilliSeconds != 0 : "The timeout cannot be zero";
        assert inetAddrs.length != 0 : "Number of inetAddresses should not be zero in this function";

        Selector selector = null;
        LinkedList<SocketChannel> socketChannels = new LinkedList<>();
        SocketChannel selectedChannel = null;

        try {
            selector = Selector.open();

            for (InetAddress inetAddr : inetAddrs) {
                SocketChannel sChannel = SocketChannel.open();
                socketChannels.add(sChannel);

                // make the channel non-blocking
                sChannel.configureBlocking(false);

                // register the channel for connect event
                int ops = SelectionKey.OP_CONNECT;
                SelectionKey key = sChannel.register(selector, ops);

                sChannel.connect(new InetSocketAddress(inetAddr, portNumber));

                if (logger.isLoggable(Level.FINER))
                    logger.finer(this.toString() + " initiated connection to address: " + inetAddr + ", portNumber: " + portNumber);
            }

            long timerNow = System.currentTimeMillis();
            long timerExpire = timerNow + timeoutInMilliSeconds;

            // Denotes the no of channels that still need to processed
            int noOfOutstandingChannels = inetAddrs.length;

            while (true) {
                long timeRemaining = timerExpire - timerNow;
                // if the timeout expired or a channel is selected or there are no more channels left to processes
                if ((timeRemaining <= 0) || (selectedChannel != null) || (noOfOutstandingChannels <= 0))
                    break;

                // denotes the no of channels that are ready to be processed. i.e. they are either connected
                // or encountered an exception while trying to connect
                int readyChannels = selector.select(timeRemaining);

                if (logger.isLoggable(Level.FINER))
                    logger.finer(this.toString() + " no of channels ready: " + readyChannels);

                // There are no real time guarantees on the time out of the select API used above.
                // This check is necessary
                // a) to guard against cases where the select returns faster than expected.
                // b) for cases where no channels could connect with in the time out
                if (readyChannels != 0) {
                    Set<SelectionKey> selectedKeys = selector.selectedKeys();
                    Iterator<SelectionKey> keyIterator = selectedKeys.iterator();

                    while (keyIterator.hasNext()) {

                        SelectionKey key = keyIterator.next();
                        SocketChannel ch = (SocketChannel) key.channel();

                        if (logger.isLoggable(Level.FINER))
                            logger.finer(this.toString() + " processing the channel :" + ch);// this traces the IP by default

                        boolean connected = false;
                        try {
                            connected = ch.finishConnect();

                            // ch.finishConnect should either return true or throw an exception
                            // as we have subscribed for OP_CONNECT.
                            assert connected == true : "finishConnect on channel:" + ch + " cannot be false";

                            selectedChannel = ch;

                            if (logger.isLoggable(Level.FINER))
                                logger.finer(this.toString() + " selected the channel :" + selectedChannel);

                            break;
                        }
                        catch (IOException ex) {
                            if (logger.isLoggable(Level.FINER))
                                logger.finer(this.toString() + " the exception: " + ex.getClass() + " with message: " + ex.getMessage()
                                        + " occured while processing the channel: " + ch);
                            updateSelectedException(ex, this.toString());
                            // close the channel pro-actively so that we do not
                            // rely to network resources
                            ch.close();
                        }

                        // unregister the key and remove from the selector's selectedKeys
                        key.cancel();
                        keyIterator.remove();
                        noOfOutstandingChannels--;
                    }
                }

                timerNow = System.currentTimeMillis();
            }
        }
        catch (IOException ex) {
            // in case of an exception, close the selected channel.
            // All other channels will be closed in the finally block,
            // as they need to be closed irrespective of a success/failure
            close(selectedChannel);
            throw ex;
        }
        finally {
            // close the selector
            // As per java docs, on selector.close(), any uncancelled keys still
            // associated with this
            // selector are invalidated, their channels are deregistered, and any other
            // resources associated with this selector are released.
            // So, its not necessary to cancel each key again
            close(selector);

            // Close all channels except the selected one.
            // As we close channels pro-actively in the try block,
            // its possible that we close a channel twice.
            // Closing a channel second time is a no-op.
            // This code is should be in the finally block to guard against cases where
            // we pre-maturely exit try block due to an exception in selector or other places.
            for (SocketChannel s : socketChannels) {
                if (s != selectedChannel) {
                    close(s);
                }
            }
        }

        // if a channel was selected, make the necessary updates
        if (selectedChannel != null) {
<<<<<<< HEAD
            // the selectedChannel has the address that is connected successfully
            // convert it to a java.net.Socket object with the address
            SocketAddress iadd = selectedChannel.getRemoteAddress();
=======
            
            // Note that this must be done after selector is closed. Otherwise,
            // we would get an illegalBlockingMode exception at run time.
            selectedChannel.configureBlocking(true);
            selectedSocketInfo.socket = selectedChannel.socket();
            selectedSocketInfo.socketChannel = selectedChannel;
            /*
            //the selectedChannel has the address that is connected successfully
            //convert it to a java.net.Socket object with the address
            SocketAddress  iadd = selectedChannel.getRemoteAddress();
>>>>>>> 915d385d
            selectedSocket = new Socket();
            selectedSocket.connect(iadd);
             */
            result = Result.SUCCESS;
<<<<<<< HEAD

            // close the channel since it is not used anymore
=======
            /*
            //close the channel since it is not used anymore
>>>>>>> 915d385d
            selectedChannel.close();
            */
        }
    }

    // This method contains the old logic of connecting to
    // a socket of one of the IPs corresponding to a given host name.
    // In the old code below, the logic around 0 timeout has been removed as
    // 0 timeout is not allowed. The code has been re-factored so that the logic
    // is common for hostName or InetAddress.
    private SocketInfo getDefaultSocket(String hostName,
            int portNumber,
            int timeoutInMilliSeconds) throws IOException {
        // Open the socket, with or without a timeout, throwing an UnknownHostException
        // if there is a failure to resolve the host name to an InetSocketAddress.
        //
        // Note that Socket(host, port) throws an UnknownHostException if the host name
        // cannot be resolved, but that InetSocketAddress(host, port) does not - it sets
        // the returned InetSocketAddress as unresolved.
        // TODO: change it back to original code as our new driver will not be used in <jre1.7
        InetAddress inetAddr = InetAddress.getByName(hostName);
        if (Util.BEFORE_SUNJRE7 && (inetAddr instanceof Inet6Address)) {        
            InetSocketAddress addr = new InetSocketAddress(hostName, portNumber);       
            getConnectedSocket(addr, timeoutInMilliSeconds);        
        }       
        // if ibm OR if ipv4 (OR if JRE 1.7)        
        else {      
            long timerExpire = System.currentTimeMillis() + timeoutInMilliSeconds;      
            SocketChannel selectedChannel = null;       
        
            try {       
                Selector selector = Selector.open();        
                SocketChannel sChannel = SocketChannel.open();      
        
                sChannel.configureBlocking(false);  // blocking mode is more useful for connection however it is not possible to set connection     
                                                    // timeout if blocking mode is used. hence non-blocking mode is used along with selector        
                sChannel.register(selector, SelectionKey.OP_CONNECT); // selectors expect socketChannel to be in non-blocking mode      
                sChannel.connect(new InetSocketAddress(inetAddr, portNumber));      
                long timeRemaining = timerExpire - System.currentTimeMillis();      
        
                if (selector.select(timeRemaining) == 1) // can not be any other value unless there is an exception     
                {       
                    close(selector);        
                    boolean connected = sChannel.finishConnect();       
                    if (connected) {        
                        // Note that this must be done after selector is closed. Otherwise,     
                        // we would get an illegalBlockingMode exception at run time.       
                        sChannel.configureBlocking(true);       
                        selectedChannel = sChannel;     
                        selectedSocketInfo.socket = selectedChannel.socket();       
                        selectedSocketInfo.socketChannel = selectedChannel;     
                    }       
                    // There is no else here. If connection is not successful then exception is thrown which is caught below.       
                    assert connected == true : "finishConnect on channel:" + sChannel + " cannot be false";     
                }       
                else {      
                    // timed out?       
                    if (logger.isLoggable(Level.FINER)) {       
                        logger.finer(this.toString()        
                                + " There is no selected socketChannel. The wait calls timed out before any connect call returned or timed out.");      
                    }       
                    String message = SQLServerException.getErrString("R_connectionTimedOut");       
                    selectedException = new IOException(message);       
                    throw selectedException;        
                }       
            }       
            catch (IOException ex) {        
                // in case of an exception, close the selected channel.     
                // All other channels will be closed in the finally block,      
                // as they need to be closed irrespective of a success/failure      
                close(selectedChannel);     
                throw ex;       
            }       
        }       
        return selectedSocketInfo;
    }

    private SocketInfo getConnectedSocket(InetAddress inetAddr,
            int portNumber,
            int timeoutInMilliSeconds) throws IOException {
        InetSocketAddress addr = new InetSocketAddress(inetAddr, portNumber);
         getConnectedSocket(addr, timeoutInMilliSeconds);
         return selectedSocketInfo;
    }

    private Socket getConnectedSocket(InetSocketAddress addr,
            int timeoutInMilliSeconds) throws IOException {
        assert timeoutInMilliSeconds != 0 : "timeout cannot be zero";
        if (addr.isUnresolved())
            throw new java.net.UnknownHostException();
        assert selectedSocketInfo != null : "Socket info should not be null here";
        selectedSocketInfo.socket = new Socket();
        selectedSocketInfo.socket.connect(addr, timeoutInMilliSeconds);
        return selectedSocketInfo.socket;
    }

    private void findSocketUsingThreading(LinkedList<Inet6Address> inetAddrs,
            int portNumber,
            int timeoutInMilliSeconds) throws IOException, InterruptedException {
        assert timeoutInMilliSeconds != 0 : "The timeout cannot be zero";
        
        assert inetAddrs.isEmpty() == false : "Number of inetAddresses should not be zero in this function";

        LinkedList<Socket> sockets = new LinkedList<>();
        LinkedList<SocketConnector> socketConnectors = new LinkedList<>();

        try {

            // create a socket, inetSocketAddress and a corresponding socketConnector per inetAddress
            noOfSpawnedThreads = inetAddrs.size();
            for (InetAddress inetAddress : inetAddrs) {
                Socket s = new Socket();
                sockets.add(s);

                InetSocketAddress inetSocketAddress = new InetSocketAddress(inetAddress, portNumber);

                SocketConnector socketConnector = new SocketConnector(s, inetSocketAddress, timeoutInMilliSeconds, this);
                socketConnectors.add(socketConnector);
            }

            // acquire parent lock and spawn all threads
            synchronized (parentThreadLock) {
                for (SocketConnector sc : socketConnectors) {
                    threadPoolExecutor.execute(sc);
                }

                long timerNow = System.currentTimeMillis();
                long timerExpire = timerNow + timeoutInMilliSeconds;

                // The below loop is to guard against the spurious wake up problem
                while (true) {
                    long timeRemaining = timerExpire - timerNow;

                    if (logger.isLoggable(Level.FINER)) {
                        logger.finer(this.toString() + " TimeRemaining:" + timeRemaining + "; Result:" + result + "; Max. open thread count: "
                                + threadPoolExecutor.getLargestPoolSize() + "; Current open thread count:" + threadPoolExecutor.getActiveCount());
                    }

                    // if there is no time left or if the result is determined, break.
                    // Note that a dirty read of result is totally fine here.
                    // Since this thread holds the parentThreadLock, even if we do a dirty
                    // read here, the child thread, after updating the result, would not be
                    // able to call notify on the parentThreadLock
                    // (and thus finish execution) as it would be waiting on parentThreadLock
                    // held by this thread(the parent thread).
                    // So, this thread will wait again and then be notified by the childThread.
                    // On the other hand, if we try to take socketFinderLock here to avoid
                    // dirty read, we would introduce a dead lock due to the
                    // reverse order of locking in updateResult method.
                    if (timeRemaining <= 0 || (!result.equals(Result.UNKNOWN)))
                        break;

                    parentThreadLock.wait(timeRemaining);

                    if (logger.isLoggable(Level.FINER)) {
                        logger.finer(this.toString() + " The parent thread wokeup.");
                    }

                    timerNow = System.currentTimeMillis();
                }

            }

        }
        finally {
            // Close all sockets except the selected one.
            // As we close sockets pro-actively in the child threads,
            // its possible that we close a socket twice.
            // Closing a socket second time is a no-op.
            // If a child thread is waiting on the connect call on a socket s,
            // closing the socket s here ensures that an exception is thrown
            // in the child thread immediately. This mitigates the problem
            // of thread explosion by ensuring that unnecessary threads die
            // quickly without waiting for "min(timeOut, 21)" seconds
            for (Socket s : sockets) {
                if (s != selectedSocketInfo.socket) {
                    close(s);
                }
            }
        }
    }

    /**
     * search result
     */
    Result getResult() {
        return result;
    }

    void close(Selector selector) {
        if (null != selector) {
            if (logger.isLoggable(Level.FINER))
                logger.finer(this.toString() + ": Closing Selector");

            try {
                selector.close();
            }
            catch (IOException e) {
                if (logger.isLoggable(Level.FINE))
                    logger.log(Level.FINE, this.toString() + ": Ignored the following error while closing Selector", e);
            }
        }
    }

    void close(Socket socket) {
        if (null != socket) {
            if (logger.isLoggable(Level.FINER))
                logger.finer(this.toString() + ": Closing TCP socket:" + socket);

            try {
                socket.close();
            }
            catch (IOException e) {
                if (logger.isLoggable(Level.FINE))
                    logger.log(Level.FINE, this.toString() + ": Ignored the following error while closing socket", e);
            }
        }
    }

    void close(SocketChannel socketChannel) {
        if (null != socketChannel) {
            if (logger.isLoggable(Level.FINER))
                logger.finer(this.toString() + ": Closing TCP socket channel:" + socketChannel);

            try {
                socketChannel.close();
            }
            catch (IOException e) {
                if (logger.isLoggable(Level.FINE))
                    logger.log(Level.FINE, this.toString() + "Ignored the following error while closing socketChannel", e);
            }
        }
    }

    /**
     * Used by socketConnector threads to notify the socketFinder of their connection attempt result(a connected socket or exception). It updates the
     * result, socket and exception variables of socketFinder object. This method notifies the parent thread if a socket is found or if all the
     * spawned threads have notified. It also closes a socket if it is not selected for use by socketFinder.
     * 
     * @param socket
     *            the SocketConnector's socket
     * @param exception
     *            Exception that occurred in socket connector thread
     * @param threadId
     *            Id of the calling Thread for diagnosis
     */
    void updateResult(Socket socket,
            IOException exception,
            String threadId) {
        if (result.equals(Result.UNKNOWN)) {
            if (logger.isLoggable(Level.FINER)) {
                logger.finer("The following child thread is waiting for socketFinderLock:" + threadId);
            }

            synchronized (socketFinderlock) {
                if (logger.isLoggable(Level.FINER)) {
                    logger.finer("The following child thread acquired socketFinderLock:" + threadId);
                }

                if (result.equals(Result.UNKNOWN)) {
                    // if the connection was successful and no socket has been
                    // selected yet
                    if (exception == null && selectedSocketInfo.socket == null) {
                        selectedSocketInfo.socket = socket;
                        result = Result.SUCCESS;
                        if (logger.isLoggable(Level.FINER)) {
                            logger.finer("The socket of the following thread has been chosen:" + threadId);
                        }
                    }

                    // if an exception occurred
                    if (exception != null) {
                        updateSelectedException(exception, threadId);
                    }
                }

                noOfThreadsThatNotified++;

                // if all threads notified, but the result is still unknown,
                // update the result to failure
                if ((noOfThreadsThatNotified >= noOfSpawnedThreads) && result.equals(Result.UNKNOWN)) {
                    result = Result.FAILURE;
                }

                if (!result.equals(Result.UNKNOWN)) {
                    // 1) Note that at any point of time, there is only one
                    // thread(parent/child thread) competing for parentThreadLock.
                    // 2) The only time where a child thread could be waiting on
                    // parentThreadLock is before the wait call in the parentThread
                    // 3) After the above happens, the parent thread waits to be
                    // notified on parentThreadLock. After being notified,
                    // it would be the ONLY thread competing for the lock.
                    // for the following reasons
                    // a) The parentThreadLock is taken while holding the socketFinderLock.
                    // So, all child threads, except one, block on socketFinderLock
                    // (not parentThreadLock)
                    // b) After parentThreadLock is notified by a child thread, the result
                    // would be known(Refer the double-checked locking done at the
                    // start of this method). So, all child threads would exit
                    // as no-ops and would never compete with parent thread
                    // for acquiring parentThreadLock
                    // 4) As the parent thread is the only thread that competes for the
                    // parentThreadLock, it need not wait to acquire the lock once it wakes
                    // up and gets scheduled.
                    // This results in better performance as it would close unnecessary
                    // sockets and thus help child threads die quickly.

                    if (logger.isLoggable(Level.FINER)) {
                        logger.finer("The following child thread is waiting for parentThreadLock:" + threadId);
                    }

                    synchronized (parentThreadLock) {
                        if (logger.isLoggable(Level.FINER)) {
                            logger.finer("The following child thread acquired parentThreadLock:" + threadId);
                        }

                        parentThreadLock.notify();
                    }

                    if (logger.isLoggable(Level.FINER)) {
                        logger.finer("The following child thread released parentThreadLock and notified the parent thread:" + threadId);
                    }
                }
            }

            if (logger.isLoggable(Level.FINER)) {
                logger.finer("The following child thread released socketFinderLock:" + threadId);
            }
        }

    }

    /**
     * Updates the selectedException if
     * <p>
     * a) selectedException is null
     * <p>
     * b) ex is a non-socketTimeoutException and selectedException is a socketTimeoutException
     * <p>
     * If there are multiple exceptions, that are not related to socketTimeout the first non-socketTimeout exception is picked. If all exceptions are
     * related to socketTimeout, the first exception is picked. Note: This method is not thread safe. The caller should ensure thread safety.
     * 
     * @param ex
     *            the IOException
     * @param traceId
     *            the traceId of the thread
     */
    public void updateSelectedException(IOException ex,
            String traceId) {
        boolean updatedException = false;
        if (selectedException == null ||
        	(!(ex instanceof SocketTimeoutException)) && (selectedException instanceof SocketTimeoutException)) {
            selectedException = ex;
            updatedException = true;
        }

        if (updatedException) {
            if (logger.isLoggable(Level.FINER)) {
                logger.finer("The selected exception is updated to the following: ExceptionType:" + ex.getClass() + "; ExceptionMessage:"
                        + ex.getMessage() + "; by the following thread:" + traceId);
            }
        }
    }

    /**
     * Used fof tracing
     * 
     * @return traceID string
     */
    public String toString() {
        return traceID;
    }
}

/**
 * This is used to connect a socket in a separate thread
 */
final class SocketConnector implements Runnable {
    // socket on which connection attempt would be made
    private final Socket socket;

    // the socketFinder associated with this connector
    private final SocketFinder socketFinder;

    // inetSocketAddress to connect to
    private final InetSocketAddress inetSocketAddress;

    // timeout in milliseconds
    private final int timeoutInMilliseconds;

    // Logging variables
    private static final Logger logger = Logger.getLogger("com.microsoft.sqlserver.jdbc.internals.SocketConnector");
    private final String traceID;

    // Id of the thread. used for diagnosis
    private final String threadID;

    // a counter used to give unique IDs to each connector thread.
    // this will have the id of the thread that was last created.
    private static long lastThreadID = 0;

    /**
     * Constructs a new SocketConnector object with the associated socket and socketFinder
     */
    SocketConnector(Socket socket,
            InetSocketAddress inetSocketAddress,
            int timeOutInMilliSeconds,
            SocketFinder socketFinder) {
        this.socket = socket;
        this.inetSocketAddress = inetSocketAddress;
        this.timeoutInMilliseconds = timeOutInMilliSeconds;
        this.socketFinder = socketFinder;
        this.threadID = Long.toString(nextThreadID());
        this.traceID = "SocketConnector:" + this.threadID + "(" + socketFinder.toString() + ")";
    }

    /**
     * If search for socket has not finished, this function tries to connect a socket(with a timeout) synchronously. It further notifies the
     * socketFinder the result of the connection attempt
     */
    public void run() {
        IOException exception = null;
        // Note that we do not need socketFinder lock here
        // as we update nothing in socketFinder based on the condition.
        // So, its perfectly fine to make a dirty read.
        SocketFinder.Result result = socketFinder.getResult();
        if (result.equals(SocketFinder.Result.UNKNOWN)) {
            try {
                if (logger.isLoggable(Level.FINER)) {
                    logger.finer(
                            this.toString() + " connecting to InetSocketAddress:" + inetSocketAddress + " with timeout:" + timeoutInMilliseconds);
                }

                socket.connect(inetSocketAddress, timeoutInMilliseconds);
            }
            catch (IOException ex) {
                if (logger.isLoggable(Level.FINER)) {
                    logger.finer(this.toString() + " exception:" + ex.getClass() + " with message:" + ex.getMessage()
                            + " occured while connecting to InetSocketAddress:" + inetSocketAddress);
                }
                exception = ex;
            }

            socketFinder.updateResult(socket, exception, this.toString());
        }

    }

    /**
     * Used for tracing
     * 
     * @return traceID string
     */
    public String toString() {
        return traceID;
    }

    /**
     * Generates the next unique thread id.
     */
    private static synchronized long nextThreadID() {
        if (lastThreadID == Long.MAX_VALUE) {
            if (logger.isLoggable(Level.FINER))
                logger.finer("Resetting the Id count");
            lastThreadID = 1;
        }
        else {
            lastThreadID++;
        }
        return lastThreadID;
    }
}

/**
 * TDSWriter implements the client to server TDS data pipe.
 */
final class TDSWriter {
    private static Logger logger = Logger.getLogger("com.microsoft.sqlserver.jdbc.internals.TDS.Writer");
    private final String traceID;

    final public String toString() {
        return traceID;
    }

    private final TDSChannel tdsChannel;
    private final SQLServerConnection con;

    protected SQLServerConnection getConnection() {     
        return con;     
    }
    
    // Flag to indicate whether data written via writeXXX() calls
    // is loggable. Data is normally loggable. But sensitive
    // data, such as user credentials, should never be logged for
    // security reasons.
    private boolean dataIsLoggable = true;

    void setDataLoggable(boolean value) {
        dataIsLoggable = value;
    }

    private TDSCommand command = null;

    // TDS message type (Query, RPC, DTC, etc.) sent at the beginning
    // of every TDS message header. Value is set when starting a new
    // TDS message of the specified type.
    private byte tdsMessageType;

    private volatile int sendResetConnection = 0;

    // Size (in bytes) of the TDS packets to/from the server.
    // This size is normally fixed for the life of the connection,
    // but it can change once after the logon packet because packet
    // size negotiation happens at logon time.
    private int currentPacketSize = 0;

    // Size of the TDS packet header, which is:
    // byte type
    // byte status
    // short length
    // short SPID
    // byte packet
    // byte window
    private final static int TDS_PACKET_HEADER_SIZE = 8;
    private final static byte[] placeholderHeader = new byte[TDS_PACKET_HEADER_SIZE];

    // Intermediate array used to convert typically "small" values such as fixed-length types
    // (byte, int, long, etc.) and Strings from their native form to bytes for sending to
    // the channel buffers.
    private byte valueBytes[] = new byte[256];

    // Monotonically increasing packet number associated with the current message
    private int packetNum = 0;

    // Bytes for sending decimal/numeric data
    private final static int BYTES4 = 4;
    private final static int BYTES8 = 8;
    private final static int BYTES12 = 12;
    private final static int BYTES16 = 16;
    public final static int BIGDECIMAL_MAX_LENGTH = 0x11;

    // is set to true when EOM is sent for the current message.
    // Note that this variable will never be accessed from multiple threads
    // simultaneously and so it need not be volatile
    private boolean isEOMSent = false;

    boolean isEOMSent() {
        return isEOMSent;
    }

    // Packet data buffers
    private ByteBuffer stagingBuffer;
    private ByteBuffer socketBuffer;
    private ByteBuffer logBuffer;

    private CryptoMetadata cryptoMeta = null;

    TDSWriter(TDSChannel tdsChannel,
            SQLServerConnection con) {
        this.tdsChannel = tdsChannel;
        this.con = con;
        traceID = "TDSWriter@" + Integer.toHexString(hashCode()) + " (" + con.toString() + ")";
    }

    // TDS message start/end operations

    void preparePacket() throws SQLServerException {
        if (tdsChannel.isLoggingPackets()) {
            Arrays.fill(logBuffer.array(), (byte) 0xFE);
            ((Buffer)logBuffer).clear();
        }

        // Write a placeholder packet header. This will be replaced
        // with the real packet header when the packet is flushed.
        writeBytes(placeholderHeader);
    }

    /**
     * Start a new TDS message.
     */
    void writeMessageHeader() throws SQLServerException {
        // TDS 7.2 & later:
        // Include ALL_Headers/MARS header in message's first packet
        // Note: The PKT_BULK message does not nees this ALL_HEADERS
        if ((TDS.PKT_QUERY == tdsMessageType || TDS.PKT_DTC == tdsMessageType || TDS.PKT_RPC == tdsMessageType)) {
            boolean includeTraceHeader = false;
            int totalHeaderLength = TDS.MESSAGE_HEADER_LENGTH;
            if (TDS.PKT_QUERY == tdsMessageType || TDS.PKT_RPC == tdsMessageType) {
                if (con.isDenaliOrLater() && !ActivityCorrelator.getCurrent().IsSentToServer() && Util.IsActivityTraceOn()) {
                    includeTraceHeader = true;
                    totalHeaderLength += TDS.TRACE_HEADER_LENGTH;
                }
            }
            writeInt(totalHeaderLength); // allHeaders.TotalLength (DWORD)
            writeInt(TDS.MARS_HEADER_LENGTH); // MARS header length (DWORD)
            writeShort((short) 2); // allHeaders.HeaderType(MARS header) (USHORT)
            writeBytes(con.getTransactionDescriptor());
            writeInt(1); // marsHeader.OutstandingRequestCount
            if (includeTraceHeader) {
                writeInt(TDS.TRACE_HEADER_LENGTH); // trace header length (DWORD)
                writeTraceHeaderData();
                ActivityCorrelator.setCurrentActivityIdSentFlag(); // set the flag to indicate this ActivityId is sent
            }
        }
    }

    void writeTraceHeaderData() throws SQLServerException {
        ActivityId activityId = ActivityCorrelator.getCurrent();
        final byte[] actIdByteArray = Util.asGuidByteArray(activityId.getId());
        long seqNum = activityId.getSequence();
        writeShort(TDS.HEADERTYPE_TRACE);   // trace header type
        writeBytes(actIdByteArray, 0, actIdByteArray.length);  // guid part of ActivityId
        writeInt((int) seqNum);  // sequence number of ActivityId

        if (logger.isLoggable(Level.FINER))
            logger.finer("Send Trace Header - ActivityID: " + activityId.toString());
    }

    /**
     * Convenience method to prepare the TDS channel for writing and start a new TDS message.
     *
     * @param command
     *            The TDS command
     * @param tdsMessageType
     *            The TDS message type (PKT_QUERY, PKT_RPC, etc.)
     */
    void startMessage(TDSCommand command,
            byte tdsMessageType) throws SQLServerException {
        this.command = command;
        this.tdsMessageType = tdsMessageType;
        this.packetNum = 0;
        this.isEOMSent = false;
        this.dataIsLoggable = true;

        // If the TDS packet size has changed since the last request
        // (which should really only happen after the login packet)
        // then allocate new buffers that are the correct size.
        int negotiatedPacketSize = con.getTDSPacketSize();
        if (currentPacketSize != negotiatedPacketSize) {
            socketBuffer = ByteBuffer.allocate(negotiatedPacketSize).order(ByteOrder.LITTLE_ENDIAN);
            stagingBuffer = ByteBuffer.allocate(negotiatedPacketSize).order(ByteOrder.LITTLE_ENDIAN);
            logBuffer = ByteBuffer.allocate(negotiatedPacketSize).order(ByteOrder.LITTLE_ENDIAN);
            currentPacketSize = negotiatedPacketSize;
        }

        ((Buffer) socketBuffer).position(((Buffer) socketBuffer).limit());
        ((Buffer)stagingBuffer).clear();

        preparePacket();
        writeMessageHeader();
    }

    final void endMessage() throws SQLServerException {
        if (logger.isLoggable(Level.FINEST))
            logger.finest(toString() + " Finishing TDS message");
        writePacket(TDS.STATUS_BIT_EOM);
    }

    // If a complete request has not been sent to the server,
    // the client MUST send the next packet with both ignore bit (0x02) and EOM bit (0x01)
    // set in the status to cancel the request.
    final boolean ignoreMessage() throws SQLServerException {
        if (packetNum > 0) {
            assert !isEOMSent;

            if (logger.isLoggable(Level.FINER))
                logger.finest(toString() + " Finishing TDS message by sending ignore bit and end of message");
            writePacket(TDS.STATUS_BIT_EOM | TDS.STATUS_BIT_ATTENTION);
            return true;
        }
        return false;
    }

    final void resetPooledConnection() {
        if (logger.isLoggable(Level.FINEST))
            logger.finest(toString() + " resetPooledConnection");
        sendResetConnection = TDS.STATUS_BIT_RESET_CONN;
    }

    // Primitive write operations

    void writeByte(byte value) throws SQLServerException {
        if (stagingBuffer.remaining() >= 1) {
            stagingBuffer.put(value);
            if (tdsChannel.isLoggingPackets()) {
                if (dataIsLoggable)
                    logBuffer.put(value);
                else
                    ((Buffer)logBuffer).position(((Buffer)logBuffer).position() + 1);
            }
        }
        else {
            valueBytes[0] = value;
            writeWrappedBytes(valueBytes, 1);
        }
    }

    /**
     * writing sqlCollation information for sqlVariant type when sending character types.
     * 
     * @param variantType
     * @throws SQLServerException
     */
    void writeCollationForSqlVariant(SqlVariant variantType) throws SQLServerException {
        writeInt(variantType.getCollation().getCollationInfo());
        writeByte((byte) (variantType.getCollation().getCollationSortID() & 0xFF));
    }

    void writeChar(char value) throws SQLServerException {
        if (stagingBuffer.remaining() >= 2) {
            stagingBuffer.putChar(value);
            if (tdsChannel.isLoggingPackets()) {
                if (dataIsLoggable)
                    logBuffer.putChar(value);
                else
                    ((Buffer)logBuffer).position( ((Buffer)logBuffer).position() + 2);
            }
        }
        else {
            Util.writeShort((short) value, valueBytes, 0);
            writeWrappedBytes(valueBytes, 2);
        }
    }

    void writeShort(short value) throws SQLServerException {
        if (stagingBuffer.remaining() >= 2) {
            stagingBuffer.putShort(value);
            if (tdsChannel.isLoggingPackets()) {
                if (dataIsLoggable)
                    logBuffer.putShort(value);
                else
                    ((Buffer)logBuffer).position( ((Buffer)logBuffer).position() + 2);
            }
        }
        else {
            Util.writeShort(value, valueBytes, 0);
            writeWrappedBytes(valueBytes, 2);
        }
    }

    void writeInt(int value) throws SQLServerException {
        if (stagingBuffer.remaining() >= 4) {
            stagingBuffer.putInt(value);
            if (tdsChannel.isLoggingPackets()) {
                if (dataIsLoggable)
                    logBuffer.putInt(value);
                else
                    ((Buffer)logBuffer).position( ((Buffer)logBuffer).position() + 4);
            }
        }
        else {
            Util.writeInt(value, valueBytes, 0);
            writeWrappedBytes(valueBytes, 4);
        }
    }

    /**
     * Append a real value in the TDS stream.
     * 
     * @param value
     *            the data value
     */
    void writeReal(Float value) throws SQLServerException {
        writeInt(Float.floatToRawIntBits(value));
    }

    /**
     * Append a double value in the TDS stream.
     * 
     * @param value
     *            the data value
     */
    void writeDouble(double value) throws SQLServerException {
        if (stagingBuffer.remaining() >= 8) {
            stagingBuffer.putDouble(value);
            if (tdsChannel.isLoggingPackets()) {
                if (dataIsLoggable)
                    logBuffer.putDouble(value);
                else
                    ((Buffer)logBuffer).position( ((Buffer)logBuffer).position() + 8);
            }
        }
        else {
            long bits = Double.doubleToLongBits(value);
            long mask = 0xFF;
            int nShift = 0;
            for (int i = 0; i < 8; i++) {
                writeByte((byte) ((bits & mask) >> nShift));
                nShift += 8;
                mask = mask << 8;
            }
        }
    }

    /**
     * Append a big decimal in the TDS stream.
     * 
     * @param bigDecimalVal
     *            the big decimal data value
     * @param srcJdbcType
     *            the source JDBCType
     * @param precision
     *            the precision of the data value
     * @param scale
     *            the scale of the column
     * @throws SQLServerException
     */
    void writeBigDecimal(BigDecimal bigDecimalVal,
            int srcJdbcType,
            int precision,
            int scale) throws SQLServerException {
        /*
         * Length including sign byte One 1-byte unsigned integer that represents the sign of the decimal value (0 => Negative, 1 => positive) One 4-,
         * 8-, 12-, or 16-byte signed integer that represents the decimal value multiplied by 10^scale.
         */

        /*
         * setScale of all BigDecimal value based on metadata as scale is not sent seperately for individual value. Use the rounding used in Server.
         * Say, for BigDecimal("0.1"), if scale in metdadata is 0, then ArithmeticException would be thrown if RoundingMode is not set
         */
        bigDecimalVal = bigDecimalVal.setScale(scale, RoundingMode.HALF_UP);

        // data length + 1 byte for sign
        int bLength = BYTES16 + 1;
        writeByte((byte) (bLength));

        // Byte array to hold all the data and padding bytes.
        byte[] bytes = new byte[bLength];

        byte[] valueBytes = DDC.convertBigDecimalToBytes(bigDecimalVal, scale);
        // removing the precision and scale information from the valueBytes array
        System.arraycopy(valueBytes, 2, bytes, 0, valueBytes.length - 2);
        writeBytes(bytes);
    }
    
    /**
     * Append a big decimal inside sql_variant in the TDS stream.
     * 
     * @param bigDecimalVal
     *            the big decimal data value
     * @param srcJdbcType
     *            the source JDBCType
     */
    void writeSqlVariantInternalBigDecimal(BigDecimal bigDecimalVal,
            int srcJdbcType) throws SQLServerException {
        /*
         * Length including sign byte One 1-byte unsigned integer that represents the sign of the decimal value (0 => Negative, 1 => positive) One
         * 16-byte signed integer that represents the decimal value multiplied by 10^scale. In sql_variant, we send the bigdecimal with precision 38,
         * therefore we use 16 bytes for the maximum size of this integer.
         */

        boolean isNegative = (bigDecimalVal.signum() < 0);
        BigInteger bi = bigDecimalVal.unscaledValue();
        if (isNegative)
        {
            bi = bi.negate();
        }
        int bLength;
        bLength = BYTES16;

        writeByte((byte) (isNegative ? 0 : 1));

        // Get the bytes of the BigInteger value. It is in reverse order, with
        // most significant byte in 0-th element. We need to reverse it first before sending over TDS.
        byte[] unscaledBytes = bi.toByteArray();

        if (unscaledBytes.length > bLength) {
            // If precession of input is greater than maximum allowed (p><= 38) throw Exception
            MessageFormat form = new MessageFormat(SQLServerException.getErrString("R_valueOutOfRange"));
            Object[] msgArgs = {JDBCType.of(srcJdbcType)};
            throw new SQLServerException(form.format(msgArgs), SQLState.DATA_EXCEPTION_LENGTH_MISMATCH, DriverError.NOT_SET, null);
        }

        // Byte array to hold all the reversed and padding bytes.
        byte[] bytes = new byte[bLength];

        // We need to fill up the rest of the array with zeros, as unscaledBytes may have less bytes
        // than the required size for TDS.
        int remaining = bLength - unscaledBytes.length;

        // Reverse the bytes.
        int i, j;
        for (i = 0, j = unscaledBytes.length - 1; i < unscaledBytes.length;)
            bytes[i++] = unscaledBytes[j--];

        // Fill the rest of the array with zeros.
        for (; i < remaining; i++)
        {
            bytes[i] = (byte) 0x00;
        }
        writeBytes(bytes);
    }

    void writeSmalldatetime(String value) throws SQLServerException {
        GregorianCalendar calendar = initializeCalender(TimeZone.getDefault());
        long utcMillis;    // Value to which the calendar is to be set (in milliseconds 1/1/1970 00:00:00 GMT)
        java.sql.Timestamp timestampValue = java.sql.Timestamp.valueOf(value);
        utcMillis = timestampValue.getTime();

        // Load the calendar with the desired value
        calendar.setTimeInMillis(utcMillis);

        // Number of days since the SQL Server Base Date (January 1, 1900)
        int daysSinceSQLBaseDate = DDC.daysSinceBaseDate(calendar.get(Calendar.YEAR), calendar.get(Calendar.DAY_OF_YEAR), TDS.BASE_YEAR_1900);

        // Next, figure out the number of milliseconds since midnight of the current day.
        int millisSinceMidnight = 1000 * calendar.get(Calendar.SECOND) + // Seconds into the current minute
                60 * 1000 * calendar.get(Calendar.MINUTE) + // Minutes into the current hour
                60 * 60 * 1000 * calendar.get(Calendar.HOUR_OF_DAY); // Hours into the current day

        // The last millisecond of the current day is always rounded to the first millisecond
        // of the next day because DATETIME is only accurate to 1/300th of a second.
        if (1000 * 60 * 60 * 24 - 1 <= millisSinceMidnight) {
            ++daysSinceSQLBaseDate;
            millisSinceMidnight = 0;
        }

        // Number of days since the SQL Server Base Date (January 1, 1900)
        writeShort((short) daysSinceSQLBaseDate);

        int secondsSinceMidnight = (millisSinceMidnight / 1000);
        int minutesSinceMidnight = (secondsSinceMidnight / 60);

        // Values that are 29.998 seconds or less are rounded down to the nearest minute
        minutesSinceMidnight = ((secondsSinceMidnight % 60) > 29.998) ? minutesSinceMidnight + 1 : minutesSinceMidnight;

        // Minutes since midnight
        writeShort((short) minutesSinceMidnight);
    }

    void writeDatetime(String value) throws SQLServerException {
        GregorianCalendar calendar = initializeCalender(TimeZone.getDefault());
        long utcMillis;    // Value to which the calendar is to be set (in milliseconds 1/1/1970 00:00:00 GMT)
        int subSecondNanos;
        java.sql.Timestamp timestampValue = java.sql.Timestamp.valueOf(value);
        utcMillis = timestampValue.getTime();
        subSecondNanos = timestampValue.getNanos();

        // Load the calendar with the desired value
        calendar.setTimeInMillis(utcMillis);

        // Number of days there have been since the SQL Base Date.
        // These are based on SQL Server algorithms
        int daysSinceSQLBaseDate = DDC.daysSinceBaseDate(calendar.get(Calendar.YEAR), calendar.get(Calendar.DAY_OF_YEAR), TDS.BASE_YEAR_1900);

        // Number of milliseconds since midnight of the current day.
        int millisSinceMidnight = (subSecondNanos + Nanos.PER_MILLISECOND / 2) / Nanos.PER_MILLISECOND + // Millis into the current second
                1000 * calendar.get(Calendar.SECOND) + // Seconds into the current minute
                60 * 1000 * calendar.get(Calendar.MINUTE) + // Minutes into the current hour
                60 * 60 * 1000 * calendar.get(Calendar.HOUR_OF_DAY); // Hours into the current day

        // The last millisecond of the current day is always rounded to the first millisecond
        // of the next day because DATETIME is only accurate to 1/300th of a second.
        if (1000 * 60 * 60 * 24 - 1 <= millisSinceMidnight) {
            ++daysSinceSQLBaseDate;
            millisSinceMidnight = 0;
        }

        // Last-ditch verification that the value is in the valid range for the
        // DATETIMEN TDS data type (1/1/1753 to 12/31/9999). If it's not, then
        // throw an exception now so that statement execution is safely canceled.
        // Attempting to put an invalid value on the wire would result in a TDS
        // exception, which would close the connection.
        // These are based on SQL Server algorithms
        if (daysSinceSQLBaseDate < DDC.daysSinceBaseDate(1753, 1, TDS.BASE_YEAR_1900)
                || daysSinceSQLBaseDate >= DDC.daysSinceBaseDate(10000, 1, TDS.BASE_YEAR_1900)) {
            MessageFormat form = new MessageFormat(SQLServerException.getErrString("R_valueOutOfRange"));
            Object[] msgArgs = {SSType.DATETIME};
            throw new SQLServerException(form.format(msgArgs), SQLState.DATA_EXCEPTION_DATETIME_FIELD_OVERFLOW, DriverError.NOT_SET, null);
        }

        // Number of days since the SQL Server Base Date (January 1, 1900)
        writeInt(daysSinceSQLBaseDate);

        // Milliseconds since midnight (at a resolution of three hundredths of a second)
        writeInt((3 * millisSinceMidnight + 5) / 10);
    }

    void writeDate(String value) throws SQLServerException {
        GregorianCalendar calendar = initializeCalender(TimeZone.getDefault());
        long utcMillis;
        java.sql.Date dateValue = java.sql.Date.valueOf(value);
        utcMillis = dateValue.getTime();

        // Load the calendar with the desired value
        calendar.setTimeInMillis(utcMillis);

        writeScaledTemporal(calendar, 0, // subsecond nanos (none for a date value)
                0, // scale (dates are not scaled)
                SSType.DATE);
    }

    void writeTime(java.sql.Timestamp value,
            int scale) throws SQLServerException {
        GregorianCalendar calendar = initializeCalender(TimeZone.getDefault());
        long utcMillis;    // Value to which the calendar is to be set (in milliseconds 1/1/1970 00:00:00 GMT)
        int subSecondNanos;
        utcMillis = value.getTime();
        subSecondNanos = value.getNanos();

        // Load the calendar with the desired value
        calendar.setTimeInMillis(utcMillis);

        writeScaledTemporal(calendar, subSecondNanos, scale, SSType.TIME);
    }

    void writeDateTimeOffset(Object value,
            int scale,
            SSType destSSType) throws SQLServerException {
        GregorianCalendar calendar;
        TimeZone timeZone; // Time zone to associate with the value in the Gregorian calendar
        long utcMillis;    // Value to which the calendar is to be set (in milliseconds 1/1/1970 00:00:00 GMT)
        int subSecondNanos;
        int minutesOffset;

        microsoft.sql.DateTimeOffset dtoValue = (microsoft.sql.DateTimeOffset) value;
        utcMillis = dtoValue.getTimestamp().getTime();
        subSecondNanos = dtoValue.getTimestamp().getNanos();
        minutesOffset = dtoValue.getMinutesOffset();

        // If the target data type is DATETIMEOFFSET, then use UTC for the calendar that
        // will hold the value, since writeRPCDateTimeOffset expects a UTC calendar.
        // Otherwise, when converting from DATETIMEOFFSET to other temporal data types,
        // use a local time zone determined by the minutes offset of the value, since
        // the writers for those types expect local calendars.
        timeZone = (SSType.DATETIMEOFFSET == destSSType) ? UTC.timeZone : new SimpleTimeZone(minutesOffset * 60 * 1000, "");

        calendar = new GregorianCalendar(timeZone, Locale.US);
        calendar.setLenient(true);
        calendar.clear();
        calendar.setTimeInMillis(utcMillis);

        writeScaledTemporal(calendar, subSecondNanos, scale, SSType.DATETIMEOFFSET);

        writeShort((short) minutesOffset);
    }

    void writeOffsetDateTimeWithTimezone(OffsetDateTime offsetDateTimeValue,
            int scale) throws SQLServerException {
        GregorianCalendar calendar;
        TimeZone timeZone;
        long utcMillis;
        int subSecondNanos;
        int minutesOffset = 0;

        try {
            // offsetTimeValue.getOffset() returns a ZoneOffset object which has only hours and minutes
            // components. So the result of the division will be an integer always. SQL Server also supports
            // offsets in minutes precision.
            minutesOffset = offsetDateTimeValue.getOffset().getTotalSeconds() / 60;
        }
        catch (Exception e) {
            throw new SQLServerException(SQLServerException.getErrString("R_zoneOffsetError"), null, // SQLState is null as this error is generated in
                                                                                                     // the driver
                    0, // Use 0 instead of DriverError.NOT_SET to use the correct constructor
                    e);
        }
        subSecondNanos = offsetDateTimeValue.getNano();

        // writeScaledTemporal() expects subSecondNanos in 9 digits precssion
        // but getNano() used in OffsetDateTime returns precession based on nanoseconds read from csv
        // padding zeros to match the expectation of writeScaledTemporal()
        int padding = 9 - String.valueOf(subSecondNanos).length();
        while (padding > 0) {
            subSecondNanos = subSecondNanos * 10;
            padding--;
        }

        // For TIME_WITH_TIMEZONE, use UTC for the calendar that will hold the value
        timeZone = UTC.timeZone;

        // The behavior is similar to microsoft.sql.DateTimeOffset
        // In Timestamp format, only YEAR needs to have 4 digits. The leading zeros for the rest of the fields can be omitted.
        String offDateTimeStr = String.format("%04d", offsetDateTimeValue.getYear()) + '-' + offsetDateTimeValue.getMonthValue() + '-'
                + offsetDateTimeValue.getDayOfMonth() + ' ' + offsetDateTimeValue.getHour() + ':' + offsetDateTimeValue.getMinute() + ':'
                + offsetDateTimeValue.getSecond();
        utcMillis = Timestamp.valueOf(offDateTimeStr).getTime();
        calendar = initializeCalender(timeZone);
        calendar.setTimeInMillis(utcMillis);

        // Local timezone value in minutes
        int minuteAdjustment = ((TimeZone.getDefault().getRawOffset()) / (60 * 1000));
        // check if date is in day light savings and add daylight saving minutes
        if (TimeZone.getDefault().inDaylightTime(calendar.getTime()))
            minuteAdjustment += (TimeZone.getDefault().getDSTSavings()) / (60 * 1000);
        // If the local time is negative then positive minutesOffset must be subtracted from calender
        minuteAdjustment += (minuteAdjustment < 0) ? (minutesOffset * (-1)) : minutesOffset;
        calendar.add(Calendar.MINUTE, minuteAdjustment);

        writeScaledTemporal(calendar, subSecondNanos, scale, SSType.DATETIMEOFFSET);
        writeShort((short) minutesOffset);
    }

    void writeOffsetTimeWithTimezone(OffsetTime offsetTimeValue,
            int scale) throws SQLServerException {
        GregorianCalendar calendar;
        TimeZone timeZone;
        long utcMillis;
        int subSecondNanos;
        int minutesOffset = 0;

        try {
            // offsetTimeValue.getOffset() returns a ZoneOffset object which has only hours and minutes
            // components. So the result of the division will be an integer always. SQL Server also supports
            // offsets in minutes precision.
            minutesOffset = offsetTimeValue.getOffset().getTotalSeconds() / 60;
        }
        catch (Exception e) {
            throw new SQLServerException(SQLServerException.getErrString("R_zoneOffsetError"), null, // SQLState is null as this error is generated in
                                                                                                     // the driver
                    0, // Use 0 instead of DriverError.NOT_SET to use the correct constructor
                    e);
        }
        subSecondNanos = offsetTimeValue.getNano();

        // writeScaledTemporal() expects subSecondNanos in 9 digits precssion
        // but getNano() used in OffsetDateTime returns precession based on nanoseconds read from csv
        // padding zeros to match the expectation of writeScaledTemporal()
        int padding = 9 - String.valueOf(subSecondNanos).length();
        while (padding > 0) {
            subSecondNanos = subSecondNanos * 10;
            padding--;
        }

        // For TIME_WITH_TIMEZONE, use UTC for the calendar that will hold the value
        timeZone = UTC.timeZone;

        // Using TDS.BASE_YEAR_1900, based on SQL server behavious
        // If date only contains a time part, the return value is 1900, the base year.
        // https://msdn.microsoft.com/en-us/library/ms186313.aspx
        // In Timestamp format, leading zeros for the fields can be omitted.
        String offsetTimeStr = TDS.BASE_YEAR_1900 + "-01-01" + ' ' + offsetTimeValue.getHour() + ':' + offsetTimeValue.getMinute() + ':'
                + offsetTimeValue.getSecond();
        utcMillis = Timestamp.valueOf(offsetTimeStr).getTime();

        calendar = initializeCalender(timeZone);
        calendar.setTimeInMillis(utcMillis);

        int minuteAdjustment = (TimeZone.getDefault().getRawOffset()) / (60 * 1000);
        // check if date is in day light savings and add daylight saving minutes to Local timezone(in minutes)
        if (TimeZone.getDefault().inDaylightTime(calendar.getTime()))
            minuteAdjustment += ((TimeZone.getDefault().getDSTSavings()) / (60 * 1000));
        // If the local time is negative then positive minutesOffset must be subtracted from calender
        minuteAdjustment += (minuteAdjustment < 0) ? (minutesOffset * (-1)) : minutesOffset;
        calendar.add(Calendar.MINUTE, minuteAdjustment);

        writeScaledTemporal(calendar, subSecondNanos, scale, SSType.DATETIMEOFFSET);
        writeShort((short) minutesOffset);
    }

    void writeLong(long value) throws SQLServerException {
        if (stagingBuffer.remaining() >= 8) {
            stagingBuffer.putLong(value);
            if (tdsChannel.isLoggingPackets()) {
                if (dataIsLoggable)
                    logBuffer.putLong(value);
                else
                    ((Buffer)logBuffer).position( ((Buffer)logBuffer).position() + 8);
            }
        }
        else {
            valueBytes[0] = (byte) ((value >> 0) & 0xFF);
            valueBytes[1] = (byte) ((value >> 8) & 0xFF);
            valueBytes[2] = (byte) ((value >> 16) & 0xFF);
            valueBytes[3] = (byte) ((value >> 24) & 0xFF);
            valueBytes[4] = (byte) ((value >> 32) & 0xFF);
            valueBytes[5] = (byte) ((value >> 40) & 0xFF);
            valueBytes[6] = (byte) ((value >> 48) & 0xFF);
            valueBytes[7] = (byte) ((value >> 56) & 0xFF);
            writeWrappedBytes(valueBytes, 8);
        }
    }

    void writeBytes(byte[] value) throws SQLServerException {
        writeBytes(value, 0, value.length);
    }

    void writeBytes(byte[] value,
            int offset,
            int length) throws SQLServerException {
        assert length <= value.length;

        int bytesWritten = 0;
        int bytesToWrite;

        if (logger.isLoggable(Level.FINEST))
            logger.finest(toString() + " Writing " + length + " bytes");

        while ((bytesToWrite = length - bytesWritten) > 0) {
            if (0 == stagingBuffer.remaining())
                writePacket(TDS.STATUS_NORMAL);

            if (bytesToWrite > stagingBuffer.remaining())
                bytesToWrite = stagingBuffer.remaining();

            stagingBuffer.put(value, offset + bytesWritten, bytesToWrite);
            if (tdsChannel.isLoggingPackets()) {
                if (dataIsLoggable)
                    logBuffer.put(value, offset + bytesWritten, bytesToWrite);
                else
                    ((Buffer)logBuffer).position( ((Buffer)logBuffer).position() + bytesToWrite);
            }

            bytesWritten += bytesToWrite;
        }
    }

    void writeWrappedBytes(byte value[],
            int valueLength) throws SQLServerException {
        // This function should only be used to write a value that is longer than
        // what remains in the current staging buffer. However, the value must
        // be short enough to fit in an empty buffer.
        assert valueLength <= value.length;
        
        int remaining = stagingBuffer.remaining();
        assert remaining < valueLength;

        assert valueLength <= stagingBuffer.capacity();

        // Fill any remaining space in the staging buffer
        remaining = stagingBuffer.remaining();
        if (remaining > 0) {
            stagingBuffer.put(value, 0, remaining);
            if (tdsChannel.isLoggingPackets()) {
                if (dataIsLoggable)
                    logBuffer.put(value, 0, remaining);
                else
                    ((Buffer)logBuffer).position( ((Buffer)logBuffer).position() + remaining);
            }
        }

        writePacket(TDS.STATUS_NORMAL);

        // After swapping, the staging buffer should once again be empty, so the
        // remainder of the value can be written to it.
        stagingBuffer.put(value, remaining, valueLength - remaining);
        if (tdsChannel.isLoggingPackets()) {
            if (dataIsLoggable)
                logBuffer.put(value, remaining, valueLength - remaining);
            else
                ((Buffer)logBuffer).position( ((Buffer)logBuffer).position() + remaining);
        }
    }

    void writeString(String value) throws SQLServerException {
        int charsCopied = 0;
        int length = value.length();
        while (charsCopied < length) {
            int bytesToCopy = 2 * (length - charsCopied);

            if (bytesToCopy > valueBytes.length)
                bytesToCopy = valueBytes.length;

            int bytesCopied = 0;
            while (bytesCopied < bytesToCopy) {
                char ch = value.charAt(charsCopied++);
                valueBytes[bytesCopied++] = (byte) ((ch >> 0) & 0xFF);
                valueBytes[bytesCopied++] = (byte) ((ch >> 8) & 0xFF);
            }

            writeBytes(valueBytes, 0, bytesCopied);
        }
    }

    void writeStream(InputStream inputStream,
            long advertisedLength,
            boolean writeChunkSizes) throws SQLServerException {
        assert DataTypes.UNKNOWN_STREAM_LENGTH == advertisedLength || advertisedLength >= 0;

        long actualLength = 0;
        final byte[] streamByteBuffer = new byte[4 * currentPacketSize];
        int bytesRead = 0;
        int bytesToWrite;
        do {
            // Read in next chunk
            for (bytesToWrite = 0; -1 != bytesRead && bytesToWrite < streamByteBuffer.length; bytesToWrite += bytesRead) {
                try {
                    bytesRead = inputStream.read(streamByteBuffer, bytesToWrite, streamByteBuffer.length - bytesToWrite);
                }
                catch (IOException e) {
                    MessageFormat form = new MessageFormat(SQLServerException.getErrString("R_errorReadingStream"));
                    Object[] msgArgs = {e.toString()};
                    error(form.format(msgArgs), SQLState.DATA_EXCEPTION_NOT_SPECIFIC, DriverError.NOT_SET);
                }

                if (-1 == bytesRead)
                    break;

                // Check for invalid bytesRead returned from InputStream.read
                if (bytesRead < 0 || bytesRead > streamByteBuffer.length - bytesToWrite) {
                    MessageFormat form = new MessageFormat(SQLServerException.getErrString("R_errorReadingStream"));
                    Object[] msgArgs = {SQLServerException.getErrString("R_streamReadReturnedInvalidValue")};
                    error(form.format(msgArgs), SQLState.DATA_EXCEPTION_NOT_SPECIFIC, DriverError.NOT_SET);
                }
            }

            // Write it out
            if (writeChunkSizes)
                writeInt(bytesToWrite);

            writeBytes(streamByteBuffer, 0, bytesToWrite);
            actualLength += bytesToWrite;
        }
        while (-1 != bytesRead || bytesToWrite > 0);

        // If we were given an input stream length that we had to match and
        // the actual stream length did not match then cancel the request.
        if (DataTypes.UNKNOWN_STREAM_LENGTH != advertisedLength && actualLength != advertisedLength) {
            MessageFormat form = new MessageFormat(SQLServerException.getErrString("R_mismatchedStreamLength"));
            Object[] msgArgs = {advertisedLength, actualLength};
            error(form.format(msgArgs), SQLState.DATA_EXCEPTION_LENGTH_MISMATCH, DriverError.NOT_SET);
        }
    }

    /*
     * Adding another function for writing non-unicode reader instead of re-factoring the writeReader() for performance efficiency. As this method
     * will only be used in bulk copy, it needs to be efficient. Note: Any changes in algorithm/logic should propagate to both writeReader() and
     * writeNonUnicodeReader().
     */

    void writeNonUnicodeReader(Reader reader,
            long advertisedLength,
            boolean isDestBinary,
            Charset charSet) throws SQLServerException {
        assert DataTypes.UNKNOWN_STREAM_LENGTH == advertisedLength || advertisedLength >= 0;

        long actualLength = 0;
        char[] streamCharBuffer = new char[currentPacketSize];
        // The unicode version, writeReader() allocates a byte buffer that is 4 times the currentPacketSize, not sure why.
        byte[] streamByteBuffer = new byte[currentPacketSize];
        int charsRead = 0;
        int charsToWrite;
        int bytesToWrite;
        String streamString;

        do {
            // Read in next chunk
            for (charsToWrite = 0; -1 != charsRead && charsToWrite < streamCharBuffer.length; charsToWrite += charsRead) {
                try {
                    charsRead = reader.read(streamCharBuffer, charsToWrite, streamCharBuffer.length - charsToWrite);
                }
                catch (IOException e) {
                    MessageFormat form = new MessageFormat(SQLServerException.getErrString("R_errorReadingStream"));
                    Object[] msgArgs = {e.toString()};
                    error(form.format(msgArgs), SQLState.DATA_EXCEPTION_NOT_SPECIFIC, DriverError.NOT_SET);
                }

                if (-1 == charsRead)
                    break;

                // Check for invalid bytesRead returned from Reader.read
                if (charsRead < 0 || charsRead > streamCharBuffer.length - charsToWrite) {
                    MessageFormat form = new MessageFormat(SQLServerException.getErrString("R_errorReadingStream"));
                    Object[] msgArgs = {SQLServerException.getErrString("R_streamReadReturnedInvalidValue")};
                    error(form.format(msgArgs), SQLState.DATA_EXCEPTION_NOT_SPECIFIC, DriverError.NOT_SET);
                }
            }

            if (!isDestBinary) {
                // Write it out
                // This also writes the PLP_TERMINATOR token after all the data in the the stream are sent.
                // The Do-While loop goes on one more time as charsToWrite is greater than 0 for the last chunk, and
                // in this last round the only thing that is written is an int value of 0, which is the PLP Terminator token(0x00000000).
                writeInt(charsToWrite);

                for (int charsCopied = 0; charsCopied < charsToWrite; ++charsCopied) {
                    if (null == charSet) {
                        streamByteBuffer[charsCopied] = (byte) (streamCharBuffer[charsCopied] & 0xFF);
                    }
                    else {
                        // encoding as per collation
                        streamByteBuffer[charsCopied] = new String(streamCharBuffer[charsCopied] + "").getBytes(charSet)[0];
                    }
                }
                writeBytes(streamByteBuffer, 0, charsToWrite);
            }
            else {
                bytesToWrite = charsToWrite;
                if (0 != charsToWrite)
                    bytesToWrite = charsToWrite / 2;

                streamString = new String(streamCharBuffer);
                byte[] bytes = ParameterUtils.HexToBin(streamString.trim());
                writeInt(bytesToWrite);
                writeBytes(bytes, 0, bytesToWrite);
            }
            actualLength += charsToWrite;
        }
        while (-1 != charsRead || charsToWrite > 0);

        // If we were given an input stream length that we had to match and
        // the actual stream length did not match then cancel the request.
        if (DataTypes.UNKNOWN_STREAM_LENGTH != advertisedLength && actualLength != advertisedLength) {
            MessageFormat form = new MessageFormat(SQLServerException.getErrString("R_mismatchedStreamLength"));
            Object[] msgArgs = {advertisedLength, actualLength};
            error(form.format(msgArgs), SQLState.DATA_EXCEPTION_LENGTH_MISMATCH, DriverError.NOT_SET);
        }
    }   

    /*
     * Note: There is another method with same code logic for non unicode reader, writeNonUnicodeReader(), implemented for performance efficiency. Any
     * changes in algorithm/logic should propagate to both writeReader() and writeNonUnicodeReader().
     */
    void writeReader(Reader reader,
            long advertisedLength,
            boolean writeChunkSizes) throws SQLServerException {
        assert DataTypes.UNKNOWN_STREAM_LENGTH == advertisedLength || advertisedLength >= 0;

        long actualLength = 0;
        char[] streamCharBuffer = new char[2 * currentPacketSize];
        byte[] streamByteBuffer = new byte[4 * currentPacketSize];
        int charsRead = 0;
        int charsToWrite;
        do {
            // Read in next chunk
            for (charsToWrite = 0; -1 != charsRead && charsToWrite < streamCharBuffer.length; charsToWrite += charsRead) {
                try {
                    charsRead = reader.read(streamCharBuffer, charsToWrite, streamCharBuffer.length - charsToWrite);
                }
                catch (IOException e) {
                    MessageFormat form = new MessageFormat(SQLServerException.getErrString("R_errorReadingStream"));
                    Object[] msgArgs = {e.toString()};
                    error(form.format(msgArgs), SQLState.DATA_EXCEPTION_NOT_SPECIFIC, DriverError.NOT_SET);
                }

                if (-1 == charsRead)
                    break;

                // Check for invalid bytesRead returned from Reader.read
                if (charsRead < 0 || charsRead > streamCharBuffer.length - charsToWrite) {
                    MessageFormat form = new MessageFormat(SQLServerException.getErrString("R_errorReadingStream"));
                    Object[] msgArgs = {SQLServerException.getErrString("R_streamReadReturnedInvalidValue")};
                    error(form.format(msgArgs), SQLState.DATA_EXCEPTION_NOT_SPECIFIC, DriverError.NOT_SET);
                }
            }

            // Write it out
            if (writeChunkSizes)
                writeInt(2 * charsToWrite);

            // Convert from Unicode characters to bytes
            //
            // Note: The following inlined code is much faster than the equivalent
            // call to (new String(streamCharBuffer)).getBytes("UTF-16LE") because it
            // saves a conversion to String and use of Charset in that conversion.
            for (int charsCopied = 0; charsCopied < charsToWrite; ++charsCopied) {
                streamByteBuffer[2 * charsCopied] = (byte) ((streamCharBuffer[charsCopied] >> 0) & 0xFF);
                streamByteBuffer[2 * charsCopied + 1] = (byte) ((streamCharBuffer[charsCopied] >> 8) & 0xFF);
            }

            writeBytes(streamByteBuffer, 0, 2 * charsToWrite);
            actualLength += charsToWrite;
        }
        while (-1 != charsRead || charsToWrite > 0);

        // If we were given an input stream length that we had to match and
        // the actual stream length did not match then cancel the request.
        if (DataTypes.UNKNOWN_STREAM_LENGTH != advertisedLength && actualLength != advertisedLength) {
            MessageFormat form = new MessageFormat(SQLServerException.getErrString("R_mismatchedStreamLength"));
            Object[] msgArgs = {advertisedLength, actualLength};
            error(form.format(msgArgs), SQLState.DATA_EXCEPTION_LENGTH_MISMATCH, DriverError.NOT_SET);
        }
    }

    GregorianCalendar initializeCalender(TimeZone timeZone) {
        GregorianCalendar calendar;

        // Create the calendar that will hold the value. For DateTimeOffset values, the calendar's
        // time zone is UTC. For other values, the calendar's time zone is a local time zone.
        calendar = new GregorianCalendar(timeZone, Locale.US);

        // Set the calendar lenient to allow setting the DAY_OF_YEAR and MILLISECOND fields
        // to roll other fields to their correct values.
        calendar.setLenient(true);

        // Clear the calendar of any existing state. The state of a new Calendar object always
        // reflects the current date, time, DST offset, etc.
        calendar.clear();

        return calendar;
    }

    final void error(String reason,
            SQLState sqlState,
            DriverError driverError) throws SQLServerException {
        assert null != command;
        command.interrupt(reason);
        throw new SQLServerException(reason, sqlState, driverError, null);
    }

    /**
     * Sends an attention signal to the server, if necessary, to tell it to stop processing the current command on this connection.
     *
     * If no packets of the command's request have yet been sent to the server, then no attention signal needs to be sent. The interrupt will be
     * handled entirely by the driver.
     *
     * This method does not need synchronization as it does not manipulate interrupt state and writing is guaranteed to occur only from one thread at
     * a time.
     */
    final boolean sendAttention() throws SQLServerException {
        // If any request packets were already written to the server then send an
        // attention signal to the server to tell it to ignore the request or
        // cancel its execution.
        if (packetNum > 0) {
            // Ideally, we would want to add the following assert here.
            // But to add that the variable isEOMSent would have to be made
            // volatile as this piece of code would be reached from multiple
            // threads. So, not doing it to avoid perf hit. Note that
            // isEOMSent would be updated in writePacket everytime an EOM is sent
            // assert isEOMSent;

            if (logger.isLoggable(Level.FINE))
                logger.fine(this + ": sending attention...");

            ++tdsChannel.numMsgsSent;

            startMessage(command, TDS.PKT_CANCEL_REQ);
            endMessage();

            return true;
        }

        return false;
    }

    private /*final */void writePacket(int tdsMessageStatus) throws SQLServerException {
        final boolean atEOM = (TDS.STATUS_BIT_EOM == (TDS.STATUS_BIT_EOM & tdsMessageStatus));
        final boolean isCancelled = ((TDS.PKT_CANCEL_REQ == tdsMessageType)
                || ((tdsMessageStatus & TDS.STATUS_BIT_ATTENTION) == TDS.STATUS_BIT_ATTENTION));
        // Before writing each packet to the channel, check if an interrupt has occurred.
        if (null != command && (!isCancelled))
            command.checkForInterrupt();

        writePacketHeader(tdsMessageStatus | sendResetConnection);
        sendResetConnection = 0;

        flush(atEOM);

        // If this is the last packet then flush the remainder of the request
        // through the socket. The first flush() call ensured that data currently
        // waiting in the socket buffer was sent, flipped the buffers, and started
        // sending data from the staging buffer (flipped to be the new socket buffer).
        // This flush() call ensures that all remaining data in the socket buffer is sent.
        if (atEOM) {
            flush(atEOM);
            isEOMSent = true;
            ++tdsChannel.numMsgsSent;
        }

        // If we just sent the first login request packet and SSL encryption was enabled
        // for login only, then disable SSL now.
        if (TDS.PKT_LOGON70 == tdsMessageType && 1 == packetNum && TDS.ENCRYPT_OFF == con.getNegotiatedEncryptionLevel()) {
            tdsChannel.disableSSL();
        }

        // Notify the currently associated command (if any) that we have written the last
        // of the response packets to the channel.
        if (null != command && (!isCancelled) && atEOM)
            command.onRequestComplete();
    }

<<<<<<< HEAD
    private void writePacketHeader(int tdsMessageStatus) {
        int tdsMessageLength =  ((Buffer)stagingBuffer).position();
=======
    private /*final */void writePacketHeader(int tdsMessageStatus) {
        int tdsMessageLength = stagingBuffer.position();
>>>>>>> 915d385d
        ++packetNum;

        // Write the TDS packet header back at the start of the staging buffer
        stagingBuffer.put(TDS.PACKET_HEADER_MESSAGE_TYPE, tdsMessageType);
        stagingBuffer.put(TDS.PACKET_HEADER_MESSAGE_STATUS, (byte) tdsMessageStatus);
        stagingBuffer.put(TDS.PACKET_HEADER_MESSAGE_LENGTH, (byte) ((tdsMessageLength >> 8) & 0xFF));     // Note: message length is 16 bits,
        stagingBuffer.put(TDS.PACKET_HEADER_MESSAGE_LENGTH + 1, (byte) ((tdsMessageLength >> 0) & 0xFF)); // written BIG ENDIAN
        stagingBuffer.put(TDS.PACKET_HEADER_SPID, (byte) ((tdsChannel.getSPID() >> 8) & 0xFF));     // Note: SPID is 16 bits,
        stagingBuffer.put(TDS.PACKET_HEADER_SPID + 1, (byte) ((tdsChannel.getSPID() >> 0) & 0xFF)); // written BIG ENDIAN
        stagingBuffer.put(TDS.PACKET_HEADER_SEQUENCE_NUM, (byte) (packetNum % 256));
        stagingBuffer.put(TDS.PACKET_HEADER_WINDOW, (byte) 0); // Window (Reserved/Not used)

        // Write the header to the log buffer too if logging.
        if (tdsChannel.isLoggingPackets()) {
            logBuffer.put(TDS.PACKET_HEADER_MESSAGE_TYPE, tdsMessageType);
            logBuffer.put(TDS.PACKET_HEADER_MESSAGE_STATUS, (byte) tdsMessageStatus);
            logBuffer.put(TDS.PACKET_HEADER_MESSAGE_LENGTH, (byte) ((tdsMessageLength >> 8) & 0xFF));     // Note: message length is 16 bits,
            logBuffer.put(TDS.PACKET_HEADER_MESSAGE_LENGTH + 1, (byte) ((tdsMessageLength >> 0) & 0xFF)); // written BIG ENDIAN
            logBuffer.put(TDS.PACKET_HEADER_SPID, (byte) ((tdsChannel.getSPID() >> 8) & 0xFF));     // Note: SPID is 16 bits,
            logBuffer.put(TDS.PACKET_HEADER_SPID + 1, (byte) ((tdsChannel.getSPID() >> 0) & 0xFF)); // written BIG ENDIAN
            logBuffer.put(TDS.PACKET_HEADER_SEQUENCE_NUM, (byte) (packetNum % 256));
            logBuffer.put(TDS.PACKET_HEADER_WINDOW, (byte) 0); // Window (Reserved/Not used);
        }
    }

    void flush(boolean atEOM) throws SQLServerException {
        // First, flush any data left in the socket buffer.
        tdsChannel.write(socketBuffer.array(), ((Buffer)socketBuffer).position(), socketBuffer.remaining());
        ((Buffer)socketBuffer).position(((Buffer)socketBuffer).limit());

        // If there is data in the staging buffer that needs to be written
        // to the socket, the socket buffer is now empty, so swap buffers
        // and start writing data from the staging buffer.
        if (((Buffer)stagingBuffer).position() >= TDS_PACKET_HEADER_SIZE) {
            // Swap the packet buffers ...
            ByteBuffer swapBuffer = stagingBuffer;
            stagingBuffer = socketBuffer;
            socketBuffer = swapBuffer;

            // ... and prepare to send data from the from the new socket
            // buffer (the old staging buffer).
            //
            // We need to use flip() rather than rewind() here so that
            // the socket buffer's limit is properly set for the last
            // packet, which may be shorter than the other packets.
            ((Buffer)socketBuffer).flip();
            ((Buffer)stagingBuffer).clear();

            // If we are logging TDS packets then log the packet we're about
            // to send over the wire now.
            if (tdsChannel.isLoggingPackets()) {
                tdsChannel.logPacket(logBuffer.array(), 0, ((Buffer) socketBuffer).limit(),
                        this.toString() + " sending packet (" + ((Buffer) socketBuffer).limit() + " bytes)");
            }

            // Prepare for the next packet
            if (!atEOM)
                preparePacket();

            // Finally, start sending data from the new socket buffer.
            tdsChannel.write(socketBuffer.array(), ((Buffer)socketBuffer).position(), socketBuffer.remaining());
            ((Buffer)socketBuffer).position( ((Buffer)socketBuffer).limit());
        }
    }

    // Composite write operations

    /**
     * Write out elements common to all RPC values.
     * 
     * @param sName
     *            the optional parameter name
     * @param bOut
     *            boolean true if the value that follows is being registered as an ouput parameter
     * @param tdsType
     *            TDS type of the value that follows
     */
    /*private */void writeRPCNameValType(String sName,
            boolean bOut,
            TDSType tdsType) throws SQLServerException {
        int nNameLen = 0;

        if (null != sName)
            nNameLen = sName.length() + 1; // The @ prefix is required for the param

        writeByte((byte) nNameLen);  // param name len
        if (nNameLen > 0) {
            writeChar('@');
            writeString(sName);
        }

        if (null != cryptoMeta)
            writeByte((byte) (bOut ? 1 | TDS.AE_METADATA : 0 | TDS.AE_METADATA)); // status
        else
            writeByte((byte) (bOut ? 1 : 0)); // status
        writeByte(tdsType.byteValue());  // type
    }

    /**
     * Append a boolean value in RPC transmission format.
     * 
     * @param sName
     *            the optional parameter name
     * @param booleanValue
     *            the data value
     * @param bOut
     *            boolean true if the data value is being registered as an ouput parameter
     */
    void writeRPCBit(String sName,
            Boolean booleanValue,
            boolean bOut) throws SQLServerException {
        writeRPCNameValType(sName, bOut, TDSType.BITN);
        writeByte((byte) 1); // max length of datatype
        if (null == booleanValue) {
            writeByte((byte) 0); // len of data bytes
        }
        else {
            writeByte((byte) 1); // length of datatype
            writeByte((byte) (booleanValue ? 1 : 0));
        }
    }

    /**
     * Append a short value in RPC transmission format.
     * 
     * @param sName
     *            the optional parameter name
     * @param shortValue
     *            the data value
     * @param bOut
     *            boolean true if the data value is being registered as an ouput parameter
     */
    void writeRPCByte(String sName,
            Byte byteValue,
            boolean bOut) throws SQLServerException {
        writeRPCNameValType(sName, bOut, TDSType.INTN);
        writeByte((byte) 1); // max length of datatype
        if (null == byteValue) {
            writeByte((byte) 0); // len of data bytes
        }
        else {
            writeByte((byte) 1); // length of datatype
            writeByte(byteValue);
        }
    }

    /**
     * Append a short value in RPC transmission format.
     * 
     * @param sName
     *            the optional parameter name
     * @param shortValue
     *            the data value
     * @param bOut
     *            boolean true if the data value is being registered as an ouput parameter
     */
    void writeRPCShort(String sName,
            Short shortValue,
            boolean bOut) throws SQLServerException {
        writeRPCNameValType(sName, bOut, TDSType.INTN);
        writeByte((byte) 2); // max length of datatype
        if (null == shortValue) {
            writeByte((byte) 0); // len of data bytes
        }
        else {
            writeByte((byte) 2); // length of datatype
            writeShort(shortValue);
        }
    }

    /**
     * Append an int value in RPC transmission format.
     * 
     * @param sName
     *            the optional parameter name
     * @param intValue
     *            the data value
     * @param bOut
     *            boolean true if the data value is being registered as an ouput parameter
     */
    void writeRPCInt(String sName,
            Integer intValue,
            boolean bOut) throws SQLServerException {
        writeRPCNameValType(sName, bOut, TDSType.INTN);
        writeByte((byte) 4); // max length of datatype
        if (null == intValue) {
            writeByte((byte) 0); // len of data bytes
        }
        else {
            writeByte((byte) 4); // length of datatype
            writeInt(intValue);
        }
    }

    /**
     * Append a long value in RPC transmission format.
     * 
     * @param sName
     *            the optional parameter name
     * @param longValue
     *            the data value
     * @param bOut
     *            boolean true if the data value is being registered as an ouput parameter
     */
    void writeRPCLong(String sName,
            Long longValue,
            boolean bOut) throws SQLServerException {
        writeRPCNameValType(sName, bOut, TDSType.INTN);
        writeByte((byte) 8); // max length of datatype
        if (null == longValue) {
            writeByte((byte) 0); // len of data bytes
        }
        else {
            writeByte((byte) 8); // length of datatype
            writeLong(longValue);
        }
    }

    /**
     * Append a real value in RPC transmission format.
     * 
     * @param sName
     *            the optional parameter name
     * @param floatValue
     *            the data value
     * @param bOut
     *            boolean true if the data value is being registered as an ouput parameter
     */
    void writeRPCReal(String sName,
            Float floatValue,
            boolean bOut) throws SQLServerException {
        writeRPCNameValType(sName, bOut, TDSType.FLOATN);

        // Data and length
        if (null == floatValue) {
            writeByte((byte) 4); // max length
            writeByte((byte) 0); // actual length (0 == null)
        }
        else {
            writeByte((byte) 4); // max length
            writeByte((byte) 4); // actual length
            writeInt(Float.floatToRawIntBits(floatValue));
        }
    }

    void writeRPCSqlVariant(String sName,
            SqlVariant sqlVariantValue,
            boolean bOut) throws SQLServerException {
        writeRPCNameValType(sName, bOut, TDSType.SQL_VARIANT);

        // Data and length
        if (null == sqlVariantValue) {
            writeInt(0); // max length
            writeInt(0); // actual length
        }
    }

    /**
     * Append a double value in RPC transmission format.
     * 
     * @param sName
     *            the optional parameter name
     * @param doubleValue
     *            the data value
     * @param bOut
     *            boolean true if the data value is being registered as an ouput parameter
     */
    void writeRPCDouble(String sName,
            Double doubleValue,
            boolean bOut) throws SQLServerException {
        writeRPCNameValType(sName, bOut, TDSType.FLOATN);

        int l = 8;
        writeByte((byte) l); // max length of datatype

        // Data and length
        if (null == doubleValue) {
            writeByte((byte) 0); // len of data bytes
        }
        else {
            writeByte((byte) l); // len of data bytes
            long bits = Double.doubleToLongBits(doubleValue);
            long mask = 0xFF;
            int nShift = 0;
            for (int i = 0; i < 8; i++) {
                writeByte((byte) ((bits & mask) >> nShift));
                nShift += 8;
                mask = mask << 8;
            }
        }
    }

    /**
     * Append a big decimal in RPC transmission format.
     * 
     * @param sName
     *            the optional parameter name
     * @param bdValue
     *            the data value
     * @param nScale
     *            the desired scale
     * @param bOut
     *            boolean true if the data value is being registered as an ouput parameter
     */
    void writeRPCBigDecimal(String sName,
            BigDecimal bdValue,
            int nScale,
            boolean bOut) throws SQLServerException {
        writeRPCNameValType(sName, bOut, TDSType.DECIMALN);
        writeByte((byte) 0x11); // maximum length
        writeByte((byte) SQLServerConnection.maxDecimalPrecision); // precision

        byte[] valueBytes = DDC.convertBigDecimalToBytes(bdValue, nScale);
        writeBytes(valueBytes, 0, valueBytes.length);
    }

    /**
     * Appends a standard v*max header for RPC parameter transmission.
     * 
     * @param headerLength
     *            the total length of the PLP data block.
     * @param isNull
     *            true if the value is NULL.
     * @param collation
     *            The SQL collation associated with the value that follows the v*max header. Null for non-textual types.
     */
    void writeVMaxHeader(long headerLength,
            boolean isNull,
            SQLCollation collation) throws SQLServerException {
        // Send v*max length indicator 0xFFFF.
        writeShort((short) 0xFFFF);

        // Send collation if requested.
        if (null != collation)
            collation.writeCollation(this);

        // Handle null here and return, we're done here if it's null.
        if (isNull) {
            // Null header for v*max types is 0xFFFFFFFFFFFFFFFF.
            writeLong(0xFFFFFFFFFFFFFFFFL);
        }
        else if (DataTypes.UNKNOWN_STREAM_LENGTH == headerLength) {
            // Append v*max length.
            // UNKNOWN_PLP_LEN is 0xFFFFFFFFFFFFFFFE
            writeLong(0xFFFFFFFFFFFFFFFEL);

            // NOTE: Don't send the first chunk length, this will be calculated by caller.
        }
        else {
            // For v*max types with known length, length is <totallength8><chunklength4>
            // We're sending same total length as chunk length (as we're sending 1 chunk).
            writeLong(headerLength);
        }
    }

    /**
     * Utility for internal writeRPCString calls
     */
    void writeRPCStringUnicode(String sValue) throws SQLServerException {
        writeRPCStringUnicode(null, sValue, false, null);
    }

    /**
     * Writes a string value as Unicode for RPC
     * 
     * @param sName
     *            the optional parameter name
     * @param sValue
     *            the data value
     * @param bOut
     *            boolean true if the data value is being registered as an ouput parameter
     * @param collation
     *            the collation of the data value
     */
    void writeRPCStringUnicode(String sName,
            String sValue,
            boolean bOut,
            SQLCollation collation) throws SQLServerException {
        boolean bValueNull = (sValue == null);
        int nValueLen = bValueNull ? 0 : (2 * sValue.length());
        boolean isShortValue = nValueLen <= DataTypes.SHORT_VARTYPE_MAX_BYTES;

        // Textual RPC requires a collation. If none is provided, as is the case when
        // the SSType is non-textual, then use the database collation by default.
        if (null == collation)
            collation = con.getDatabaseCollation();

        // Use PLP encoding on Yukon and later with long values and OUT parameters
        boolean usePLP = (!isShortValue || bOut);
        if (usePLP) {
            writeRPCNameValType(sName, bOut, TDSType.NVARCHAR);

            // Handle Yukon v*max type header here.
            writeVMaxHeader(nValueLen,	// Length
                    bValueNull,	// Is null?
                    collation);

            // Send the data.
            if (!bValueNull) {
                if (nValueLen > 0) {
                    writeInt(nValueLen);
                    writeString(sValue);
                }

                // Send the terminator PLP chunk.
                writeInt(0);
            }
        }
        else // non-PLP type
        {
            // Write maximum length of data
            if (isShortValue) {
                writeRPCNameValType(sName, bOut, TDSType.NVARCHAR);
                writeShort((short) DataTypes.SHORT_VARTYPE_MAX_BYTES);
            }
            else {
                writeRPCNameValType(sName, bOut, TDSType.NTEXT);
                writeInt(DataTypes.IMAGE_TEXT_MAX_BYTES);
            }

            collation.writeCollation(this);

            // Data and length
            if (bValueNull) {
                writeShort((short) -1); // actual len
            }
            else {
                // Write actual length of data
                if (isShortValue)
                    writeShort((short) nValueLen);
                else
                    writeInt(nValueLen);

                // If length is zero, we're done.
                if (0 != nValueLen)
                    writeString(sValue);  // data
            }
        }
    }

    void writeTVP(TVP value) throws SQLServerException {
        if (!value.isNull()) {
            writeByte((byte) 0); // status
        }
        else {
            // Default TVP
            writeByte((byte) TDS.TVP_STATUS_DEFAULT); // default TVP
        }

        writeByte((byte) TDS.TDS_TVP);

        /*
         * TVP_TYPENAME = DbName OwningSchema TypeName
         */
        // Database where TVP type resides
        if (null != value.getDbNameTVP()) {
            writeByte((byte) value.getDbNameTVP().length());
            writeString(value.getDbNameTVP());
        }
        else
            writeByte((byte) 0x00);	// empty DB name

        // Schema where TVP type resides
        if (null != value.getOwningSchemaNameTVP()) {
            writeByte((byte) value.getOwningSchemaNameTVP().length());
            writeString(value.getOwningSchemaNameTVP());
        }
        else
            writeByte((byte) 0x00);	// empty Schema name

        // TVP type name
        if (null != value.getTVPName()) {
            writeByte((byte) value.getTVPName().length());
            writeString(value.getTVPName());
        }
        else
            writeByte((byte) 0x00);	// empty TVP name

        if (!value.isNull()) {
            writeTVPColumnMetaData(value);

            // optional OrderUnique metadata
            writeTvpOrderUnique(value);
        }
        else {
            writeShort((short) TDS.TVP_NULL_TOKEN);
        }

        // TVP_END_TOKEN
        writeByte((byte) 0x00);

        try {
            writeTVPRows(value);
        }
        catch (NumberFormatException e) {
            throw new SQLServerException(SQLServerException.getErrString("R_TVPInvalidColumnValue"), e);
        }
        catch (ClassCastException e) {
            throw new SQLServerException(SQLServerException.getErrString("R_TVPInvalidColumnValue"), e);
        }
    }

    void writeTVPRows(TVP value) throws SQLServerException {
        boolean tdsWritterCached = false;
        ByteBuffer cachedTVPHeaders = null;
        TDSCommand cachedCommand = null;

        boolean cachedRequestComplete = false;
        boolean cachedInterruptsEnabled = false;
        boolean cachedProcessedResponse = false;

        if (!value.isNull()) {

            // If the preparedStatement and the ResultSet are created by the same connection, and TVP is set with ResultSet and Server Cursor
            // is used, the tdsWriter of the calling preparedStatement is overwritten by the SQLServerResultSet#next() method when fetching new rows.
            // Therefore, we need to send TVP data row by row before fetching new row.
            if (TVPType.ResultSet == value.tvpType) {
                if ((null != value.sourceResultSet) && (value.sourceResultSet instanceof SQLServerResultSet)) {
                    SQLServerResultSet sourceResultSet = (SQLServerResultSet) value.sourceResultSet;
                    SQLServerStatement src_stmt = (SQLServerStatement) sourceResultSet.getStatement();
                    int resultSetServerCursorId = sourceResultSet.getServerCursorId();

                    if (con.equals(src_stmt.getConnection()) && 0 != resultSetServerCursorId) {
                        cachedTVPHeaders = ByteBuffer.allocate(stagingBuffer.capacity()).order(stagingBuffer.order());
                        cachedTVPHeaders.put(stagingBuffer.array(), 0,  ((Buffer)stagingBuffer).position());

                        cachedCommand = this.command;

                        cachedRequestComplete = command.getRequestComplete();
                        cachedInterruptsEnabled = command.getInterruptsEnabled();
                        cachedProcessedResponse = command.getProcessedResponse();

                        tdsWritterCached = true;

                        if (sourceResultSet.isForwardOnly()) {
                            sourceResultSet.setFetchSize(1);
                        }
                    }
                }
            }

            Map<Integer, SQLServerMetaData> columnMetadata = value.getColumnMetadata();
            Iterator<Entry<Integer, SQLServerMetaData>> columnsIterator;

            while (value.next()) {

                // restore command and TDS header, which have been overwritten by value.next()
                if (tdsWritterCached) {
                    command = cachedCommand;

                    ((Buffer)stagingBuffer).clear();
                    ((Buffer)logBuffer).clear();
                    writeBytes(cachedTVPHeaders.array(), 0, ((Buffer)cachedTVPHeaders).position());
                }

                Object[] rowData = value.getRowData();

                // ROW
                writeByte((byte) TDS.TVP_ROW);
                columnsIterator = columnMetadata.entrySet().iterator();
                int currentColumn = 0;
                while (columnsIterator.hasNext()) {
                    Map.Entry<Integer, SQLServerMetaData> columnPair = columnsIterator.next();

                    // If useServerDefault is set, client MUST NOT emit TvpColumnData for the associated column
                    if (columnPair.getValue().useServerDefault) {
                        currentColumn++;
                        continue;
                    }

                    JDBCType jdbcType = JDBCType.of(columnPair.getValue().javaSqlType);
                    String currentColumnStringValue = null;

                    Object currentObject = null;
                    if (null != rowData) {
                        // if rowData has value for the current column, retrieve it. If not, current column will stay null.
                        if (rowData.length > currentColumn) {
                            currentObject = rowData[currentColumn];
                            if (null != currentObject) {
                                currentColumnStringValue = String.valueOf(currentObject);
                            }
                        }
                    }
                    writeInternalTVPRowValues(jdbcType, currentColumnStringValue, currentObject, columnPair, false);
                    currentColumn++;
                }

                // send this row, read its response (throw exception in case of errors) and reset command status
                if (tdsWritterCached) {
                    // TVP_END_TOKEN
                    writeByte((byte) 0x00);

                    writePacket(TDS.STATUS_BIT_EOM);

                    TDSReader tdsReader = tdsChannel.getReader(command);
                    int tokenType = tdsReader.peekTokenType();

                    if (TDS.TDS_ERR == tokenType) {
                        StreamError databaseError = new StreamError();
                        databaseError.setFromTDS(tdsReader);

                        SQLServerException.makeFromDatabaseError(con, null, databaseError.getMessage(), databaseError, false);
                    }

                    command.setInterruptsEnabled(true);
                    command.setRequestComplete(false);
                }
            }
        }

        // reset command status which have been overwritten
        if (tdsWritterCached) {
            command.setRequestComplete(cachedRequestComplete);
            command.setInterruptsEnabled(cachedInterruptsEnabled);
            command.setProcessedResponse(cachedProcessedResponse);
        }
        else {
            // TVP_END_TOKEN
            writeByte((byte) 0x00);
        }
    }

    private void writeInternalTVPRowValues(JDBCType jdbcType,
            String currentColumnStringValue,
            Object currentObject,
            Map.Entry<Integer, SQLServerMetaData> columnPair,
            boolean isSqlVariant) throws SQLServerException {
        boolean isShortValue, isNull;
        int dataLength;
        switch (jdbcType) {
            case BIGINT:
                if (null == currentColumnStringValue)
                    writeByte((byte) 0);
                else {
                    if (isSqlVariant) {
                        writeTVPSqlVariantHeader(10, TDSType.INT8.byteValue(), (byte) 0);
                    }
                    else {
                        writeByte((byte) 8);
                    }
                    writeLong(Long.valueOf(currentColumnStringValue).longValue());
                }
                break;

            case BIT:
                if (null == currentColumnStringValue)
                    writeByte((byte) 0);
                else {
                    if (isSqlVariant)
                        writeTVPSqlVariantHeader(3, TDSType.BIT1.byteValue(), (byte) 0);
                    else
                        writeByte((byte) 1);
                    writeByte((byte) (Boolean.valueOf(currentColumnStringValue).booleanValue() ? 1 : 0));
                }
                break;

            case INTEGER:
                if (null == currentColumnStringValue)
                    writeByte((byte) 0);
                else {
                    if (!isSqlVariant)
                        writeByte((byte) 4);
                    else
                        writeTVPSqlVariantHeader(6, TDSType.INT4.byteValue(), (byte) 0);
                    writeInt(Integer.valueOf(currentColumnStringValue).intValue());
                }
                break;

            case SMALLINT:
            case TINYINT:
                if (null == currentColumnStringValue)
                    writeByte((byte) 0);
                else {
                    if (isSqlVariant) {
                        writeTVPSqlVariantHeader(6, TDSType.INT4.byteValue(), (byte) 0);
                        writeInt(Integer.valueOf(currentColumnStringValue));
                    }
                    else {
                        writeByte((byte) 2); // length of datatype
                        writeShort(Short.valueOf(currentColumnStringValue).shortValue());
                    }
                }
                break;

            case DECIMAL:
            case NUMERIC:
                if (null == currentColumnStringValue)
                    writeByte((byte) 0);
                else {
                    if (isSqlVariant) {
                        writeTVPSqlVariantHeader(21, TDSType.DECIMALN.byteValue(), (byte) 2);
                        writeByte((byte) 38); // scale (byte)variantType.getScale()
                        writeByte((byte) 4); // scale (byte)variantType.getScale()
                    }
                    else {
                        writeByte((byte) TDSWriter.BIGDECIMAL_MAX_LENGTH); // maximum length
                    }
                    BigDecimal bdValue = new BigDecimal(currentColumnStringValue);

                    /*
                     * setScale of all BigDecimal value based on metadata as scale is not sent seperately for individual value. Use the rounding used
                     * in Server. Say, for BigDecimal("0.1"), if scale in metdadata is 0, then ArithmeticException would be thrown if RoundingMode is
                     * not set
                     */
                    bdValue = bdValue.setScale(columnPair.getValue().scale, RoundingMode.HALF_UP);

                    byte[] valueBytes = DDC.convertBigDecimalToBytes(bdValue, bdValue.scale());

                    // 1-byte for sign and 16-byte for integer
                    byte[] byteValue = new byte[17];

                    // removing the precision and scale information from the valueBytes array
                    System.arraycopy(valueBytes, 2, byteValue, 0, valueBytes.length - 2);
                    writeBytes(byteValue);
                }
                break;

            case DOUBLE:
                if (null == currentColumnStringValue)
                    writeByte((byte) 0); // len of data bytes
                else {
                    if (isSqlVariant) {
                        writeTVPSqlVariantHeader(10, TDSType.FLOAT8.byteValue(), (byte) 0);
                        writeDouble(Double.valueOf(currentColumnStringValue));
                        break;
                    }
                    writeByte((byte) 8); // len of data bytes
                    long bits = Double.doubleToLongBits(Double.valueOf(currentColumnStringValue).doubleValue());
                    long mask = 0xFF;
                    int nShift = 0;
                    for (int i = 0; i < 8; i++) {
                        writeByte((byte) ((bits & mask) >> nShift));
                        nShift += 8;
                        mask = mask << 8;
                    }
                }
                break;

            case FLOAT:
            case REAL:
                if (null == currentColumnStringValue)
                    writeByte((byte) 0);
                else {
                    if (isSqlVariant) {
                        writeTVPSqlVariantHeader(6, TDSType.FLOAT4.byteValue(), (byte) 0);
                        writeInt(Float.floatToRawIntBits(Float.valueOf(currentColumnStringValue).floatValue()));
                    }
                    else {
                        writeByte((byte) 4);
                        writeInt(Float.floatToRawIntBits(Float.valueOf(currentColumnStringValue).floatValue()));
                    }
                }
                break;

            case DATE:
            case TIME:
            case TIMESTAMP:
            case DATETIMEOFFSET:
            case DATETIME:
            case SMALLDATETIME:
            case TIMESTAMP_WITH_TIMEZONE:
            case TIME_WITH_TIMEZONE:
            case CHAR:
            case VARCHAR:
            case NCHAR:
            case NVARCHAR:
            case LONGVARCHAR:
            case LONGNVARCHAR:
            case SQLXML:
                isShortValue = (2L * columnPair.getValue().precision) <= DataTypes.SHORT_VARTYPE_MAX_BYTES;
                isNull = (null == currentColumnStringValue);
                dataLength = isNull ? 0 : currentColumnStringValue.length() * 2;
                if (!isShortValue) {
                    // check null
                    if (isNull) {
                        // Null header for v*max types is 0xFFFFFFFFFFFFFFFF.
                        writeLong(0xFFFFFFFFFFFFFFFFL);
                    }
                    else if (isSqlVariant) {
                        // for now we send as bigger type, but is sendStringParameterAsUnicoe is set to false we can't send nvarchar
                        // since we are writing as nvarchar we need to write as tdstype.bigvarchar value because if we
                        // want to supprot varchar(8000) it becomes as nvarchar, 8000*2 therefore we should send as longvarchar,
                        // but we cannot send more than 8000 cause sql_variant datatype in sql server does not support it.
                        // then throw exception if user is sending more than that
                        if (dataLength > 2 * DataTypes.SHORT_VARTYPE_MAX_BYTES) {
                            MessageFormat form = new MessageFormat(SQLServerException.getErrString("R_invalidStringValue"));
                            throw new SQLServerException(null, form.format(new Object[] {}), null, 0, false);
                        }
                        int length = currentColumnStringValue.length();
                        writeTVPSqlVariantHeader(9 + length, TDSType.BIGVARCHAR.byteValue(), (byte) 0x07);
                        SQLCollation col = con.getDatabaseCollation();
                        // write collation for sql variant
                        writeInt(col.getCollationInfo());
                        writeByte((byte) col.getCollationSortID());
                        writeShort((short) (length));
                        writeBytes(currentColumnStringValue.getBytes());
                        break;
                    }

                    else if (DataTypes.UNKNOWN_STREAM_LENGTH == dataLength)
                        // Append v*max length.
                        // UNKNOWN_PLP_LEN is 0xFFFFFFFFFFFFFFFE
                        writeLong(0xFFFFFFFFFFFFFFFEL);
                    else
                        // For v*max types with known length, length is <totallength8><chunklength4>
                        writeLong(dataLength);
                    if (!isNull) {
                        if (dataLength > 0) {
                            writeInt(dataLength);
                            writeString(currentColumnStringValue);
                        }
                        // Send the terminator PLP chunk.
                        writeInt(0);
                    }
                }
                else {
                    if (isNull)
                        writeShort((short) -1); // actual len
                    else {
                        if (isSqlVariant) {
                            // for now we send as bigger type, but is sendStringParameterAsUnicoe is set to false we can't send nvarchar
                            // check for this
                            int length = currentColumnStringValue.length() * 2;
                            writeTVPSqlVariantHeader(9 + length, TDSType.NVARCHAR.byteValue(), (byte) 7);
                            SQLCollation col = con.getDatabaseCollation();
                            // write collation for sql variant
                            writeInt(col.getCollationInfo());
                            writeByte((byte) col.getCollationSortID());
                            int stringLength = currentColumnStringValue.length();
                            byte[] typevarlen = new byte[2];
                            typevarlen[0] = (byte) (2 * stringLength & 0xFF);
                            typevarlen[1] = (byte) ((2 * stringLength >> 8) & 0xFF);
                            writeBytes(typevarlen);
                            writeString(currentColumnStringValue);
                            break;
                        }
                        else {
                            writeShort((short) dataLength);
                            writeString(currentColumnStringValue);
                        }
                    }
                }
                break;

            case BINARY:
            case VARBINARY:
            case LONGVARBINARY:
                // Handle conversions as done in other types.
                isShortValue = columnPair.getValue().precision <= DataTypes.SHORT_VARTYPE_MAX_BYTES;
                isNull = (null == currentObject);
                if (currentObject instanceof String)
                    dataLength = isNull ? 0 : (ParameterUtils.HexToBin(currentObject.toString())).length;
                else
                    dataLength = isNull ? 0 : ((byte[]) currentObject).length;
                if (!isShortValue) {
                    // check null
                    if (isNull)
                        // Null header for v*max types is 0xFFFFFFFFFFFFFFFF.
                        writeLong(0xFFFFFFFFFFFFFFFFL);
                    else if (DataTypes.UNKNOWN_STREAM_LENGTH == dataLength)
                        // Append v*max length.
                        // UNKNOWN_PLP_LEN is 0xFFFFFFFFFFFFFFFE
                        writeLong(0xFFFFFFFFFFFFFFFEL);
                    else
                        // For v*max types with known length, length is <totallength8><chunklength4>
                        writeLong(dataLength);
                    if (!isNull) {
                        if (dataLength > 0) {
                            writeInt(dataLength);
                            if (currentObject instanceof String)
                                writeBytes(ParameterUtils.HexToBin(currentObject.toString()));
                            else
                                writeBytes((byte[]) currentObject);
                        }
                        // Send the terminator PLP chunk.
                        writeInt(0);
                    }
                }
                else {
                    if (isNull)
                        writeShort((short) -1); // actual len
                    else {
                        writeShort((short) dataLength);
                        if (currentObject instanceof String)
                            writeBytes(ParameterUtils.HexToBin(currentObject.toString()));
                        else
                            writeBytes((byte[]) currentObject);
                    }
                }
                break;
            case SQL_VARIANT:
                boolean isShiloh = (8 >= con.getServerMajorVersion());
                if (isShiloh) {
                    MessageFormat form = new MessageFormat(SQLServerException.getErrString("R_SQLVariantSupport"));
                    throw new SQLServerException(null, form.format(new Object[] {}), null, 0, false);
                }
                JDBCType internalJDBCType;
                JavaType javaType = JavaType.of(currentObject);
                internalJDBCType = javaType.getJDBCType(SSType.UNKNOWN, jdbcType);
                writeInternalTVPRowValues(internalJDBCType, currentColumnStringValue, currentObject, columnPair, true);
                break;
            default:
                assert false : "Unexpected JDBC type " + jdbcType.toString();
        }
    }

    /**
     * writes Header for sql_variant for TVP
     * @param length
     * @param tdsType
     * @param probBytes
     * @throws SQLServerException
     */
    private void writeTVPSqlVariantHeader(int length,
            byte tdsType,
            byte probBytes) throws SQLServerException {
        writeInt(length);
        writeByte(tdsType);
        writeByte(probBytes);
    }


    void writeTVPColumnMetaData(TVP value) throws SQLServerException {
        boolean isShortValue;

        // TVP_COLMETADATA
        writeShort((short) value.getTVPColumnCount());

        Map<Integer, SQLServerMetaData> columnMetadata = value.getColumnMetadata();
        /*
         * TypeColumnMetaData = UserType Flags TYPE_INFO ColName ;
         */

        for (Entry<Integer, SQLServerMetaData> pair : columnMetadata.entrySet()) {
            JDBCType jdbcType = JDBCType.of(pair.getValue().javaSqlType);
            boolean useServerDefault = pair.getValue().useServerDefault;
            // ULONG ; UserType of column
            // The value will be 0x0000 with the exceptions of TIMESTAMP (0x0050) and alias types (greater than 0x00FF).
            writeInt(0);
            /*
             * Flags = fNullable ; Column is nullable - %x01 fCaseSen -- Ignored ; usUpdateable -- Ignored ; fIdentity ; Column is identity column -
             * %x10 fComputed ; Column is computed - %x20 usReservedODBC -- Ignored ; fFixedLenCLRType-- Ignored ; fDefault ; Column is default value
             * - %x200 usReserved -- Ignored ;
             */

            short flags = TDS.FLAG_NULLABLE;
            if (useServerDefault) {
                flags |= TDS.FLAG_TVP_DEFAULT_COLUMN;
            }
            writeShort(flags);

            // Type info
            switch (jdbcType) {
                case BIGINT:
                    writeByte(TDSType.INTN.byteValue());
                    writeByte((byte) 8); // max length of datatype
                    break;
                case BIT:
                    writeByte(TDSType.BITN.byteValue());
                    writeByte((byte) 1); // max length of datatype
                    break;
                case INTEGER:
                    writeByte(TDSType.INTN.byteValue());
                    writeByte((byte) 4); // max length of datatype
                    break;
                case SMALLINT:
                case TINYINT:
                    writeByte(TDSType.INTN.byteValue());
                    writeByte((byte) 2); // max length of datatype
                    break;

                case DECIMAL:
                case NUMERIC:
                    writeByte(TDSType.NUMERICN.byteValue());
                    writeByte((byte) 0x11); // maximum length
                    writeByte((byte) pair.getValue().precision);
                    writeByte((byte) pair.getValue().scale);
                    break;

                case DOUBLE:
                    writeByte(TDSType.FLOATN.byteValue());
                    writeByte((byte) 8); // max length of datatype
                    break;

                case FLOAT:
                case REAL:
                    writeByte(TDSType.FLOATN.byteValue());
                    writeByte((byte) 4); // max length of datatype
                    break;

                case DATE:
                case TIME:
                case TIMESTAMP:
                case DATETIMEOFFSET:
                case DATETIME:
                case SMALLDATETIME:
                case TIMESTAMP_WITH_TIMEZONE:
                case TIME_WITH_TIMEZONE:
                case CHAR:
                case VARCHAR:
                case NCHAR:
                case NVARCHAR:
                case LONGVARCHAR:
                case LONGNVARCHAR:
                case SQLXML:
                    writeByte(TDSType.NVARCHAR.byteValue());
                    isShortValue = (2L * pair.getValue().precision) <= DataTypes.SHORT_VARTYPE_MAX_BYTES;
                    // Use PLP encoding on Yukon and later with long values
                    if (!isShortValue)    // PLP
                    {
                        // Handle Yukon v*max type header here.
                        writeShort((short) 0xFFFF);
                        con.getDatabaseCollation().writeCollation(this);
                    } else    // non PLP
                    {
                        writeShort((short) DataTypes.SHORT_VARTYPE_MAX_BYTES);
                        con.getDatabaseCollation().writeCollation(this);
                    }

                    break;

                case BINARY:
                case VARBINARY:
                case LONGVARBINARY:
                    writeByte(TDSType.BIGVARBINARY.byteValue());
                    isShortValue = pair.getValue().precision <= DataTypes.SHORT_VARTYPE_MAX_BYTES;
                    // Use PLP encoding on Yukon and later with long values
                    if (!isShortValue)    // PLP
                        // Handle Yukon v*max type header here.
                        writeShort((short) 0xFFFF);
                    else    // non PLP
                        writeShort((short) DataTypes.SHORT_VARTYPE_MAX_BYTES);
                    break;
                case SQL_VARIANT:
                    writeByte(TDSType.SQL_VARIANT.byteValue());
                    writeInt(TDS.SQL_VARIANT_LENGTH);// write length of sql variant 8009

                    break;

                default:
                    assert false : "Unexpected JDBC type " + jdbcType.toString();
            }
            // Column name - must be null (from TDS - TVP_COLMETADATA)
            writeByte((byte) 0x00);

            // [TVP_ORDER_UNIQUE]
            // [TVP_COLUMN_ORDERING]
        }
    }

    void writeTvpOrderUnique(TVP value) throws SQLServerException {
        /*
         * TVP_ORDER_UNIQUE = TVP_ORDER_UNIQUE_TOKEN (Count <Count>(ColNum OrderUniqueFlags))
         */

        Map<Integer, SQLServerMetaData> columnMetadata = value.getColumnMetadata();
        Iterator<Entry<Integer, SQLServerMetaData>> columnsIterator = columnMetadata.entrySet().iterator();
        LinkedList<TdsOrderUnique> columnList = new LinkedList<>();

        while (columnsIterator.hasNext()) {
            byte flags = 0;
            Map.Entry<Integer, SQLServerMetaData> pair = columnsIterator.next();
            SQLServerMetaData metaData = pair.getValue();

            if (SQLServerSortOrder.Ascending == metaData.sortOrder)
                flags = TDS.TVP_ORDERASC_FLAG;
            else if (SQLServerSortOrder.Descending == metaData.sortOrder)
                flags = TDS.TVP_ORDERDESC_FLAG;
            if (metaData.isUniqueKey)
                flags |= TDS.TVP_UNIQUE_FLAG;

            // Remember this column if any flags were set
            if (0 != flags)
                columnList.add(new TdsOrderUnique(pair.getKey(), flags));
        }

        // Write flagged columns
        if (!columnList.isEmpty()) {
            writeByte((byte) TDS.TVP_ORDER_UNIQUE_TOKEN);
            writeShort((short) columnList.size());
            for (TdsOrderUnique column : columnList) {
                writeShort((short) (column.columnOrdinal + 1));
                writeByte(column.flags);
            }
        }
    }

    private class TdsOrderUnique {
        int columnOrdinal;
        byte flags;

        TdsOrderUnique(int ordinal,
                byte flags) {
            this.columnOrdinal = ordinal;
            this.flags = flags;
        }
    }

    void setCryptoMetaData(CryptoMetadata cryptoMetaForBulk) {
        this.cryptoMeta = cryptoMetaForBulk;
    }

    CryptoMetadata getCryptoMetaData() {
        return cryptoMeta;
    }

    void writeEncryptedRPCByteArray(byte bValue[]) throws SQLServerException {
        boolean bValueNull = (bValue == null);
        long nValueLen = bValueNull ? 0 : bValue.length;
        boolean isShortValue = (nValueLen <= DataTypes.SHORT_VARTYPE_MAX_BYTES);

        boolean isPLP = (!isShortValue) && (nValueLen <= DataTypes.MAX_VARTYPE_MAX_BYTES);

        // Handle Shiloh types here.
        if (isShortValue) {
            writeShort((short) DataTypes.SHORT_VARTYPE_MAX_BYTES);
        }
        else if (isPLP) {
            writeShort((short) DataTypes.SQL_USHORTVARMAXLEN);
        }
        else {
            writeInt(DataTypes.IMAGE_TEXT_MAX_BYTES);
        }

        // Data and length
        if (bValueNull) {
            writeShort((short) -1); // actual len
        }
        else {
            if (isShortValue) {
                writeShort((short) nValueLen); // actual len
            }
            else if (isPLP) {
                writeLong(nValueLen); // actual length
            }
            else {
                writeInt((int) nValueLen); // actual len
            }

            // If length is zero, we're done.
            if (0 != nValueLen) {
                if (isPLP) {
                    writeInt((int) nValueLen);
                }
                writeBytes(bValue);
            }

            if (isPLP) {
                writeInt(0); // PLP_TERMINATOR, 0x00000000
            }
        }
    }

    void writeEncryptedRPCPLP() throws SQLServerException {
        writeShort((short) DataTypes.SQL_USHORTVARMAXLEN);
        writeLong((long) 0); // actual length
        writeInt(0); // PLP_TERMINATOR, 0x00000000
    }

    void writeCryptoMetaData() throws SQLServerException {
        writeByte(cryptoMeta.cipherAlgorithmId);
        writeByte(cryptoMeta.encryptionType.getValue());
        writeInt(cryptoMeta.cekTableEntry.getColumnEncryptionKeyValues().get(0).databaseId);
        writeInt(cryptoMeta.cekTableEntry.getColumnEncryptionKeyValues().get(0).cekId);
        writeInt(cryptoMeta.cekTableEntry.getColumnEncryptionKeyValues().get(0).cekVersion);
        writeBytes(cryptoMeta.cekTableEntry.getColumnEncryptionKeyValues().get(0).cekMdVersion);
        writeByte(cryptoMeta.normalizationRuleVersion);
    }

    void writeRPCByteArray(String sName,
            byte bValue[],
            boolean bOut,
            JDBCType jdbcType,
            SQLCollation collation) throws SQLServerException {
        boolean bValueNull = (bValue == null);
        int nValueLen = bValueNull ? 0 : bValue.length;
        boolean isShortValue = (nValueLen <= DataTypes.SHORT_VARTYPE_MAX_BYTES);

        // Use PLP encoding on Yukon and later with long values and OUT parameters
        boolean usePLP = (!isShortValue || bOut);

        TDSType tdsType;

        if (null != cryptoMeta) {
            // send encrypted data as BIGVARBINARY
            tdsType = (isShortValue || usePLP) ? TDSType.BIGVARBINARY : TDSType.IMAGE;
            collation = null;
        }
        else
            switch (jdbcType) {
                case BINARY:
                case VARBINARY:
                case LONGVARBINARY:
                case BLOB:
                default:
                    tdsType = (isShortValue || usePLP) ? TDSType.BIGVARBINARY : TDSType.IMAGE;
                    collation = null;
                    break;

                case CHAR:
                case VARCHAR:
                case LONGVARCHAR:
                case CLOB:
                    tdsType = (isShortValue || usePLP) ? TDSType.BIGVARCHAR : TDSType.TEXT;
                    if (null == collation)
                        collation = con.getDatabaseCollation();
                    break;

                case NCHAR:
                case NVARCHAR:
                case LONGNVARCHAR:
                case NCLOB:
                    tdsType = (isShortValue || usePLP) ? TDSType.NVARCHAR : TDSType.NTEXT;
                    if (null == collation)
                        collation = con.getDatabaseCollation();
                    break;
            }

        writeRPCNameValType(sName, bOut, tdsType);

        if (usePLP) {
            // Handle Yukon v*max type header here.
            writeVMaxHeader(nValueLen, bValueNull, collation);

            // Send the data.
            if (!bValueNull) {
                if (nValueLen > 0) {
                    writeInt(nValueLen);
                    writeBytes(bValue);
                }

                // Send the terminator PLP chunk.
                writeInt(0);
            }
        }
        else // non-PLP type
        {
            // Handle Shiloh types here.
            if (isShortValue) {
                writeShort((short) DataTypes.SHORT_VARTYPE_MAX_BYTES);
            }
            else {
                writeInt(DataTypes.IMAGE_TEXT_MAX_BYTES);
            }

            if (null != collation)
                collation.writeCollation(this);

            // Data and length
            if (bValueNull) {
                writeShort((short) -1); // actual len
            }
            else {
                if (isShortValue)
                    writeShort((short) nValueLen); // actual len
                else
                    writeInt(nValueLen); // actual len

                // If length is zero, we're done.
                if (0 != nValueLen)
                    writeBytes(bValue);
            }
        }
    }

    /**
     * Append a timestamp in RPC transmission format as a SQL Server DATETIME data type
     * 
     * @param sName
     *            the optional parameter name
     * @param cal
     *            Pure Gregorian calendar containing the timestamp, including its associated time zone
     * @param subSecondNanos
     *            the sub-second nanoseconds (0 - 999,999,999)
     * @param bOut
     *            boolean true if the data value is being registered as an ouput parameter
     *
     */
    void writeRPCDateTime(String sName,
            GregorianCalendar cal,
            int subSecondNanos,
            boolean bOut) throws SQLServerException {
        assert (subSecondNanos >= 0) && (subSecondNanos < Nanos.PER_SECOND) : "Invalid subNanoSeconds value: " + subSecondNanos;
        assert (cal != null) || (subSecondNanos == 0) : "Invalid subNanoSeconds value when calendar is null: " + subSecondNanos;

        writeRPCNameValType(sName, bOut, TDSType.DATETIMEN);
        writeByte((byte) 8); // max length of datatype

        if (null == cal) {
            writeByte((byte) 0); // len of data bytes
            return;
        }

        writeByte((byte) 8); // len of data bytes

        // We need to extract the Calendar's current date & time in terms
        // of the number of days since the SQL Base Date (1/1/1900) plus
        // the number of milliseconds since midnight in the current day.
        //
        // We cannot rely on any pre-calculated value for the number of
        // milliseconds in a day or the number of milliseconds since the
        // base date to do this because days with DST changes are shorter
        // or longer than "normal" days.
        //
        // ASSUMPTION: We assume we are dealing with a GregorianCalendar here.
        // If not, we have no basis in which to compare dates. E.g. if we
        // are dealing with a Chinese Calendar implementation which does not
        // use the same value for Calendar.YEAR as the GregorianCalendar,
        // we cannot meaningfully compute a value relative to 1/1/1900.

        // First, figure out how many days there have been since the SQL Base Date.
        // These are based on SQL Server algorithms
        int daysSinceSQLBaseDate = DDC.daysSinceBaseDate(cal.get(Calendar.YEAR), cal.get(Calendar.DAY_OF_YEAR), TDS.BASE_YEAR_1900);

        // Next, figure out the number of milliseconds since midnight of the current day.
        int millisSinceMidnight = (subSecondNanos + Nanos.PER_MILLISECOND / 2) / Nanos.PER_MILLISECOND + // Millis into the current second
                1000 * cal.get(Calendar.SECOND) + // Seconds into the current minute
                60 * 1000 * cal.get(Calendar.MINUTE) + // Minutes into the current hour
                60 * 60 * 1000 * cal.get(Calendar.HOUR_OF_DAY); // Hours into the current day

        // The last millisecond of the current day is always rounded to the first millisecond
        // of the next day because DATETIME is only accurate to 1/300th of a second.
        if (millisSinceMidnight >= 1000 * 60 * 60 * 24 - 1) {
            ++daysSinceSQLBaseDate;
            millisSinceMidnight = 0;
        }

        // Last-ditch verification that the value is in the valid range for the
        // DATETIMEN TDS data type (1/1/1753 to 12/31/9999). If it's not, then
        // throw an exception now so that statement execution is safely canceled.
        // Attempting to put an invalid value on the wire would result in a TDS
        // exception, which would close the connection.
        // These are based on SQL Server algorithms
        if (daysSinceSQLBaseDate < DDC.daysSinceBaseDate(1753, 1, TDS.BASE_YEAR_1900)
                || daysSinceSQLBaseDate >= DDC.daysSinceBaseDate(10000, 1, TDS.BASE_YEAR_1900)) {
            MessageFormat form = new MessageFormat(SQLServerException.getErrString("R_valueOutOfRange"));
            Object[] msgArgs = {SSType.DATETIME};
            throw new SQLServerException(form.format(msgArgs), SQLState.DATA_EXCEPTION_DATETIME_FIELD_OVERFLOW, DriverError.NOT_SET, null);
        }

        // And put it all on the wire...

        // Number of days since the SQL Server Base Date (January 1, 1900)
        writeInt(daysSinceSQLBaseDate);

        // Milliseconds since midnight (at a resolution of three hundredths of a second)
        writeInt((3 * millisSinceMidnight + 5) / 10);
    }

    void writeRPCTime(String sName,
            GregorianCalendar localCalendar,
            int subSecondNanos,
            int scale,
            boolean bOut) throws SQLServerException {
        writeRPCNameValType(sName, bOut, TDSType.TIMEN);
        writeByte((byte) scale);

        if (null == localCalendar) {
            writeByte((byte) 0);
            return;
        }

        writeByte((byte) TDS.timeValueLength(scale));
        writeScaledTemporal(localCalendar, subSecondNanos, scale, SSType.TIME);
    }

    void writeRPCDate(String sName,
            GregorianCalendar localCalendar,
            boolean bOut) throws SQLServerException {
        writeRPCNameValType(sName, bOut, TDSType.DATEN);
        if (null == localCalendar) {
            writeByte((byte) 0);
            return;
        }

        writeByte((byte) TDS.DAYS_INTO_CE_LENGTH);
        writeScaledTemporal(localCalendar, 0, // subsecond nanos (none for a date value)
                0, // scale (dates are not scaled)
                SSType.DATE);
    }

    void writeEncryptedRPCTime(String sName,
            GregorianCalendar localCalendar,
            int subSecondNanos,
            int scale,
            boolean bOut) throws SQLServerException {
        if (con.getSendTimeAsDatetime()) {
            throw new SQLServerException(SQLServerException.getErrString("R_sendTimeAsDateTimeForAE"), null);
        }
        writeRPCNameValType(sName, bOut, TDSType.BIGVARBINARY);

        if (null == localCalendar)
            writeEncryptedRPCByteArray(null);
        else
            writeEncryptedRPCByteArray(writeEncryptedScaledTemporal(localCalendar, subSecondNanos, scale, SSType.TIME, (short) 0));

        writeByte(TDSType.TIMEN.byteValue());
        writeByte((byte) scale);
        writeCryptoMetaData();
    }

    void writeEncryptedRPCDate(String sName,
            GregorianCalendar localCalendar,
            boolean bOut) throws SQLServerException {
        writeRPCNameValType(sName, bOut, TDSType.BIGVARBINARY);

        if (null == localCalendar)
            writeEncryptedRPCByteArray(null);
        else
            writeEncryptedRPCByteArray(writeEncryptedScaledTemporal(localCalendar, 0, // subsecond nanos (none for a date value)
                    0, // scale (dates are not scaled)
                    SSType.DATE, (short) 0));

        writeByte(TDSType.DATEN.byteValue());
        writeCryptoMetaData();
    }

    void writeEncryptedRPCDateTime(String sName,
            GregorianCalendar cal,
            int subSecondNanos,
            boolean bOut,
            JDBCType jdbcType) throws SQLServerException {
        assert (subSecondNanos >= 0) && (subSecondNanos < Nanos.PER_SECOND) : "Invalid subNanoSeconds value: " + subSecondNanos;
        assert (cal != null) || (subSecondNanos == 0) : "Invalid subNanoSeconds value when calendar is null: " + subSecondNanos;

        writeRPCNameValType(sName, bOut, TDSType.BIGVARBINARY);

        if (null == cal)
            writeEncryptedRPCByteArray(null);
        else
            writeEncryptedRPCByteArray(getEncryptedDateTimeAsBytes(cal, subSecondNanos, jdbcType));

        if (JDBCType.SMALLDATETIME == jdbcType) {
            writeByte(TDSType.DATETIMEN.byteValue());
            writeByte((byte) 4);
        }
        else {
            writeByte(TDSType.DATETIMEN.byteValue());
            writeByte((byte) 8);
        }
        writeCryptoMetaData();
    }

    // getEncryptedDateTimeAsBytes is called if jdbcType/ssType is SMALLDATETIME or DATETIME
    byte[] getEncryptedDateTimeAsBytes(GregorianCalendar cal,
            int subSecondNanos,
            JDBCType jdbcType) throws SQLServerException {
        int daysSinceSQLBaseDate = DDC.daysSinceBaseDate(cal.get(Calendar.YEAR), cal.get(Calendar.DAY_OF_YEAR), TDS.BASE_YEAR_1900);

        // Next, figure out the number of milliseconds since midnight of the current day.
        int millisSinceMidnight = (subSecondNanos + Nanos.PER_MILLISECOND / 2) / Nanos.PER_MILLISECOND + // Millis into the current second
                1000 * cal.get(Calendar.SECOND) + // Seconds into the current minute
                60 * 1000 * cal.get(Calendar.MINUTE) + // Minutes into the current hour
                60 * 60 * 1000 * cal.get(Calendar.HOUR_OF_DAY); // Hours into the current day

        // The last millisecond of the current day is always rounded to the first millisecond
        // of the next day because DATETIME is only accurate to 1/300th of a second.
        if (millisSinceMidnight >= 1000 * 60 * 60 * 24 - 1) {
            ++daysSinceSQLBaseDate;
            millisSinceMidnight = 0;
        }

        if (JDBCType.SMALLDATETIME == jdbcType) {

            int secondsSinceMidnight = (millisSinceMidnight / 1000);
            int minutesSinceMidnight = (secondsSinceMidnight / 60);

            // Values that are 29.998 seconds or less are rounded down to the nearest minute
            minutesSinceMidnight = ((secondsSinceMidnight % 60) > 29.998) ? minutesSinceMidnight + 1 : minutesSinceMidnight;

            // minutesSinceMidnight for (23:59:30)
            int maxMinutesSinceMidnight_SmallDateTime = 1440;
            // Verification for smalldatetime to be within valid range of (1900.01.01) to (2079.06.06)
            // smalldatetime for unencrypted does not allow insertion of 2079.06.06 23:59:59 and it is rounded up
            // to 2079.06.07 00:00:00, therefore, we are checking minutesSinceMidnight for that condition. If it's not within valid range, then
            // throw an exception now so that statement execution is safely canceled.
            // 157 is the calculated day of year from 06-06 , 1440 is minutesince midnight for (23:59:30)
            if ((daysSinceSQLBaseDate < DDC.daysSinceBaseDate(1900, 1, TDS.BASE_YEAR_1900)
                    || daysSinceSQLBaseDate > DDC.daysSinceBaseDate(2079, 157, TDS.BASE_YEAR_1900))
                    || (daysSinceSQLBaseDate == DDC.daysSinceBaseDate(2079, 157, TDS.BASE_YEAR_1900)
                            && minutesSinceMidnight >= maxMinutesSinceMidnight_SmallDateTime)) {
                MessageFormat form = new MessageFormat(SQLServerException.getErrString("R_valueOutOfRange"));
                Object[] msgArgs = {SSType.SMALLDATETIME};
                throw new SQLServerException(form.format(msgArgs), SQLState.DATA_EXCEPTION_DATETIME_FIELD_OVERFLOW, DriverError.NOT_SET, null);
            }

            ByteBuffer days = ByteBuffer.allocate(2).order(ByteOrder.LITTLE_ENDIAN);
            days.putShort((short) daysSinceSQLBaseDate);
            ByteBuffer seconds = ByteBuffer.allocate(2).order(ByteOrder.LITTLE_ENDIAN);
            seconds.putShort((short) minutesSinceMidnight);

            byte[] value = new byte[4];
            System.arraycopy(days.array(), 0, value, 0, 2);
            System.arraycopy(seconds.array(), 0, value, 2, 2);
            return SQLServerSecurityUtility.encryptWithKey(value, cryptoMeta, con);
        }
        else if (JDBCType.DATETIME == jdbcType) {
            // Last-ditch verification that the value is in the valid range for the
            // DATETIMEN TDS data type (1/1/1753 to 12/31/9999). If it's not, then
            // throw an exception now so that statement execution is safely canceled.
            // Attempting to put an invalid value on the wire would result in a TDS
            // exception, which would close the connection.
            // These are based on SQL Server algorithms
            // And put it all on the wire...
            if (daysSinceSQLBaseDate < DDC.daysSinceBaseDate(1753, 1, TDS.BASE_YEAR_1900)
                    || daysSinceSQLBaseDate >= DDC.daysSinceBaseDate(10000, 1, TDS.BASE_YEAR_1900)) {
                MessageFormat form = new MessageFormat(SQLServerException.getErrString("R_valueOutOfRange"));
                Object[] msgArgs = {SSType.DATETIME};
                throw new SQLServerException(form.format(msgArgs), SQLState.DATA_EXCEPTION_DATETIME_FIELD_OVERFLOW, DriverError.NOT_SET, null);
            }

            // Number of days since the SQL Server Base Date (January 1, 1900)
            ByteBuffer days = ByteBuffer.allocate(4).order(ByteOrder.LITTLE_ENDIAN);
            days.putInt(daysSinceSQLBaseDate);
            ByteBuffer seconds = ByteBuffer.allocate(4).order(ByteOrder.LITTLE_ENDIAN);
            seconds.putInt((3 * millisSinceMidnight + 5) / 10);

            byte[] value = new byte[8];
            System.arraycopy(days.array(), 0, value, 0, 4);
            System.arraycopy(seconds.array(), 0, value, 4, 4);
            return SQLServerSecurityUtility.encryptWithKey(value, cryptoMeta, con);
        }

        assert false : "Unexpected JDBCType type " + jdbcType;
        return null;
    }

    void writeEncryptedRPCDateTime2(String sName,
            GregorianCalendar localCalendar,
            int subSecondNanos,
            int scale,
            boolean bOut) throws SQLServerException {
        writeRPCNameValType(sName, bOut, TDSType.BIGVARBINARY);

        if (null == localCalendar)
            writeEncryptedRPCByteArray(null);
        else
            writeEncryptedRPCByteArray(writeEncryptedScaledTemporal(localCalendar, subSecondNanos, scale, SSType.DATETIME2, (short) 0));

        writeByte(TDSType.DATETIME2N.byteValue());
        writeByte((byte) (scale));
        writeCryptoMetaData();
    }

    void writeEncryptedRPCDateTimeOffset(String sName,
            GregorianCalendar utcCalendar,
            int minutesOffset,
            int subSecondNanos,
            int scale,
            boolean bOut) throws SQLServerException {
        writeRPCNameValType(sName, bOut, TDSType.BIGVARBINARY);

        if (null == utcCalendar)
            writeEncryptedRPCByteArray(null);
        else {
            assert 0 == utcCalendar.get(Calendar.ZONE_OFFSET);
            writeEncryptedRPCByteArray(
                    writeEncryptedScaledTemporal(utcCalendar, subSecondNanos, scale, SSType.DATETIMEOFFSET, (short) minutesOffset));
        }

        writeByte(TDSType.DATETIMEOFFSETN.byteValue());
        writeByte((byte) (scale));
        writeCryptoMetaData();

    }

    void writeRPCDateTime2(String sName,
            GregorianCalendar localCalendar,
            int subSecondNanos,
            int scale,
            boolean bOut) throws SQLServerException {
        writeRPCNameValType(sName, bOut, TDSType.DATETIME2N);
        writeByte((byte) scale);

        if (null == localCalendar) {
            writeByte((byte) 0);
            return;
        }

        writeByte((byte) TDS.datetime2ValueLength(scale));
        writeScaledTemporal(localCalendar, subSecondNanos, scale, SSType.DATETIME2);
    }

    void writeRPCDateTimeOffset(String sName,
            GregorianCalendar utcCalendar,
            int minutesOffset,
            int subSecondNanos,
            int scale,
            boolean bOut) throws SQLServerException {
        writeRPCNameValType(sName, bOut, TDSType.DATETIMEOFFSETN);
        writeByte((byte) scale);

        if (null == utcCalendar) {
            writeByte((byte) 0);
            return;
        }

        assert 0 == utcCalendar.get(Calendar.ZONE_OFFSET);

        writeByte((byte) TDS.datetimeoffsetValueLength(scale));
        writeScaledTemporal(utcCalendar, subSecondNanos, scale, SSType.DATETIMEOFFSET);

        writeShort((short) minutesOffset);
    }


    /**
     * Returns subSecondNanos rounded to the maximum precision supported. The maximum fractional scale is MAX_FRACTIONAL_SECONDS_SCALE(7). Eg1: if you
     * pass 456,790,123 the function would return 456,790,100 Eg2: if you pass 456,790,150 the function would return 456,790,200 Eg3: if you pass
     * 999,999,951 the function would return 1,000,000,000 This is done to ensure that we have consistent rounding behaviour in setters and getters.
     * Bug #507919
     */
    private int getRoundedSubSecondNanos(int subSecondNanos) {
        int roundedNanos = ((subSecondNanos + (Nanos.PER_MAX_SCALE_INTERVAL / 2)) / Nanos.PER_MAX_SCALE_INTERVAL) * Nanos.PER_MAX_SCALE_INTERVAL;
        return roundedNanos;
    }

    /**
     * Writes to the TDS channel a temporal value as an instance instance of one of the scaled temporal SQL types: DATE, TIME, DATETIME2, or
     * DATETIMEOFFSET.
     *
     * @param cal
     *            Calendar representing the value to write, except for any sub-second nanoseconds
     * @param subSecondNanos
     *            the sub-second nanoseconds (0 - 999,999,999)
     * @param scale
     *            the scale (in digits: 0 - 7) to use for the sub-second nanos component
     * @param ssType
     *            the SQL Server data type (DATE, TIME, DATETIME2, or DATETIMEOFFSET)
     *
     * @throws SQLServerException
     *             if an I/O error occurs or if the value is not in the valid range
     */
    private void writeScaledTemporal(GregorianCalendar cal,
            int subSecondNanos,
            int scale,
            SSType ssType) throws SQLServerException {

        assert con.isKatmaiOrLater();

        assert SSType.DATE == ssType || SSType.TIME == ssType || SSType.DATETIME2 == ssType || SSType.DATETIMEOFFSET == ssType : "Unexpected SSType: "
                + ssType;

        // First, for types with a time component, write the scaled nanos since midnight
        if (SSType.TIME == ssType || SSType.DATETIME2 == ssType || SSType.DATETIMEOFFSET == ssType) {
            assert subSecondNanos >= 0;
            assert subSecondNanos < Nanos.PER_SECOND;
            assert scale >= 0;
            assert scale <= TDS.MAX_FRACTIONAL_SECONDS_SCALE;

            int secondsSinceMidnight = cal.get(Calendar.SECOND) + 60 * cal.get(Calendar.MINUTE) + 60 * 60 * cal.get(Calendar.HOUR_OF_DAY);

            // Scale nanos since midnight to the desired scale, rounding the value as necessary
            long divisor = Nanos.PER_MAX_SCALE_INTERVAL * (long) Math.pow(10, TDS.MAX_FRACTIONAL_SECONDS_SCALE - scale);

            // The scaledNanos variable represents the fractional seconds of the value at the scale
            // indicated by the scale variable. So, for example, scaledNanos = 3 means 300 nanoseconds
            // at scale TDS.MAX_FRACTIONAL_SECONDS_SCALE, but 3000 nanoseconds at
            // TDS.MAX_FRACTIONAL_SECONDS_SCALE - 1
            long scaledNanos = ((long) Nanos.PER_SECOND * secondsSinceMidnight + getRoundedSubSecondNanos(subSecondNanos) + divisor / 2) / divisor;

            // SQL Server rounding behavior indicates that it always rounds up unless
            // we are at the max value of the type(NOT every day), in which case it truncates.
            // Side effect on Calendar date:
            // If rounding nanos to the specified scale rolls the value to the next day ...
            if (Nanos.PER_DAY / divisor == scaledNanos) {

                // If the type is time, always truncate
                if (SSType.TIME == ssType) {
                    --scaledNanos;
                }
                // If the type is datetime2 or datetimeoffset, truncate only if its the max value supported
                else {
                    assert SSType.DATETIME2 == ssType || SSType.DATETIMEOFFSET == ssType : "Unexpected SSType: " + ssType;

                    // ... then bump the date, provided that the resulting date is still within
                    // the valid date range.
                    //
                    // Extreme edge case (literally, the VERY edge...):
                    // If nanos overflow rolls the date value out of range (that is, we have a value
                    // a few nanoseconds later than 9999-12-31 23:59:59) then truncate the nanos
                    // instead of rolling.
                    //
                    // This case is very likely never hit by "real world" applications, but exists
                    // here as a security measure to ensure that such values don't result in a
                    // connection-closing TDS exception.
                    cal.add(Calendar.SECOND, 1);

                    if (cal.get(Calendar.YEAR) <= 9999) {
                        scaledNanos = 0;
                    }
                    else {
                        cal.add(Calendar.SECOND, -1);
                        --scaledNanos;
                    }
                }
            }

            // Encode the scaled nanos to TDS
            int encodedLength = TDS.nanosSinceMidnightLength(scale);
            byte[] encodedBytes = scaledNanosToEncodedBytes(scaledNanos, encodedLength);

            writeBytes(encodedBytes);
        }

        // Second, for types with a date component, write the days into the Common Era
        if (SSType.DATE == ssType || SSType.DATETIME2 == ssType || SSType.DATETIMEOFFSET == ssType) {
            // Computation of the number of days into the Common Era assumes that
            // the DAY_OF_YEAR field reflects a pure Gregorian calendar - one that
            // uses Gregorian leap year rules across the entire range of dates.
            //
            // For the DAY_OF_YEAR field to accurately reflect pure Gregorian behavior,
            // we need to use a pure Gregorian calendar for dates that are Julian dates
            // under a standard Gregorian calendar and for (Gregorian) dates later than
            // the cutover date in the cutover year.
            if (cal.getTimeInMillis() < GregorianChange.STANDARD_CHANGE_DATE.getTime()
                    || cal.getActualMaximum(Calendar.DAY_OF_YEAR) < TDS.DAYS_PER_YEAR) {
                int year = cal.get(Calendar.YEAR);
                int month = cal.get(Calendar.MONTH);
                int date = cal.get(Calendar.DATE);

                // Set the cutover as early as possible (pure Gregorian behavior)
                cal.setGregorianChange(GregorianChange.PURE_CHANGE_DATE);

                // Initialize the date field by field (preserving the "wall calendar" value)
                cal.set(year, month, date);
            }

            int daysIntoCE = DDC.daysSinceBaseDate(cal.get(Calendar.YEAR), cal.get(Calendar.DAY_OF_YEAR), 1);

            // Last-ditch verification that the value is in the valid range for the
            // DATE/DATETIME2/DATETIMEOFFSET TDS data type (1/1/0001 to 12/31/9999).
            // If it's not, then throw an exception now so that statement execution
            // is safely canceled. Attempting to put an invalid value on the wire
            // would result in a TDS exception, which would close the connection.
            if (daysIntoCE < 0 || daysIntoCE >= DDC.daysSinceBaseDate(10000, 1, 1)) {
                MessageFormat form = new MessageFormat(SQLServerException.getErrString("R_valueOutOfRange"));
                Object[] msgArgs = {ssType};
                throw new SQLServerException(form.format(msgArgs), SQLState.DATA_EXCEPTION_DATETIME_FIELD_OVERFLOW, DriverError.NOT_SET, null);
            }

            byte encodedBytes[] = new byte[3];
            encodedBytes[0] = (byte) ((daysIntoCE >> 0) & 0xFF);
            encodedBytes[1] = (byte) ((daysIntoCE >> 8) & 0xFF);
            encodedBytes[2] = (byte) ((daysIntoCE >> 16) & 0xFF);
            writeBytes(encodedBytes);
        }
    }

    /**
     * Writes to the TDS channel a temporal value as an instance instance of one of the scaled temporal SQL types: DATE, TIME, DATETIME2, or
     * DATETIMEOFFSET.
     *
     * @param cal
     *            Calendar representing the value to write, except for any sub-second nanoseconds
     * @param subSecondNanos
     *            the sub-second nanoseconds (0 - 999,999,999)
     * @param scale
     *            the scale (in digits: 0 - 7) to use for the sub-second nanos component
     * @param ssType
     *            the SQL Server data type (DATE, TIME, DATETIME2, or DATETIMEOFFSET)
     * @param minutesOffset
     *            the offset value for DATETIMEOFFSET
     * @throws SQLServerException
     *             if an I/O error occurs or if the value is not in the valid range
     */
    byte[] writeEncryptedScaledTemporal(GregorianCalendar cal,
            int subSecondNanos,
            int scale,
            SSType ssType,
            short minutesOffset) throws SQLServerException {
        assert con.isKatmaiOrLater();

        assert SSType.DATE == ssType || SSType.TIME == ssType || SSType.DATETIME2 == ssType || SSType.DATETIMEOFFSET == ssType : "Unexpected SSType: "
                + ssType;

        // store the time and minutesOffset portion of DATETIME2 and DATETIMEOFFSET to be used with date portion
        byte encodedBytesForEncryption[] = null;

        int secondsSinceMidnight = 0;
        long divisor = 0;
        long scaledNanos = 0;

        // First, for types with a time component, write the scaled nanos since midnight
        if (SSType.TIME == ssType || SSType.DATETIME2 == ssType || SSType.DATETIMEOFFSET == ssType) {
            assert subSecondNanos >= 0;
            assert subSecondNanos < Nanos.PER_SECOND;
            assert scale >= 0;
            assert scale <= TDS.MAX_FRACTIONAL_SECONDS_SCALE;

            secondsSinceMidnight = cal.get(Calendar.SECOND) + 60 * cal.get(Calendar.MINUTE) + 60 * 60 * cal.get(Calendar.HOUR_OF_DAY);

            // Scale nanos since midnight to the desired scale, rounding the value as necessary
            divisor = Nanos.PER_MAX_SCALE_INTERVAL * (long) Math.pow(10, TDS.MAX_FRACTIONAL_SECONDS_SCALE - scale);

            // The scaledNanos variable represents the fractional seconds of the value at the scale
            // indicated by the scale variable. So, for example, scaledNanos = 3 means 300 nanoseconds
            // at scale TDS.MAX_FRACTIONAL_SECONDS_SCALE, but 3000 nanoseconds at
            // TDS.MAX_FRACTIONAL_SECONDS_SCALE - 1
            scaledNanos = (((long) Nanos.PER_SECOND * secondsSinceMidnight + getRoundedSubSecondNanos(subSecondNanos) + divisor / 2) / divisor)
                    * divisor / 100;

            // for encrypted time value, SQL server cannot do rounding or casting,
            // So, driver needs to cast it before encryption.
            if (SSType.TIME == ssType && 864000000000L <= scaledNanos) {
                scaledNanos = (((long) Nanos.PER_SECOND * secondsSinceMidnight + getRoundedSubSecondNanos(subSecondNanos)) / divisor) * divisor / 100;
            }

            // SQL Server rounding behavior indicates that it always rounds up unless
            // we are at the max value of the type(NOT every day), in which case it truncates.
            // Side effect on Calendar date:
            // If rounding nanos to the specified scale rolls the value to the next day ...
            if (Nanos.PER_DAY / divisor == scaledNanos) {

                // If the type is time, always truncate
                if (SSType.TIME == ssType) {
                    --scaledNanos;
                }
                // If the type is datetime2 or datetimeoffset, truncate only if its the max value supported
                else {
                    assert SSType.DATETIME2 == ssType || SSType.DATETIMEOFFSET == ssType : "Unexpected SSType: " + ssType;

                    // ... then bump the date, provided that the resulting date is still within
                    // the valid date range.
                    //
                    // Extreme edge case (literally, the VERY edge...):
                    // If nanos overflow rolls the date value out of range (that is, we have a value
                    // a few nanoseconds later than 9999-12-31 23:59:59) then truncate the nanos
                    // instead of rolling.
                    //
                    // This case is very likely never hit by "real world" applications, but exists
                    // here as a security measure to ensure that such values don't result in a
                    // connection-closing TDS exception.
                    cal.add(Calendar.SECOND, 1);

                    if (cal.get(Calendar.YEAR) <= 9999) {
                        scaledNanos = 0;
                    }
                    else {
                        cal.add(Calendar.SECOND, -1);
                        --scaledNanos;
                    }
                }
            }

            // Encode the scaled nanos to TDS
            int encodedLength = TDS.nanosSinceMidnightLength(TDS.MAX_FRACTIONAL_SECONDS_SCALE);
            byte[] encodedBytes = scaledNanosToEncodedBytes(scaledNanos, encodedLength);

            if (SSType.TIME == ssType) {
                byte[] cipherText = SQLServerSecurityUtility.encryptWithKey(encodedBytes, cryptoMeta, con);
                return cipherText;
            }
            else if (SSType.DATETIME2 == ssType) {
                // for DATETIME2 sends both date and time part together for encryption
                encodedBytesForEncryption = new byte[encodedLength + 3];
                System.arraycopy(encodedBytes, 0, encodedBytesForEncryption, 0, encodedBytes.length);
            }
            else if (SSType.DATETIMEOFFSET == ssType) {
                // for DATETIMEOFFSET sends date, time and offset part together for encryption
                encodedBytesForEncryption = new byte[encodedLength + 5];
                System.arraycopy(encodedBytes, 0, encodedBytesForEncryption, 0, encodedBytes.length);
            }
        }

        // Second, for types with a date component, write the days into the Common Era
        if (SSType.DATE == ssType || SSType.DATETIME2 == ssType || SSType.DATETIMEOFFSET == ssType) {
            // Computation of the number of days into the Common Era assumes that
            // the DAY_OF_YEAR field reflects a pure Gregorian calendar - one that
            // uses Gregorian leap year rules across the entire range of dates.
            //
            // For the DAY_OF_YEAR field to accurately reflect pure Gregorian behavior,
            // we need to use a pure Gregorian calendar for dates that are Julian dates
            // under a standard Gregorian calendar and for (Gregorian) dates later than
            // the cutover date in the cutover year.
            if (cal.getTimeInMillis() < GregorianChange.STANDARD_CHANGE_DATE.getTime()
                    || cal.getActualMaximum(Calendar.DAY_OF_YEAR) < TDS.DAYS_PER_YEAR) {
                int year = cal.get(Calendar.YEAR);
                int month = cal.get(Calendar.MONTH);
                int date = cal.get(Calendar.DATE);

                // Set the cutover as early as possible (pure Gregorian behavior)
                cal.setGregorianChange(GregorianChange.PURE_CHANGE_DATE);

                // Initialize the date field by field (preserving the "wall calendar" value)
                cal.set(year, month, date);
            }

            int daysIntoCE = DDC.daysSinceBaseDate(cal.get(Calendar.YEAR), cal.get(Calendar.DAY_OF_YEAR), 1);

            // Last-ditch verification that the value is in the valid range for the
            // DATE/DATETIME2/DATETIMEOFFSET TDS data type (1/1/0001 to 12/31/9999).
            // If it's not, then throw an exception now so that statement execution
            // is safely canceled. Attempting to put an invalid value on the wire
            // would result in a TDS exception, which would close the connection.
            if (daysIntoCE < 0 || daysIntoCE >= DDC.daysSinceBaseDate(10000, 1, 1)) {
                MessageFormat form = new MessageFormat(SQLServerException.getErrString("R_valueOutOfRange"));
                Object[] msgArgs = {ssType};
                throw new SQLServerException(form.format(msgArgs), SQLState.DATA_EXCEPTION_DATETIME_FIELD_OVERFLOW, DriverError.NOT_SET, null);
            }

            byte encodedBytes[] = new byte[3];
            encodedBytes[0] = (byte) ((daysIntoCE >> 0) & 0xFF);
            encodedBytes[1] = (byte) ((daysIntoCE >> 8) & 0xFF);
            encodedBytes[2] = (byte) ((daysIntoCE >> 16) & 0xFF);

            byte[] cipherText;
            if (SSType.DATE == ssType) {
                cipherText = SQLServerSecurityUtility.encryptWithKey(encodedBytes, cryptoMeta, con);
            }
            else if (SSType.DATETIME2 == ssType) {
                // for Max value, does not round up, do casting instead.
                if (3652058 == daysIntoCE) {	// 9999-12-31
                    if (864000000000L == scaledNanos) {	// 24:00:00 in nanoseconds
                        // does not round up
                        scaledNanos = (((long) Nanos.PER_SECOND * secondsSinceMidnight + getRoundedSubSecondNanos(subSecondNanos)) / divisor)
                                * divisor / 100;

                        int encodedLength = TDS.nanosSinceMidnightLength(TDS.MAX_FRACTIONAL_SECONDS_SCALE);
                        byte[] encodedNanoBytes = scaledNanosToEncodedBytes(scaledNanos, encodedLength);

                        // for DATETIME2 sends both date and time part together for encryption
                        encodedBytesForEncryption = new byte[encodedLength + 3];
                        System.arraycopy(encodedNanoBytes, 0, encodedBytesForEncryption, 0, encodedNanoBytes.length);
                    }
                }
                // Copy the 3 byte date value
                System.arraycopy(encodedBytes, 0, encodedBytesForEncryption, (encodedBytesForEncryption.length - 3), 3);

                cipherText = SQLServerSecurityUtility.encryptWithKey(encodedBytesForEncryption, cryptoMeta, con);
            }
            else {
                // for Max value, does not round up, do casting instead.
                if (3652058 == daysIntoCE) {	// 9999-12-31
                    if (864000000000L == scaledNanos) {	// 24:00:00 in nanoseconds
                        // does not round up
                        scaledNanos = (((long) Nanos.PER_SECOND * secondsSinceMidnight + getRoundedSubSecondNanos(subSecondNanos)) / divisor)
                                * divisor / 100;

                        int encodedLength = TDS.nanosSinceMidnightLength(TDS.MAX_FRACTIONAL_SECONDS_SCALE);
                        byte[] encodedNanoBytes = scaledNanosToEncodedBytes(scaledNanos, encodedLength);

                        // for DATETIMEOFFSET sends date, time and offset part together for encryption
                        encodedBytesForEncryption = new byte[encodedLength + 5];
                        System.arraycopy(encodedNanoBytes, 0, encodedBytesForEncryption, 0, encodedNanoBytes.length);
                    }
                }

                // Copy the 3 byte date value
                System.arraycopy(encodedBytes, 0, encodedBytesForEncryption, (encodedBytesForEncryption.length - 5), 3);
                // Copy the 2 byte minutesOffset value
                System.arraycopy(ByteBuffer.allocate(Short.SIZE / Byte.SIZE).order(ByteOrder.LITTLE_ENDIAN).putShort(minutesOffset).array(), 0,
                        encodedBytesForEncryption, (encodedBytesForEncryption.length - 2), 2);

                cipherText = SQLServerSecurityUtility.encryptWithKey(encodedBytesForEncryption, cryptoMeta, con);
            }
            return cipherText;
        }

        // Invalid type ssType. This condition should never happen.
        MessageFormat form = new MessageFormat(SQLServerException.getErrString("R_unknownSSType"));
        Object[] msgArgs = {ssType};
        SQLServerException.makeFromDriverError(null, null, form.format(msgArgs), null, true);

        return null;
    }

    private byte[] scaledNanosToEncodedBytes(long scaledNanos,
            int encodedLength) {
        byte encodedBytes[] = new byte[encodedLength];
        for (int i = 0; i < encodedLength; i++)
            encodedBytes[i] = (byte) ((scaledNanos >> (8 * i)) & 0xFF);
        return encodedBytes;
    }

    /**
     * Append the data in a stream in RPC transmission format.
     * 
     * @param sName
     *            the optional parameter name
     * @param stream
     *            is the stream
     * @param streamLength
     *            length of the stream (may be unknown)
     * @param bOut
     *            boolean true if the data value is being registered as an ouput parameter
     * @param jdbcType
     *            The JDBC type used to determine whether the value is textual or non-textual.
     * @param collation
     *            The SQL collation associated with the value. Null for non-textual SQL Server types.
     * @throws SQLServerException
     */
    void writeRPCInputStream(String sName,
            InputStream stream,
            long streamLength,
            boolean bOut,
            JDBCType jdbcType,
            SQLCollation collation) throws SQLServerException {
        assert null != stream;
        assert DataTypes.UNKNOWN_STREAM_LENGTH == streamLength || streamLength >= 0;

        // Send long values and values with unknown length
        // using PLP chunking on Yukon and later.
        boolean usePLP = (DataTypes.UNKNOWN_STREAM_LENGTH == streamLength || streamLength > DataTypes.SHORT_VARTYPE_MAX_BYTES);
        if (usePLP) {
            assert DataTypes.UNKNOWN_STREAM_LENGTH == streamLength || streamLength <= DataTypes.MAX_VARTYPE_MAX_BYTES;

            writeRPCNameValType(sName, bOut, jdbcType.isTextual() ? TDSType.BIGVARCHAR : TDSType.BIGVARBINARY);

            // Handle Yukon v*max type header here.
            writeVMaxHeader(streamLength, false, jdbcType.isTextual() ? collation : null);
        }

        // Send non-PLP in all other cases
        else {
            // If the length of the InputStream is unknown then we need to buffer the entire stream
            // in memory so that we can determine its length and send that length to the server
            // before the stream data itself.
            if (DataTypes.UNKNOWN_STREAM_LENGTH == streamLength) {
                // Create ByteArrayOutputStream with initial buffer size of 8K to handle typical
                // binary field sizes more efficiently. Note we can grow beyond 8000 bytes.
                ByteArrayOutputStream baos = new ByteArrayOutputStream(8000);
                streamLength = 0L;

                // Since Shiloh is limited to 64K TDS packets, that's a good upper bound on the maximum
                // length of InputStream we should try to handle before throwing an exception.
                long maxStreamLength = 65535L * con.getTDSPacketSize();

                try {
                    byte buff[] = new byte[8000];
                    int bytesRead;

                    while (streamLength < maxStreamLength && -1 != (bytesRead = stream.read(buff, 0, buff.length))) {
                        baos.write(buff);
                        streamLength += bytesRead;
                    }
                }
                catch (IOException e) {
                    throw new SQLServerException(e.getMessage(), SQLState.DATA_EXCEPTION_NOT_SPECIFIC, DriverError.NOT_SET, e);
                }

                if (streamLength >= maxStreamLength) {
                    MessageFormat form = new MessageFormat(SQLServerException.getErrString("R_invalidLength"));
                    Object[] msgArgs = {streamLength};
                    SQLServerException.makeFromDriverError(null, null, form.format(msgArgs), "", true);
                }

                assert streamLength <= Integer.MAX_VALUE;
                stream = new ByteArrayInputStream(baos.toByteArray(), 0, (int) streamLength);
            }

            assert 0 <= streamLength && streamLength <= DataTypes.IMAGE_TEXT_MAX_BYTES;

            boolean useVarType = streamLength <= DataTypes.SHORT_VARTYPE_MAX_BYTES;

            writeRPCNameValType(sName, bOut,
                    jdbcType.isTextual() ? (useVarType ? TDSType.BIGVARCHAR : TDSType.TEXT) : (useVarType ? TDSType.BIGVARBINARY : TDSType.IMAGE));

            // Write maximum length, optional collation, and actual length
            if (useVarType) {
                writeShort((short) DataTypes.SHORT_VARTYPE_MAX_BYTES);
                if (jdbcType.isTextual())
                    collation.writeCollation(this);
                writeShort((short) streamLength);
            }
            else {
                writeInt(DataTypes.IMAGE_TEXT_MAX_BYTES);
                if (jdbcType.isTextual())
                    collation.writeCollation(this);
                writeInt((int) streamLength);
            }
        }

        // Write the data
        writeStream(stream, streamLength, usePLP);
    }

    /**
     * Append the XML data in a stream in RPC transmission format.
     * 
     * @param sName
     *            the optional parameter name
     * @param stream
     *            is the stream
     * @param streamLength
     *            length of the stream (may be unknown)
     * @param bOut
     *            boolean true if the data value is being registered as an ouput parameter
     * @throws SQLServerException
     */
    void writeRPCXML(String sName,
            InputStream stream,
            long streamLength,
            boolean bOut) throws SQLServerException {
        assert DataTypes.UNKNOWN_STREAM_LENGTH == streamLength || streamLength >= 0;
        assert DataTypes.UNKNOWN_STREAM_LENGTH == streamLength || streamLength <= DataTypes.MAX_VARTYPE_MAX_BYTES;

        writeRPCNameValType(sName, bOut, TDSType.XML);
        writeByte((byte) 0); // No schema
        // Handle null here and return, we're done here if it's null.
        if (null == stream) {
            // Null header for v*max types is 0xFFFFFFFFFFFFFFFF.
            writeLong(0xFFFFFFFFFFFFFFFFL);
        }
        else if (DataTypes.UNKNOWN_STREAM_LENGTH == streamLength) {
            // Append v*max length.
            // UNKNOWN_PLP_LEN is 0xFFFFFFFFFFFFFFFE
            writeLong(0xFFFFFFFFFFFFFFFEL);

            // NOTE: Don't send the first chunk length, this will be calculated by caller.
        }
        else {
            // For v*max types with known length, length is <totallength8><chunklength4>
            // We're sending same total length as chunk length (as we're sending 1 chunk).
            writeLong(streamLength);
        }
        if (null != stream)
            // Write the data
            writeStream(stream, streamLength, true);
    }

    /**
     * Append the data in a character reader in RPC transmission format.
     * 
     * @param sName
     *            the optional parameter name
     * @param re
     *            the reader
     * @param reLength
     *            the reader data length (in characters)
     * @param bOut
     *            boolean true if the data value is being registered as an ouput parameter
     * @param collation
     *            The SQL collation associated with the value. Null for non-textual SQL Server types.
     * @throws SQLServerException
     */
    void writeRPCReaderUnicode(String sName,
            Reader re,
            long reLength,
            boolean bOut,
            SQLCollation collation) throws SQLServerException {
        assert null != re;
        assert DataTypes.UNKNOWN_STREAM_LENGTH == reLength || reLength >= 0;

        // Textual RPC requires a collation. If none is provided, as is the case when
        // the SSType is non-textual, then use the database collation by default.
        if (null == collation)
            collation = con.getDatabaseCollation();

        // Send long values and values with unknown length
        // using PLP chunking on Yukon and later.
        boolean usePLP = (DataTypes.UNKNOWN_STREAM_LENGTH == reLength || reLength > DataTypes.SHORT_VARTYPE_MAX_CHARS);
        if (usePLP) {
            assert DataTypes.UNKNOWN_STREAM_LENGTH == reLength || reLength <= DataTypes.MAX_VARTYPE_MAX_CHARS;

            writeRPCNameValType(sName, bOut, TDSType.NVARCHAR);

            // Handle Yukon v*max type header here.
            writeVMaxHeader((DataTypes.UNKNOWN_STREAM_LENGTH == reLength) ? DataTypes.UNKNOWN_STREAM_LENGTH : 2 * reLength,	// Length (in bytes)
                    false, collation);
        }

        // Send non-PLP in all other cases
        else {
            // Length must be known if we're not sending PLP-chunked data. Yukon is handled above.
            // For Shiloh, this is enforced in DTV by converting the Reader to some other length-
            // prefixed value in the setter.
            assert 0 <= reLength && reLength <= DataTypes.NTEXT_MAX_CHARS;

            // For non-PLP types, use the long TEXT type rather than the short VARCHAR
            // type if the stream is too long to fit in the latter or if we don't know the length up
            // front so we have to assume that it might be too long.
            boolean useVarType = reLength <= DataTypes.SHORT_VARTYPE_MAX_CHARS;

            writeRPCNameValType(sName, bOut, useVarType ? TDSType.NVARCHAR : TDSType.NTEXT);

            // Write maximum length, collation, and actual length of the data
            if (useVarType) {
                writeShort((short) DataTypes.SHORT_VARTYPE_MAX_BYTES);
                collation.writeCollation(this);
                writeShort((short) (2 * reLength));
            }
            else {
                writeInt(DataTypes.NTEXT_MAX_CHARS);
                collation.writeCollation(this);
                writeInt((int) (2 * reLength));
            }
        }

        // Write the data
        writeReader(re, reLength, usePLP);
    }
}

/**
 * TDSPacket provides a mechanism for chaining TDS response packets together in a singly-linked list.
 *
 * Having both the link and the data in the same class allows TDSReader marks (see below) to automatically hold onto exactly as much response data as
 * they need, and no more. Java reference semantics ensure that a mark holds onto its referenced packet and subsequent packets (through next
 * references). When all marked references to a packet go away, the packet, and any linked unmarked packets, can be reclaimed by GC.
 */
final class TDSPacket {
    final byte[] header = new byte[TDS.PACKET_HEADER_SIZE];
    final byte[] payload;
    int payloadLength;
    volatile TDSPacket next;

    final public String toString() {
        return "TDSPacket(SPID:" + Util.readUnsignedShortBigEndian(header, TDS.PACKET_HEADER_SPID) + " Seq:" + header[TDS.PACKET_HEADER_SEQUENCE_NUM]
                + ")";
    }

    TDSPacket(int size) {
        payload = new byte[size];
        payloadLength = 0;
        next = null;
    }

    final boolean isEOM() {
        return TDS.STATUS_BIT_EOM == (header[TDS.PACKET_HEADER_MESSAGE_STATUS] & TDS.STATUS_BIT_EOM);
    }
};

/**
 * TDSReaderMark encapsulates a fixed position in the response data stream.
 *
 * Response data is quantized into a linked chain of packets. A mark refers to a specific location in a specific packet and relies on Java's reference
 * semantics to automatically keep all subsequent packets accessible until the mark is destroyed.
 */
final class TDSReaderMark {
    final TDSPacket packet;
    final int payloadOffset;

    TDSReaderMark(TDSPacket packet,
            int payloadOffset) {
        this.packet = packet;
        this.payloadOffset = payloadOffset;
    }
}

/**
 * TDSReader encapsulates the TDS response data stream.
 *
 * Bytes are read from SQL Server into a FIFO of packets. Reader methods traverse the packets to access the data.
 */
final class TDSReader {
    private final static Logger logger = Logger.getLogger("com.microsoft.sqlserver.jdbc.internals.TDS.Reader");
    final private String traceID;

    final public String toString() {
        return traceID;
    }

    private final TDSChannel tdsChannel;
    private final SQLServerConnection con;

    private final TDSCommand command;

    final TDSCommand getCommand() {
        assert null != command;
        return command;
    }

    final SQLServerConnection getConnection() {
        return con;
    }

    private TDSPacket currentPacket = new TDSPacket(0);
    private TDSPacket lastPacket = currentPacket;
    private int payloadOffset = 0;
    private int packetNum = 0;

    private boolean isStreaming = true;
    private boolean useColumnEncryption = false;
    private boolean serverSupportsColumnEncryption = false;

    private final byte valueBytes[] = new byte[256];
    private static final AtomicInteger lastReaderID = new AtomicInteger(0);

    private static int nextReaderID() {
        return lastReaderID.incrementAndGet();
    }

    TDSReader(TDSChannel tdsChannel,
            SQLServerConnection con,
            TDSCommand command) {
        this.tdsChannel = tdsChannel;
        this.con = con;
        this.command = command; // may be null
        // if the logging level is not detailed than fine or more we will not have proper readerids.
        if (logger.isLoggable(Level.FINE))
            traceID = "TDSReader@" + nextReaderID() + " (" + con.toString() + ")";
        else
            traceID = con.toString();
        if (con.isColumnEncryptionSettingEnabled()) {
            useColumnEncryption = true;
        }
        serverSupportsColumnEncryption = con.getServerSupportsColumnEncryption();
    }

    final boolean isColumnEncryptionSettingEnabled() {
        return useColumnEncryption;
    }

    final boolean getServerSupportsColumnEncryption() {
        return serverSupportsColumnEncryption;
    }

    final void throwInvalidTDS() throws SQLServerException {
        if (logger.isLoggable(Level.SEVERE))
            logger.severe(toString() + " got unexpected value in TDS response at offset:" + payloadOffset);
        con.throwInvalidTDS();
    }

    final void throwInvalidTDSToken(String tokenName) throws SQLServerException {
        if (logger.isLoggable(Level.SEVERE))
            logger.severe(toString() + " got unexpected value in TDS response at offset:" + payloadOffset);
        con.throwInvalidTDSToken(tokenName);
    }

    /**
     * Ensures that payload data is available to be read, automatically advancing to (and possibly reading) the next packet.
     *
     * @return true if additional data is available to be read false if no more data is available
     */
    private /*final */boolean ensurePayload() throws SQLServerException {
        if (payloadOffset == currentPacket.payloadLength)
            if (!nextPacket())
                return false;
        assert payloadOffset < currentPacket.payloadLength;
        return true;
    }

    /**
     * Advance (and possibly read) the next packet.
     *
     * @return true if additional data is available to be read false if no more data is available
     */
    private /*final */boolean nextPacket() throws SQLServerException {
        assert null != currentPacket;

        // Shouldn't call this function unless we're at the end of the current packet...
        TDSPacket consumedPacket = currentPacket;
        assert payloadOffset == consumedPacket.payloadLength;

        // If no buffered packets are left then maybe we can read one...
        // This action must be synchronized against against another thread calling
        // readAllPackets() to read in ALL of the remaining packets of the current response.
        if (null == consumedPacket.next) {
            readPacket();

            if (null == consumedPacket.next)
                return false;
        }

        // Advance to that packet. If we are streaming through the
        // response, then unlink the current packet from the next
        // before moving to allow the packet to be reclaimed.
        TDSPacket nextPacket = consumedPacket.next;
        if (isStreaming) {
            if (logger.isLoggable(Level.FINEST))
                logger.finest(toString() + " Moving to next packet -- unlinking consumed packet");

            consumedPacket.next = null;
        }
        currentPacket = nextPacket;
        payloadOffset = 0;
        return true;
    }

    /**
     * Reads the next packet of the TDS channel.
     *
     * This method is synchronized to guard against simultaneously reading packets from one thread that is processing the response and another thread
     * that is trying to buffer it with TDSCommand.detach().
     */
    synchronized final boolean readPacket() throws SQLServerException {
        if (null != command && !command.readingResponse())
            return false;

        // Number of packets in should always be less than number of packets out.
        // If the server has been notified for an interrupt, it may be less by
        // more than one packet.
        assert tdsChannel.numMsgsRcvd < tdsChannel.numMsgsSent : "numMsgsRcvd:" + tdsChannel.numMsgsRcvd + " should be less than numMsgsSent:"
                + tdsChannel.numMsgsSent;

        TDSPacket newPacket = new TDSPacket(con.getTDSPacketSize());

        // First, read the packet header.
        for (int headerBytesRead = 0; headerBytesRead < TDS.PACKET_HEADER_SIZE;) {
            int bytesRead = tdsChannel.read(newPacket.header, headerBytesRead, TDS.PACKET_HEADER_SIZE - headerBytesRead);
            if (bytesRead < 0) {
                if (logger.isLoggable(Level.FINER))
                    logger.finer(toString() + " Premature EOS in response. packetNum:" + packetNum + " headerBytesRead:" + headerBytesRead);

                con.terminate(SQLServerException.DRIVER_ERROR_IO_FAILED, ((0 == packetNum && 0 == headerBytesRead)
                        ? SQLServerException.getErrString("R_noServerResponse") : SQLServerException.getErrString("R_truncatedServerResponse")));
            }

            headerBytesRead += bytesRead;
        }

        // Header size is a 2 byte unsigned short integer in big-endian order.
        int packetLength = Util.readUnsignedShortBigEndian(newPacket.header, TDS.PACKET_HEADER_MESSAGE_LENGTH);

        // Make header size is properly bounded and compute length of the packet payload.
        if (packetLength < TDS.PACKET_HEADER_SIZE || packetLength > con.getTDSPacketSize()) {
            if (logger.isLoggable(Level.WARNING)) {
                logger.warning(
                        toString() + " TDS header contained invalid packet length:" + packetLength + "; packet size:" + con.getTDSPacketSize());
            }
            throwInvalidTDS();
        }

        newPacket.payloadLength = packetLength - TDS.PACKET_HEADER_SIZE;

        // Just grab the SPID for logging (another big-endian unsigned short).
        tdsChannel.setSPID(Util.readUnsignedShortBigEndian(newPacket.header, TDS.PACKET_HEADER_SPID));

        // Packet header looks good enough.
        // When logging, copy the packet header to the log buffer.
        byte[] logBuffer = null;
        if (tdsChannel.isLoggingPackets()) {
            logBuffer = new byte[packetLength];
            System.arraycopy(newPacket.header, 0, logBuffer, 0, TDS.PACKET_HEADER_SIZE);
        }

        // Now for the payload...
        for (int payloadBytesRead = 0; payloadBytesRead < newPacket.payloadLength;) {
            int bytesRead = tdsChannel.read(newPacket.payload, payloadBytesRead, newPacket.payloadLength - payloadBytesRead);
            if (bytesRead < 0)
                con.terminate(SQLServerException.DRIVER_ERROR_IO_FAILED, SQLServerException.getErrString("R_truncatedServerResponse"));

            payloadBytesRead += bytesRead;
        }

        ++packetNum;

        lastPacket.next = newPacket;
        lastPacket = newPacket;

        // When logging, append the payload to the log buffer and write out the whole thing.
        if (tdsChannel.isLoggingPackets()) {
            System.arraycopy(newPacket.payload, 0, logBuffer, TDS.PACKET_HEADER_SIZE, newPacket.payloadLength);
            tdsChannel.logPacket(logBuffer, 0, packetLength,
                    this.toString() + " received Packet:" + packetNum + " (" + newPacket.payloadLength + " bytes)");
        }

        // If end of message, then bump the count of messages received and disable
        // interrupts. If an interrupt happened prior to disabling, then expect
        // to read the attention ack packet as well.
        if (newPacket.isEOM()) {
            ++tdsChannel.numMsgsRcvd;

            // Notify the command (if any) that we've reached the end of the response.
            if (null != command)
                command.onResponseEOM();
        }

        return true;
    }

    final TDSReaderMark mark() {
        TDSReaderMark mark = new TDSReaderMark(currentPacket, payloadOffset);
        isStreaming = false;

        if (logger.isLoggable(Level.FINEST))
            logger.finest(this.toString() + ": Buffering from: " + mark.toString());

        return mark;
    }

    final void reset(TDSReaderMark mark) {
        if (logger.isLoggable(Level.FINEST))
            logger.finest(this.toString() + ": Resetting to: " + mark.toString());

        currentPacket = mark.packet;
        payloadOffset = mark.payloadOffset;
    }

    final void stream() {
        isStreaming = true;
    }

    /**
     * Returns the number of bytes that can be read (or skipped over) from this TDSReader without blocking by the next caller of a method for this
     * TDSReader.
     *
     * @return the actual number of bytes available.
     */
    final int available() {
        // The number of bytes that can be read without blocking is just the number
        // of bytes that are currently buffered. That is the number of bytes left
        // in the current packet plus the number of bytes in the remaining packets.
        int available = currentPacket.payloadLength - payloadOffset;
        for (TDSPacket packet = currentPacket.next; null != packet; packet = packet.next)
            available += packet.payloadLength;
        return available;
    }

    /**
     * 
     * @return number of bytes available in the current packet
     */
    final int availableCurrentPacket() {
        /*
         * The number of bytes that can be read from the current chunk, without including the next chunk that is buffered. This is so the driver can
         * confirm if the next chunk sent is new packet or just continuation
         */
        int available = currentPacket.payloadLength - payloadOffset;
        return available;
    }

    final int peekTokenType() throws SQLServerException {
        // Check whether we're at EOF
        if (!ensurePayload())
            return -1;

        // Peek at the current byte (don't increment payloadOffset!)
        return currentPacket.payload[payloadOffset] & 0xFF;
    }

    final short peekStatusFlag() throws SQLServerException {
        // skip the current packet(i.e, TDS packet type) and peek into the status flag (USHORT)
        if (payloadOffset + 3 <= currentPacket.payloadLength) {
            short value = Util.readShort(currentPacket.payload, payloadOffset + 1);
            return value;
        }

        return 0;
    }

    final int readUnsignedByte() throws SQLServerException {
        // Ensure that we have a packet to read from.
        if (!ensurePayload())
            throwInvalidTDS();

        return currentPacket.payload[payloadOffset++] & 0xFF;
    }

    final short readShort() throws SQLServerException {
        if (payloadOffset + 2 <= currentPacket.payloadLength) {
            short value = Util.readShort(currentPacket.payload, payloadOffset);
            payloadOffset += 2;
            return value;
        }

        return Util.readShort(readWrappedBytes(2), 0);
    }

    final int readUnsignedShort() throws SQLServerException {
        if (payloadOffset + 2 <= currentPacket.payloadLength) {
            int value = Util.readUnsignedShort(currentPacket.payload, payloadOffset);
            payloadOffset += 2;
            return value;
        }

        return Util.readUnsignedShort(readWrappedBytes(2), 0);
    }

    final String readUnicodeString(int length) throws SQLServerException {
        int byteLength = 2 * length;
        byte bytes[] = new byte[byteLength];
        readBytes(bytes, 0, byteLength);
        return Util.readUnicodeString(bytes, 0, byteLength, con);

    }

    final char readChar() throws SQLServerException {
        return (char) readShort();
    }

    final int readInt() throws SQLServerException {
        if (payloadOffset + 4 <= currentPacket.payloadLength) {
            int value = Util.readInt(currentPacket.payload, payloadOffset);
            payloadOffset += 4;
            return value;
        }

        return Util.readInt(readWrappedBytes(4), 0);
    }

    final int readIntBigEndian() throws SQLServerException {
        if (payloadOffset + 4 <= currentPacket.payloadLength) {
            int value = Util.readIntBigEndian(currentPacket.payload, payloadOffset);
            payloadOffset += 4;
            return value;
        }

        return Util.readIntBigEndian(readWrappedBytes(4), 0);
    }

    final long readUnsignedInt() throws SQLServerException {
        return readInt() & 0xFFFFFFFFL;
    }

    final long readLong() throws SQLServerException {
        if (payloadOffset + 8 <= currentPacket.payloadLength) {
            long value = Util.readLong(currentPacket.payload, payloadOffset);
            payloadOffset += 8;
            return value;
        }

        return Util.readLong(readWrappedBytes(8), 0);
    }

    final void readBytes(byte[] value,
            int valueOffset,
            int valueLength) throws SQLServerException {
        for (int bytesRead = 0; bytesRead < valueLength;) {
            // Ensure that we have a packet to read from.
            if (!ensurePayload())
                throwInvalidTDS();

            // Figure out how many bytes to copy from the current packet
            // (the lesser of the remaining value bytes and the bytes left in the packet).
            int bytesToCopy = valueLength - bytesRead;
            if (bytesToCopy > currentPacket.payloadLength - payloadOffset)
                bytesToCopy = currentPacket.payloadLength - payloadOffset;

            // Copy some bytes from the current packet to the destination value.
            if (logger.isLoggable(Level.FINEST))
                logger.finest(toString() + " Reading " + bytesToCopy + " bytes from offset " + payloadOffset);

            System.arraycopy(currentPacket.payload, payloadOffset, value, valueOffset + bytesRead, bytesToCopy);
            bytesRead += bytesToCopy;
            payloadOffset += bytesToCopy;
        }
    }

    /**     
     * This function reads valueLength no. of bytes from input buffer without storing them in any array     
     *      
     * @param valueLength       
     * @throws SQLServerException       
     */     
    final void readSkipBytes(long valueLength) throws SQLServerException {      
        for (long bytesSkipped = 0; bytesSkipped < valueLength;) {      
            // Ensure that we have a packet to read from.       
            if (!ensurePayload())       
                throwInvalidTDS();      
        
            long bytesToSkip = valueLength - bytesSkipped;      
            if (bytesToSkip > currentPacket.payloadLength - payloadOffset)      
                bytesToSkip = currentPacket.payloadLength - payloadOffset;      
        
            if (logger.isLoggable(Level.FINEST))        
                logger.finest(toString() + " Skipping " + bytesToSkip + " bytes from offset " + payloadOffset);     
        
            bytesSkipped += bytesToSkip;        
            payloadOffset += bytesToSkip;       
        }       
    }       

    final byte[] readWrappedBytes(int valueLength) throws SQLServerException {
        assert valueLength <= valueBytes.length;
        readBytes(valueBytes, 0, valueLength);
        return valueBytes;
    }

    final Object readDecimal(int valueLength,
            TypeInfo typeInfo,
            JDBCType jdbcType,
            StreamType streamType) throws SQLServerException {
        if (valueLength > valueBytes.length) {
            if (logger.isLoggable(Level.WARNING)) {
                logger.warning(toString() + " Invalid value length:" + valueLength);
            }
            throwInvalidTDS();
        }

        readBytes(valueBytes, 0, valueLength);
        return DDC.convertBigDecimalToObject(Util.readBigDecimal(valueBytes, valueLength, typeInfo.getScale()), jdbcType, streamType);
    }

    final Object readMoney(int valueLength,
            JDBCType jdbcType,
            StreamType streamType) throws SQLServerException {
        BigInteger bi;
        switch (valueLength) {
            case 8: // money
            {
                int intBitsHi = readInt();
                int intBitsLo = readInt();

                if (JDBCType.BINARY == jdbcType) {
                    byte value[] = new byte[8];
                    Util.writeIntBigEndian(intBitsHi, value, 0);
                    Util.writeIntBigEndian(intBitsLo, value, 4);
                    return value;
                }

                bi = BigInteger.valueOf(((long) intBitsHi << 32) | (intBitsLo & 0xFFFFFFFFL));
                break;
            }

            case 4: // smallmoney
                if (JDBCType.BINARY == jdbcType) {
                    byte value[] = new byte[4];
                    Util.writeIntBigEndian(readInt(), value, 0);
                    return value;
                }

                bi = BigInteger.valueOf(readInt());
                break;

            default:
                throwInvalidTDS();
                return null;
        }

        return DDC.convertBigDecimalToObject(new BigDecimal(bi, 4), jdbcType, streamType);
    }

    final Object readReal(int valueLength,
            JDBCType jdbcType,
            StreamType streamType) throws SQLServerException {
        if (4 != valueLength)
            throwInvalidTDS();

        return DDC.convertFloatToObject(Float.intBitsToFloat(readInt()), jdbcType, streamType);
    }

    final Object readFloat(int valueLength,
            JDBCType jdbcType,
            StreamType streamType) throws SQLServerException {
        if (8 != valueLength)
            throwInvalidTDS();

        return DDC.convertDoubleToObject(Double.longBitsToDouble(readLong()), jdbcType, streamType);
    }

    final Object readDateTime(int valueLength,
            Calendar appTimeZoneCalendar,
            JDBCType jdbcType,
            StreamType streamType) throws SQLServerException {
        // Build and return the right kind of temporal object.
        int daysSinceSQLBaseDate;
        int ticksSinceMidnight;
        int msecSinceMidnight;

        switch (valueLength) {
            case 8:
                // SQL datetime is 4 bytes for days since SQL Base Date
                // (January 1, 1900 00:00:00 GMT) and 4 bytes for
                // the number of three hundredths (1/300) of a second
                // since midnight.
                daysSinceSQLBaseDate = readInt();
                ticksSinceMidnight = readInt();

                if (JDBCType.BINARY == jdbcType) {
                    byte value[] = new byte[8];
                    Util.writeIntBigEndian(daysSinceSQLBaseDate, value, 0);
                    Util.writeIntBigEndian(ticksSinceMidnight, value, 4);
                    return value;
                }

                msecSinceMidnight = (ticksSinceMidnight * 10 + 1) / 3; // Convert to msec (1 tick = 1 300th of a sec = 3 msec)
                break;

            case 4:
                // SQL smalldatetime has less precision. It stores 2 bytes
                // for the days since SQL Base Date and 2 bytes for minutes
                // after midnight.
                daysSinceSQLBaseDate = readUnsignedShort();
                ticksSinceMidnight = readUnsignedShort();

                if (JDBCType.BINARY == jdbcType) {
                    byte value[] = new byte[4];
                    Util.writeShortBigEndian((short) daysSinceSQLBaseDate, value, 0);
                    Util.writeShortBigEndian((short) ticksSinceMidnight, value, 2);
                    return value;
                }

                msecSinceMidnight = ticksSinceMidnight * 60 * 1000; // Convert to msec (1 tick = 1 min = 60,000 msec)
                break;

            default:
                throwInvalidTDS();
                return null;
        }

        // Convert the DATETIME/SMALLDATETIME value to the desired Java type.
        return DDC.convertTemporalToObject(jdbcType, SSType.DATETIME, appTimeZoneCalendar, daysSinceSQLBaseDate, msecSinceMidnight, 0); // scale
                                                                                                                                        // (ignored
                                                                                                                                        // for
                                                                                                                                        // fixed-scale
                                                                                                                                        // DATETIME/SMALLDATETIME
                                                                                                                                        // types)
    }

    final Object readDate(int valueLength,
            Calendar appTimeZoneCalendar,
            JDBCType jdbcType) throws SQLServerException {
        if (TDS.DAYS_INTO_CE_LENGTH != valueLength)
            throwInvalidTDS();

        // Initialize the date fields to their appropriate values.
        int localDaysIntoCE = readDaysIntoCE();

        // Convert the DATE value to the desired Java type.
        return DDC.convertTemporalToObject(jdbcType, SSType.DATE, appTimeZoneCalendar, localDaysIntoCE, 0,  // midnight local to app time zone
                0); // scale (ignored for DATE)
    }

    final Object readTime(int valueLength,
            TypeInfo typeInfo,
            Calendar appTimeZoneCalendar,
            JDBCType jdbcType) throws SQLServerException {
        if (TDS.timeValueLength(typeInfo.getScale()) != valueLength)
            throwInvalidTDS();

        // Read the value from the server
        long localNanosSinceMidnight = readNanosSinceMidnight(typeInfo.getScale());

        // Convert the TIME value to the desired Java type.
        return DDC.convertTemporalToObject(jdbcType, SSType.TIME, appTimeZoneCalendar, 0, localNanosSinceMidnight, typeInfo.getScale());
    }

    final Object readDateTime2(int valueLength,
            TypeInfo typeInfo,
            Calendar appTimeZoneCalendar,
            JDBCType jdbcType) throws SQLServerException {
        if (TDS.datetime2ValueLength(typeInfo.getScale()) != valueLength)
            throwInvalidTDS();

        // Read the value's constituent components
        long localNanosSinceMidnight = readNanosSinceMidnight(typeInfo.getScale());
        int localDaysIntoCE = readDaysIntoCE();

        // Convert the DATETIME2 value to the desired Java type.
        return DDC.convertTemporalToObject(jdbcType, SSType.DATETIME2, appTimeZoneCalendar, localDaysIntoCE, localNanosSinceMidnight,
                typeInfo.getScale());
    }

    final Object readDateTimeOffset(int valueLength,
            TypeInfo typeInfo,
            JDBCType jdbcType) throws SQLServerException {
        if (TDS.datetimeoffsetValueLength(typeInfo.getScale()) != valueLength)
            throwInvalidTDS();

        // The nanos since midnight and days into Common Era parts of DATETIMEOFFSET values
        // are in UTC. Use the minutes offset part to convert to local.
        long utcNanosSinceMidnight = readNanosSinceMidnight(typeInfo.getScale());
        int utcDaysIntoCE = readDaysIntoCE();
        int localMinutesOffset = readShort();

        // Convert the DATETIMEOFFSET value to the desired Java type.
        return DDC.convertTemporalToObject(jdbcType, SSType.DATETIMEOFFSET,
                new GregorianCalendar(new SimpleTimeZone(localMinutesOffset * 60 * 1000, ""), Locale.US), utcDaysIntoCE, utcNanosSinceMidnight,
                typeInfo.getScale());
    }

    private int readDaysIntoCE() throws SQLServerException {
        byte value[] = new byte[TDS.DAYS_INTO_CE_LENGTH];
        readBytes(value, 0, value.length);

        int daysIntoCE = 0;
        for (int i = 0; i < value.length; i++)
            daysIntoCE |= ((value[i] & 0xFF) << (8 * i));

        // Theoretically should never encounter a value that is outside of the valid date range
        if (daysIntoCE < 0)
            throwInvalidTDS();

        return daysIntoCE;
    }

    // Scale multipliers used to convert variable-scaled temporal values to a fixed 100ns scale.
    //
    // Using this array is measurably faster than using Math.pow(10, ...)
    private final static int[] SCALED_MULTIPLIERS = {10000000, 1000000, 100000, 10000, 1000, 100, 10, 1};

    private long readNanosSinceMidnight(int scale) throws SQLServerException {
        assert 0 <= scale && scale <= TDS.MAX_FRACTIONAL_SECONDS_SCALE;

        byte value[] = new byte[TDS.nanosSinceMidnightLength(scale)];
        readBytes(value, 0, value.length);

        long hundredNanosSinceMidnight = 0;
        for (int i = 0; i < value.length; i++)
            hundredNanosSinceMidnight |= (value[i] & 0xFFL) << (8 * i);

        hundredNanosSinceMidnight *= SCALED_MULTIPLIERS[scale];

        if (!(0 <= hundredNanosSinceMidnight && hundredNanosSinceMidnight < Nanos.PER_DAY / 100))
            throwInvalidTDS();

        return 100 * hundredNanosSinceMidnight;
    }

    final static String guidTemplate = "NNNNNNNN-NNNN-NNNN-NNNN-NNNNNNNNNNNN";

    final Object readGUID(int valueLength,
            JDBCType jdbcType,
            StreamType streamType) throws SQLServerException {
        // GUIDs must be exactly 16 bytes
        if (16 != valueLength)
            throwInvalidTDS();

        // Read in the GUID's binary value
        byte guid[] = new byte[16];
        readBytes(guid, 0, 16);

        switch (jdbcType) {
            case CHAR:
            case VARCHAR:
            case LONGVARCHAR:
            case GUID: {
                StringBuilder sb = new StringBuilder(guidTemplate.length());
                for (int i = 0; i < 4; i++) {
                    sb.append(Util.hexChars[(guid[3 - i] & 0xF0) >> 4]);
                    sb.append(Util.hexChars[guid[3 - i] & 0x0F]);
                }
                sb.append('-');
                for (int i = 0; i < 2; i++) {
                    sb.append(Util.hexChars[(guid[5 - i] & 0xF0) >> 4]);
                    sb.append(Util.hexChars[guid[5 - i] & 0x0F]);
                }
                sb.append('-');
                for (int i = 0; i < 2; i++) {
                    sb.append(Util.hexChars[(guid[7 - i] & 0xF0) >> 4]);
                    sb.append(Util.hexChars[guid[7 - i] & 0x0F]);
                }
                sb.append('-');
                for (int i = 0; i < 2; i++) {
                    sb.append(Util.hexChars[(guid[8 + i] & 0xF0) >> 4]);
                    sb.append(Util.hexChars[guid[8 + i] & 0x0F]);
                }
                sb.append('-');
                for (int i = 0; i < 6; i++) {
                    sb.append(Util.hexChars[(guid[10 + i] & 0xF0) >> 4]);
                    sb.append(Util.hexChars[guid[10 + i] & 0x0F]);
                }

                try {
                    return DDC.convertStringToObject(sb.toString(), Encoding.UNICODE.charset(), jdbcType, streamType);
                }
                catch (UnsupportedEncodingException e) {
                    MessageFormat form = new MessageFormat(SQLServerException.getErrString("R_errorConvertingValue"));
                    throw new SQLServerException(form.format(new Object[] {"UNIQUEIDENTIFIER", jdbcType}), null, 0, e);
                }
            }

            default: {
                if (StreamType.BINARY == streamType || StreamType.ASCII == streamType)
                    return new ByteArrayInputStream(guid);

                return guid;
            }
        }
    }

    /**
     * Reads a multi-part table name from TDS and returns it as an array of Strings.
     */
    final SQLIdentifier readSQLIdentifier() throws SQLServerException {
        // Multi-part names should have between 1 and 4 parts
        int numParts = readUnsignedByte();
        if (!(1 <= numParts && numParts <= 4))
            throwInvalidTDS();

        // Each part is a length-prefixed Unicode string
        String[] nameParts = new String[numParts];
        for (int i = 0; i < numParts; i++)
            nameParts[i] = readUnicodeString(readUnsignedShort());

        // Build the identifier from the name parts
        SQLIdentifier identifier = new SQLIdentifier();
        identifier.setObjectName(nameParts[numParts - 1]);
        if (numParts >= 2)
            identifier.setSchemaName(nameParts[numParts - 2]);
        if (numParts >= 3)
            identifier.setDatabaseName(nameParts[numParts - 3]);
        if (4 == numParts)
            identifier.setServerName(nameParts[numParts - 4]);

        return identifier;
    }

    final SQLCollation readCollation() throws SQLServerException {
        SQLCollation collation = null;

        try {
            collation = new SQLCollation(this);
        }
        catch (UnsupportedEncodingException e) {
            con.terminate(SQLServerException.DRIVER_ERROR_INVALID_TDS, e.getMessage(), e);
            // not reached
        }

        return collation;
    }

    final void skip(int bytesToSkip) throws SQLServerException {
        assert bytesToSkip >= 0;

        while (bytesToSkip > 0) {
            // Ensure that we have a packet to read from.
            if (!ensurePayload())
                throwInvalidTDS();

            int bytesSkipped = bytesToSkip;
            if (bytesSkipped > currentPacket.payloadLength - payloadOffset)
                bytesSkipped = currentPacket.payloadLength - payloadOffset;

            bytesToSkip -= bytesSkipped;
            payloadOffset += bytesSkipped;
        }
    }

    final void TryProcessFeatureExtAck(boolean featureExtAckReceived) throws SQLServerException {
        // in case of redirection, do not check if TDS_FEATURE_EXTENSION_ACK is received or not.
        if (null != this.con.getRoutingInfo()) {
            return;
        }

        if (isColumnEncryptionSettingEnabled() && !featureExtAckReceived)
            throw new SQLServerException(this, SQLServerException.getErrString("R_AE_NotSupportedByServer"), null, 0, false);
    }
}

/**
 * Timer for use with Commands that support a timeout.
 *
 * Once started, the timer runs for the prescribed number of seconds unless stopped. If the timer runs out, it interrupts its associated Command with
 * a reason like "timed out".
 */
final class TimeoutTimer implements Runnable {
    private static final String threadGroupName = "mssql-jdbc-TimeoutTimer";
    private final int timeoutSeconds;
    private final TDSCommand command;
    private volatile Future<?> task;

    private static final ExecutorService executor = Executors.newCachedThreadPool(new ThreadFactory() {
        private final AtomicReference<ThreadGroup> tgr = new AtomicReference<>();
        private final AtomicInteger threadNumber = new AtomicInteger(0);

        @Override
        public Thread newThread(Runnable r)
        {
            ThreadGroup tg = tgr.get();

            if (tg == null || tg.isDestroyed())
            {
                tg = new ThreadGroup(threadGroupName);
                tgr.set(tg);
            }

            Thread t = new Thread(tg, r, tg.getName() + "-" + threadNumber.incrementAndGet());
            t.setDaemon(true);
            return t;
        }
    });

    private volatile boolean canceled = false;

    TimeoutTimer(int timeoutSeconds,
            TDSCommand command) {
        assert timeoutSeconds > 0;
        assert null != command;

        this.timeoutSeconds = timeoutSeconds;
        this.command = command;
    }

    final void start() {
        task = executor.submit(this);
    }

    final void stop() {
        task.cancel(true);
        canceled = true;
    }

    public void run() {
        int secondsRemaining = timeoutSeconds;
        try {
            // Poll every second while time is left on the timer.
            // Return if/when the timer is canceled.
            do {
                if (canceled)
                    return;

                Thread.sleep(1000);
            }
            while (--secondsRemaining > 0);
        }
        catch (InterruptedException e) {
            // re-interrupt the current thread, in order to restore the thread's interrupt status.
            Thread.currentThread().interrupt();
            return;
        }

        // If the timer wasn't canceled before it ran out of
        // time then interrupt the registered command.
        try {
            command.interrupt(SQLServerException.getErrString("R_queryTimedOut"));
        }
        catch (SQLServerException e) {
            // Unfortunately, there's nothing we can do if we
            // fail to time out the request. There is no way
            // to report back what happened.
            command.log(Level.FINE, "Command could not be timed out. Reason: " + e.getMessage());
        }
    }
}

/**
 * TDSCommand encapsulates an interruptable TDS conversation.
 *
 * A conversation may consist of one or more TDS request and response messages. A command may be interrupted at any point, from any thread, and for
 * any reason. Acknowledgement and handling of an interrupt is fully encapsulated by this class.
 *
 * Commands may be created with an optional timeout (in seconds). Timeouts are implemented as a form of interrupt, where the interrupt event occurs
 * when the timeout period expires. Currently, only the time to receive the response from the channel counts against the timeout period.
 */
abstract class TDSCommand {
    abstract boolean doExecute() throws SQLServerException;

    final static Logger logger = Logger.getLogger("com.microsoft.sqlserver.jdbc.internals.TDS.Command");
    private final String logContext;

    final String getLogContext() {
        return logContext;
    }

    private String traceID;

    final public String toString() {
        if (traceID == null)
            traceID = "TDSCommand@" + Integer.toHexString(hashCode()) + " (" + logContext + ")";
        return traceID;
    }

    final void log(Level level,
            String message) {
        logger.log(level, toString() + ": " + message);
    }

    // Optional timer that is set if the command was created with a non-zero timeout period.
    // When the timer expires, the command is interrupted.
    private final TimeoutTimer timeoutTimer;

    // Before connection resiliency, interrupts were disabled during login as they were used only during query execution however we want to enable     
    // them during reconnection.        
    void startQueryTimeoutTimer(boolean updateInterrupts) {     
        if (null != timeoutTimer)   // start the timer only if it was/is not already started        
        {       
            if (logger.isLoggable(Level.FINEST))        
                logger.finest(this.toString() + ": Starting timer...");     
        
            if (updateInterrupts) {     
                synchronized (interruptLock) {      
                    wasInterrupted = false;     
                    interruptReason = null;     
                    interruptsEnabled = true; // interrupts are disabled by default. During reconnection when quertimeout timer is started, it does     
                                              // not cause any interrupt since interrupts are disabled. Enabled here so that reconnection is stopped        
                                              // after query timeout.       
                }       
            }       
            timeoutTimer.start();       
        }       
    }
    
    // TDS channel accessors
    // These are set/reset at command execution time.
    // Volatile ensures visibility to execution thread and interrupt thread
    private volatile TDSWriter tdsWriter;
    private volatile TDSReader tdsReader;
    
    protected TDSWriter getTDSWriter(){
        return tdsWriter;
    }

    // Lock to ensure atomicity when manipulating more than one of the following
    // shared interrupt state variables below.
    private final Object interruptLock = new Object();

    // Flag set when this command starts execution, indicating that it is
    // ready to respond to interrupts; and cleared when its last response packet is
    // received, indicating that it is no longer able to respond to interrupts.
    // If the command is interrupted after interrupts have been disabled, then the
    // interrupt is ignored.
    private volatile boolean interruptsEnabled = false;

    protected boolean getInterruptsEnabled() {
        return interruptsEnabled;
    }

    protected void setInterruptsEnabled(boolean interruptsEnabled) {
        synchronized (interruptLock) {
            this.interruptsEnabled = interruptsEnabled;
        }
    }

    // Flag set to indicate that an interrupt has happened.
    private volatile boolean wasInterrupted = false;

    private /*final */boolean wasInterrupted() {
        return wasInterrupted;
    }

    // The reason for the interrupt.
    private volatile String interruptReason = null;

    // Flag set when this command's request to the server is complete.
    // If a command is interrupted before its request is complete, it is the executing
    // thread's responsibility to send the attention signal to the server if necessary.
    // After the request is complete, the interrupting thread must send the attention signal.
    private volatile boolean requestComplete;

    protected boolean getRequestComplete() {
        return requestComplete;
    }

    protected void setRequestComplete(boolean requestComplete) {
        synchronized (interruptLock) {
            this.requestComplete = requestComplete;
        }
    }

    // Flag set when an attention signal has been sent to the server, indicating that a
    // TDS packet containing the attention ack message is to be expected in the response.
    // This flag is cleared after the attention ack message has been received and processed.
    private volatile boolean attentionPending = false;

    boolean attentionPending() {
        return attentionPending;
    }

    // Flag set when this command's response has been processed. Until this flag is set,
    // there may be unprocessed information left in the response, such as transaction
    // ENVCHANGE notifications.
    private volatile boolean processedResponse;

    protected boolean getProcessedResponse() {
        return processedResponse;
    }

    protected void setProcessedResponse(boolean processedResponse) {
        synchronized (interruptLock) {
            this.processedResponse = processedResponse;
        }
    }

    // Flag set when this command's response is ready to be read from the server and cleared
    // after its response has been received, but not necessarily processed, up to and including
    // any attention ack. The command's response is read either on demand as it is processed,
    // or by detaching.
    private volatile boolean readingResponse;

    final boolean readingResponse() {
        return readingResponse;
    }

    /**
     * Creates this command with an optional timeout.
     *
     * @param logContext
     *            the string describing the context for this command.
     * @param timeoutSeconds
     *            (optional) the time before which the command must complete before it is interrupted. A value of 0 means no timeout.
     */
    TDSCommand(String logContext,
            int timeoutSeconds) {
        this.logContext = logContext;
        this.timeoutTimer = (timeoutSeconds > 0) ? (new TimeoutTimer(timeoutSeconds, this)) : null;
    }

    /**
     * Executes this command.
     *
     * @param tdsWriter
     * @param tdsReader
     * @throws SQLServerException
     *             on any error executing the command, including cancel or timeout.
     */

    boolean execute(TDSWriter tdsWriter,
            TDSReader tdsReader) throws SQLServerException {
        this.tdsWriter = tdsWriter;
        this.tdsReader = tdsReader;
        assert null != tdsReader;
        try {
            return doExecute(); // Derived classes implement the execution details
        }
        catch (SQLServerException e) {
            try {
                // If command execution threw an exception for any reason before the request
                // was complete then interrupt the command (it may already be interrupted)
                // and close it out to ensure that any response to the error/interrupt
                // is processed.
                // no point in trying to cancel on a closed connection.
                if (!requestComplete && !tdsReader.getConnection().isClosed()) {
                    interrupt(e.getMessage());
                    onRequestComplete();
                    close();
                }
            }
            catch (SQLServerException interruptException) {
                if (logger.isLoggable(Level.FINE))
                    logger.fine(this.toString() + ": Ignoring error in sending attention: " + interruptException.getMessage());
            }
            // throw the original exception even if trying to interrupt fails even in the case
            // of trying to send a cancel to the server.
            throw e;
        }
    }

    /**
     * Provides sane default response handling.
     *
     * This default implementation just consumes everything in the response message.
     */
    void processResponse(TDSReader tdsReader) throws SQLServerException {
        if (logger.isLoggable(Level.FINEST))
            logger.finest(this.toString() + ": Processing response");
        try {
            TDSParser.parse(tdsReader, getLogContext());
        }
        catch (SQLServerException e) {
            if (SQLServerException.DRIVER_ERROR_FROM_DATABASE != e.getDriverErrorCode())
                throw e;

            if (logger.isLoggable(Level.FINEST))
                logger.finest(this.toString() + ": Ignoring error from database: " + e.getMessage());
        }
    }

    /**
     * Clears this command from the TDS channel so that another command can execute.
     *
     * This method does not process the response. It just buffers it in memory, including any attention ack that may be present.
     */
    final void detach() throws SQLServerException {
        if (logger.isLoggable(Level.FINEST))
            logger.finest(this + ": detaching...");

        // Read any remaining response packets from the server.
        // This operation may be timed out or cancelled from another thread.
        while (tdsReader.readPacket())
            ;

        // Postcondition: the entire response has been read
        assert !readingResponse;
    }

    final void close() {
        if (logger.isLoggable(Level.FINEST))
            logger.finest(this + ": closing...");

        if (logger.isLoggable(Level.FINEST))
            logger.finest(this + ": processing response...");

        while (!processedResponse) {
            try {
                processResponse(tdsReader);
            }
            catch (SQLServerException e) {
                if (logger.isLoggable(Level.FINEST))
                    logger.finest(this + ": close ignoring error processing response: " + e.getMessage());

                if (tdsReader.getConnection().isSessionUnAvailable()) {
                    processedResponse = true;
                    attentionPending = false;
                }
            }
        }

        if (attentionPending) {
            if (logger.isLoggable(Level.FINEST))
                logger.finest(this + ": processing attention ack...");

            try {
                TDSParser.parse(tdsReader, "attention ack");
            }
            catch (SQLServerException e) {
                if (tdsReader.getConnection().isSessionUnAvailable()) {
                    if (logger.isLoggable(Level.FINEST))
                        logger.finest(this + ": giving up on attention ack after connection closed by exception: " + e);
                    attentionPending = false;
                }
                else {
                    if (logger.isLoggable(Level.FINEST))
                        logger.finest(this + ": ignored exception: " + e);
                }
            }

            // If the parser returns to us without processing the expected attention ack,
            // then assume that no attention ack is forthcoming from the server and
            // terminate the connection to prevent any other command from executing.
            if (attentionPending) {
                if (logger.isLoggable(Level.SEVERE)) {
                    logger.severe(this.toString() + ": expected attn ack missing or not processed; terminating connection...");
                }

                try {
                    tdsReader.throwInvalidTDS();
                }
                catch (SQLServerException e) {
                    if (logger.isLoggable(Level.FINEST))
                        logger.finest(this + ": ignored expected invalid TDS exception: " + e);

                    assert tdsReader.getConnection().isSessionUnAvailable();
                    attentionPending = false;
                }
            }
        }

        // Postcondition:
        // Response has been processed and there is no attention pending -- the command is closed.
        // Of course the connection may be closed too, but the command is done regardless...
        assert processedResponse && !attentionPending;
    }

    /**
     * Interrupts execution of this command, typically from another thread.
     *
     * Only the first interrupt has any effect. Subsequent interrupts are ignored. Interrupts are also ignored until enabled. If interrupting the
     * command requires an attention signal to be sent to the server, then this method sends that signal if the command's request is already complete.
     *
     * Signalling mechanism is "fire and forget". It is up to either the execution thread or, possibly, a detaching thread, to ensure that any pending
     * attention ack later will be received and processed.
     *
     * @param reason
     *            the reason for the interrupt, typically cancel or timeout.
     * @throws SQLServerException
     *             if interrupting fails for some reason. This call does not throw the reason for the interrupt.
     */
    void interrupt(String reason) throws SQLServerException {
        // Multiple, possibly simultaneous, interrupts may occur.
        // Only the first one should be recognized and acted upon.
        synchronized (interruptLock) {
            if (interruptsEnabled && !wasInterrupted()) {
                if (logger.isLoggable(Level.FINEST))
                    logger.finest(this + ": Raising interrupt for reason:" + reason);

                wasInterrupted = true;
                interruptReason = reason;
                if (requestComplete)
                    attentionPending = tdsWriter.sendAttention();

            }
        }
    }

    private boolean interruptChecked = false;

    /**
     * Checks once whether an interrupt has occurred, and, if it has, throws an exception indicating that fact.
     *
     * Any calls after the first to check for interrupts are no-ops. This method is called periodically from this command's execution thread to notify
     * the app when an interrupt has happened.
     *
     * It should only be called from places where consistent behavior can be ensured after the exception is thrown. For example, it should not be
     * called at arbitrary times while processing the response, as doing so could leave the response token stream in an inconsistent state. Currently,
     * response processing only checks for interrupts after every result or OUT parameter.
     *
     * Request processing checks for interrupts before writing each packet.
     *
     * @throws SQLServerException
     *             if this command was interrupted, throws the reason for the interrupt.
     */
    final void checkForInterrupt() throws SQLServerException {
        // Throw an exception with the interrupt reason if this command was interrupted.
        // Note that the interrupt reason may be null. Checking whether the
        // command was interrupted does not require the interrupt lock since only one
        // of the shared state variables is being manipulated; interruptChecked is not
        // shared with the interrupt thread.
        if (wasInterrupted() && !interruptChecked) {
            interruptChecked = true;

            if (logger.isLoggable(Level.FINEST))
                logger.finest(this + ": throwing interrupt exception, reason: " + interruptReason);

            throw new SQLServerException(interruptReason, SQLState.STATEMENT_CANCELED, DriverError.NOT_SET, null);
        }
    }

    /**
     * Notifies this command when no more request packets are to be sent to the server.
     *
     * After the last packet has been sent, the only way to interrupt the request is to send an attention signal from the interrupt() method.
     *
     * Note that this method is called when the request completes normally (last packet sent with EOM bit) or when it completes after being
     * interrupted (0 or more packets sent with no EOM bit).
     */
    final void onRequestComplete() throws SQLServerException {
        synchronized (interruptLock) {
	        assert !requestComplete;
	
	        if (logger.isLoggable(Level.FINEST))
	            logger.finest(this + ": request complete");

            requestComplete = true;

            // If this command was interrupted before its request was complete then
            // we need to send the attention signal if necessary. Note that if no
            // attention signal is sent (i.e. no packets were sent to the server before
            // the interrupt happened), then don't expect an attention ack or any
            // other response.
            if (!interruptsEnabled) {
                assert !attentionPending;
                assert !processedResponse;
                assert !readingResponse;
                processedResponse = true;
            }
            else if (wasInterrupted()) {

                if (tdsWriter.isEOMSent()) {
                    attentionPending = tdsWriter.sendAttention();
                    readingResponse = attentionPending;
                }
                else {
                    assert !attentionPending;
                    readingResponse = tdsWriter.ignoreMessage();
                }

                processedResponse = !readingResponse;
            }
            else {
                assert !attentionPending;
                assert !processedResponse;
                readingResponse = true;
            }
        }
    }

    /**
     * Notifies this command when the last packet of the response has been read.
     *
     * When the last packet is read, interrupts are disabled. If an interrupt occurred prior to disabling that caused an attention signal to be sent
     * to the server, then an extra packet containing the attention ack is read.
     *
     * This ensures that on return from this method, the TDS channel is clear of all response packets for this command.
     *
     * Note that this method is called for the attention ack message itself as well, so we need to be sure not to expect more than one attention
     * ack...
     */
    final void onResponseEOM() throws SQLServerException {
        boolean readAttentionAck = false;

        // Atomically disable interrupts and check for a previous interrupt requiring
        // an attention ack to be read.
        synchronized (interruptLock) {
            if (interruptsEnabled) {
                if (logger.isLoggable(Level.FINEST))
                    logger.finest(this + ": disabling interrupts");

                // Determine whether we still need to read the attention ack packet.
                //
                // When a command is interrupted, Yukon (and later) always sends a response
                // containing at least a DONE(ERROR) token before it sends the attention ack,
                // even if the command's request was not complete.
                readAttentionAck = attentionPending;

                interruptsEnabled = false;
            }
        }

        // If an attention packet needs to be read then read it. This should
        // be done outside of the interrupt lock to avoid unnecessarily blocking
        // interrupting threads. Note that it is remotely possible that the call
        // to readPacket won't actually read anything if the attention ack was
        // already read by TDSCommand.detach(), in which case this method could
        // be called from multiple threads, leading to a benign followup process
        // to clear the readingResponse flag.
        if (readAttentionAck)
            tdsReader.readPacket();

        readingResponse = false;
    }

    /**
     * Notifies this command when the end of its response token stream has been reached.
     *
     * After this call, we are guaranteed that tokens in the response have been processed.
     */
    final void onTokenEOF() {
        processedResponse = true;
    }

    /**
     * Notifies this command when the attention ack (a DONE token with a special flag) has been processed.
     *
     * After this call, the attention ack should no longer be expected.
     */
    final void onAttentionAck() {
        assert attentionPending;
        attentionPending = false;
    }

    /**
     * Starts sending this command's TDS request to the server.
     *
     * @param tdsMessageType
     *            the type of the TDS message (RPC, QUERY, etc.)
     * @return the TDS writer used to write the request.
     * @throws SQLServerException
     *             on any error, including acknowledgement of an interrupt.
     */
    final TDSWriter startRequest(byte tdsMessageType) throws SQLServerException {
        if (logger.isLoggable(Level.FINEST))
            logger.finest(this + ": starting request...");

        // Start this command's request message
        try {
            tdsWriter.startMessage(this, tdsMessageType);
        }
        catch (SQLServerException e) {
            if (logger.isLoggable(Level.FINEST))
                logger.finest(this + ": starting request: exception: " + e.getMessage());

            throw e;
        }

        // (Re)initialize this command's interrupt state for its current execution.
        // To ensure atomically consistent behavior, do not leave the interrupt lock
        // until interrupts have been (re)enabled.
        synchronized (interruptLock) {
            requestComplete = false;
            readingResponse = false;
            processedResponse = false;
            attentionPending = false;
            wasInterrupted = false;
            interruptReason = null;
            interruptsEnabled = true;
        }

        return tdsWriter;
    }

    /**
     * Finishes the TDS request and then starts reading the TDS response from the server.
     *
     * @return the TDS reader used to read the response.
     * @throws SQLServerException
     *             if there is any kind of error.
     */
    final TDSReader startResponse() throws SQLServerException {
        return startResponse(false);
    }

    final TDSReader startResponse(boolean isAdaptive) throws SQLServerException {
        // Finish sending the request message. If this command was interrupted
        // at any point before endMessage() returns, then endMessage() throws an
        // exception with the reason for the interrupt. Request interrupts
        // are disabled by the time endMessage() returns.
        if (logger.isLoggable(Level.FINEST))
            logger.finest(this + ": finishing request");

        try {
            tdsWriter.endMessage();
        }
        catch (SQLServerException e) {
            if (logger.isLoggable(Level.FINEST))
                logger.finest(this + ": finishing request: endMessage threw exception: " + e.getMessage());

            throw e;
        }

        // If command execution is subject to timeout then start timing until
        // the server returns the first response packet.
//        startQueryTimeoutTimer(false);
        if (null != timeoutTimer) {
            if (logger.isLoggable(Level.FINEST))
                logger.finest(this.toString() + ": Starting timer...");

            timeoutTimer.start();
        }

        if (logger.isLoggable(Level.FINEST))
            logger.finest(this.toString() + ": Reading response...");

        try {
            // Wait for the server to execute the request and read the first packet
            // (responseBuffering=adaptive) or all packets (responseBuffering=full)
            // of the response.
            if (isAdaptive) {
                tdsReader.readPacket();
            }
            else {
                while (tdsReader.readPacket())
                    ;
            }
        }
        catch (SQLServerException e) {
            if (logger.isLoggable(Level.FINEST))
                logger.finest(this.toString() + ": Exception reading response: " + e.getMessage());

            throw e;
        }
        finally {
            // If command execution was subject to timeout then stop timing as soon
            // as the server returns the first response packet or errors out.
            if (null != timeoutTimer) {
                if (logger.isLoggable(Level.FINEST))
                    logger.finest(this.toString() + ": Stopping timer...");

                timeoutTimer.stop();
            }
        }

        // A new response is received hence increment unprocessed respose count     
        tdsWriter.getConnection().getSessionRecovery().incrementUnprocessedResponseCount();
        
        return tdsReader;
    }
}

/**
 * UninterruptableTDSCommand encapsulates an uninterruptable TDS conversation.
 *
 * TDSCommands have interruptability built in. However, some TDSCommands such as DTC commands, connection commands, cursor close and prepared
 * statement handle close shouldn't be interruptable. This class provides a base implementation for such commands.
 */
abstract class UninterruptableTDSCommand extends TDSCommand {
    UninterruptableTDSCommand(String logContext) {
        super(logContext, 0);
    }

    final void interrupt(String reason) throws SQLServerException {
        // Interrupting an uninterruptable command is a no-op. That is,
        // it can happen, but it should have no effect.
        if (logger.isLoggable(Level.FINEST)) {
            logger.finest(toString() + " Ignoring interrupt of uninterruptable TDS command; Reason:" + reason);
        }
    }
}<|MERGE_RESOLUTION|>--- conflicted
+++ resolved
@@ -75,12 +75,8 @@
 import javax.net.ssl.TrustManager;
 import javax.net.ssl.TrustManagerFactory;
 import javax.net.ssl.X509TrustManager;
-<<<<<<< HEAD
 import java.nio.Buffer;
 
-=======
-import javax.xml.bind.DatatypeConverter;
->>>>>>> 915d385d
 final class TDS {
     // TDS protocol versions
     static final int VER_DENALI = 0x74000004; // TDS 7.4
@@ -2550,14 +2546,10 @@
 
         }
         catch (InterruptedException ex) {
-<<<<<<< HEAD
             // re-interrupt the current thread, in order to restore the thread's interrupt status.
             Thread.currentThread().interrupt();
             
-            close(selectedSocket);
-=======
             close(selectedSocketInfo.socket);
->>>>>>> 915d385d
             SQLServerException.ConvertConnectExceptionToSQLServerException(hostName, portNumber, conn, ex);
         }
         catch (IOException ex) {
@@ -2575,14 +2567,9 @@
 
         }
 
-<<<<<<< HEAD
+
         assert result.equals(Result.SUCCESS);
-        assert selectedSocket != null : "Bug in code. Selected Socket cannot be null here.";
-=======
-        assert result.equals(Result.SUCCESS) == true;
         assert selectedSocketInfo.socket != null : "Bug in code. Selected Socket cannot be null here.";
->>>>>>> 915d385d
-
         return selectedSocketInfo;
     }
 
@@ -2732,33 +2719,25 @@
 
         // if a channel was selected, make the necessary updates
         if (selectedChannel != null) {
-<<<<<<< HEAD
-            // the selectedChannel has the address that is connected successfully
-            // convert it to a java.net.Socket object with the address
-            SocketAddress iadd = selectedChannel.getRemoteAddress();
-=======
             
             // Note that this must be done after selector is closed. Otherwise,
             // we would get an illegalBlockingMode exception at run time.
             selectedChannel.configureBlocking(true);
             selectedSocketInfo.socket = selectedChannel.socket();
             selectedSocketInfo.socketChannel = selectedChannel;
+            
             /*
             //the selectedChannel has the address that is connected successfully
             //convert it to a java.net.Socket object with the address
             SocketAddress  iadd = selectedChannel.getRemoteAddress();
->>>>>>> 915d385d
+
             selectedSocket = new Socket();
             selectedSocket.connect(iadd);
-             */
+            */
             result = Result.SUCCESS;
-<<<<<<< HEAD
-
+            
+            /*
             // close the channel since it is not used anymore
-=======
-            /*
-            //close the channel since it is not used anymore
->>>>>>> 915d385d
             selectedChannel.close();
             */
         }
@@ -4320,13 +4299,8 @@
             command.onRequestComplete();
     }
 
-<<<<<<< HEAD
     private void writePacketHeader(int tdsMessageStatus) {
         int tdsMessageLength =  ((Buffer)stagingBuffer).position();
-=======
-    private /*final */void writePacketHeader(int tdsMessageStatus) {
-        int tdsMessageLength = stagingBuffer.position();
->>>>>>> 915d385d
         ++packetNum;
 
         // Write the TDS packet header back at the start of the staging buffer
