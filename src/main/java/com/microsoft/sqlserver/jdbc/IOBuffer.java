/*
 * Microsoft JDBC Driver for SQL Server
 * 
 * Copyright(c) Microsoft Corporation All rights reserved.
 * 
 * This program is made available under the terms of the MIT License. See the LICENSE file in the project root for more information.
 */

package com.microsoft.sqlserver.jdbc;

import java.io.ByteArrayInputStream;
import java.io.ByteArrayOutputStream;
import java.io.FileInputStream;
import java.io.FileNotFoundException;
import java.io.IOException;
import java.io.InputStream;
import java.io.OutputStream;
import java.io.Reader;
import java.io.UnsupportedEncodingException;
import java.math.BigDecimal;
import java.math.BigInteger;
import java.math.RoundingMode;
import java.net.Inet4Address;
import java.net.Inet6Address;
import java.net.InetAddress;
import java.net.InetSocketAddress;
import java.net.Socket;
import java.net.SocketAddress;
import java.net.SocketException;
import java.net.SocketTimeoutException;
import java.nio.ByteBuffer;
import java.nio.ByteOrder;
import java.nio.channels.SelectionKey;
import java.nio.channels.Selector;
import java.nio.channels.SocketChannel;
import java.nio.charset.Charset;
import java.security.KeyStore;
import java.security.Provider;
import java.security.Security;
import java.security.cert.CertificateException;
import java.security.cert.X509Certificate;
import java.sql.Timestamp;
import java.text.MessageFormat;
import java.time.OffsetDateTime;
import java.time.OffsetTime;
import java.util.Arrays;
import java.util.Calendar;
import java.util.Collection;
import java.util.GregorianCalendar;
import java.util.Iterator;
import java.util.LinkedList;
import java.util.List;
import java.util.Locale;
import java.util.Map;
import java.util.Map.Entry;
import java.util.Set;
import java.util.SimpleTimeZone;
import java.util.TimeZone;
import java.util.concurrent.ExecutorService;
import java.util.concurrent.Executors;
import java.util.concurrent.Future;
import java.util.concurrent.SynchronousQueue;
import java.util.concurrent.ThreadFactory;
import java.util.concurrent.ThreadPoolExecutor;
import java.util.concurrent.TimeUnit;
import java.util.concurrent.atomic.AtomicInteger;
import java.util.logging.Level;
import java.util.logging.Logger;

import javax.net.ssl.SSLContext;
import javax.net.ssl.SSLSocket;
import javax.net.ssl.TrustManager;
import javax.net.ssl.TrustManagerFactory;
import javax.net.ssl.X509TrustManager;
import javax.xml.bind.DatatypeConverter;

final class TDS {
    // TDS protocol versions
    static final int VER_DENALI = 0x74000004; // TDS 7.4
    static final int VER_KATMAI = 0x730B0003; // TDS 7.3B(includes null bit compression)
    static final int VER_YUKON = 0x72090002; // TDS 7.2
    static final int VER_UNKNOWN = 0x00000000; // Unknown/uninitialized

    static final int TDS_RET_STAT = 0x79;
    static final int TDS_COLMETADATA = 0x81;
    static final int TDS_TABNAME = 0xA4;
    static final int TDS_COLINFO = 0xA5;
    static final int TDS_ORDER = 0xA9;
    static final int TDS_ERR = 0xAA;
    static final int TDS_MSG = 0xAB;
    static final int TDS_RETURN_VALUE = 0xAC;
    static final int TDS_LOGIN_ACK = 0xAD;
    static final int TDS_FEATURE_EXTENSION_ACK = 0xAE;
    static final int TDS_ROW = 0xD1;
    static final int TDS_NBCROW = 0xD2;
    static final int TDS_ENV_CHG = 0xE3;
    static final int TDS_SSPI = 0xED;
    static final int TDS_DONE = 0xFD;
    static final int TDS_DONEPROC = 0xFE;
    static final int TDS_DONEINPROC = 0xFF;
    static final int TDS_FEDAUTHINFO = 0xEE;

    // FedAuth
    static final int TDS_FEATURE_EXT_FEDAUTH = 0x02;
    static final int TDS_FEDAUTH_LIBRARY_SECURITYTOKEN = 0x01;
    static final int TDS_FEDAUTH_LIBRARY_ADAL = 0x02;
    static final int TDS_FEDAUTH_LIBRARY_RESERVED = 0x7F;
    static final byte ADALWORKFLOW_ACTIVEDIRECTORYPASSWORD = 0x01;
    static final byte ADALWORKFLOW_ACTIVEDIRECTORYINTEGRATED = 0x02;
    static final byte FEDAUTH_INFO_ID_STSURL = 0x01; // FedAuthInfoData is token endpoint URL from which to acquire fed auth token
    static final byte FEDAUTH_INFO_ID_SPN = 0x02; // FedAuthInfoData is the SPN to use for acquiring fed auth token

    // AE constants
    static final int TDS_FEATURE_EXT_AE = 0x04;
    static final int MAX_SUPPORTED_TCE_VERSION = 0x01; // max version
    static final int CUSTOM_CIPHER_ALGORITHM_ID = 0; // max version
    static final int AES_256_CBC = 1;
    static final int AEAD_AES_256_CBC_HMAC_SHA256 = 2;
    static final int AE_METADATA = 0x08;

    static final int TDS_TVP = 0xF3;
    static final int TVP_ROW = 0x01;
    static final int TVP_NULL_TOKEN = 0xFFFF;
    static final int TVP_STATUS_DEFAULT = 0x02;

    static final int TVP_ORDER_UNIQUE_TOKEN = 0x10;
    // TVP_ORDER_UNIQUE_TOKEN flags
    static final byte TVP_ORDERASC_FLAG = 0x1;
    static final byte TVP_ORDERDESC_FLAG = 0x2;
    static final byte TVP_UNIQUE_FLAG = 0x4;

    // TVP flags, may be used in other places
    static final int FLAG_NULLABLE = 0x01;
    static final int FLAG_TVP_DEFAULT_COLUMN = 0x200;

    static final int FEATURE_EXT_TERMINATOR = -1;

    static final String getTokenName(int tdsTokenType) {
        switch (tdsTokenType) {
            case TDS_RET_STAT:
                return "TDS_RET_STAT (0x79)";
            case TDS_COLMETADATA:
                return "TDS_COLMETADATA (0x81)";
            case TDS_TABNAME:
                return "TDS_TABNAME (0xA4)";
            case TDS_COLINFO:
                return "TDS_COLINFO (0xA5)";
            case TDS_ORDER:
                return "TDS_ORDER (0xA9)";
            case TDS_ERR:
                return "TDS_ERR (0xAA)";
            case TDS_MSG:
                return "TDS_MSG (0xAB)";
            case TDS_RETURN_VALUE:
                return "TDS_RETURN_VALUE (0xAC)";
            case TDS_LOGIN_ACK:
                return "TDS_LOGIN_ACK (0xAD)";
            case TDS_FEATURE_EXTENSION_ACK:
                return "TDS_FEATURE_EXTENSION_ACK (0xAE)";
            case TDS_ROW:
                return "TDS_ROW (0xD1)";
            case TDS_NBCROW:
                return "TDS_NBCROW (0xD2)";
            case TDS_ENV_CHG:
                return "TDS_ENV_CHG (0xE3)";
            case TDS_SSPI:
                return "TDS_SSPI (0xED)";
            case TDS_DONE:
                return "TDS_DONE (0xFD)";
            case TDS_DONEPROC:
                return "TDS_DONEPROC (0xFE)";
            case TDS_DONEINPROC:
                return "TDS_DONEINPROC (0xFF)";
            case TDS_FEDAUTHINFO:
                return "TDS_FEDAUTHINFO (0xEE)";
            default:
                return "unknown token (0x" + Integer.toHexString(tdsTokenType).toUpperCase() + ")";
        }
    }

    // RPC ProcIDs for use with RPCRequest (PKT_RPC) calls
    static final short PROCID_SP_CURSOR = 1;
    static final short PROCID_SP_CURSOROPEN = 2;
    static final short PROCID_SP_CURSORPREPARE = 3;
    static final short PROCID_SP_CURSOREXECUTE = 4;
    static final short PROCID_SP_CURSORPREPEXEC = 5;
    static final short PROCID_SP_CURSORUNPREPARE = 6;
    static final short PROCID_SP_CURSORFETCH = 7;
    static final short PROCID_SP_CURSOROPTION = 8;
    static final short PROCID_SP_CURSORCLOSE = 9;
    static final short PROCID_SP_EXECUTESQL = 10;
    static final short PROCID_SP_PREPARE = 11;
    static final short PROCID_SP_EXECUTE = 12;
    static final short PROCID_SP_PREPEXEC = 13;
    static final short PROCID_SP_PREPEXECRPC = 14;
    static final short PROCID_SP_UNPREPARE = 15;

    // Constants for use with cursor RPCs
    static final short SP_CURSOR_OP_UPDATE = 1;
    static final short SP_CURSOR_OP_DELETE = 2;
    static final short SP_CURSOR_OP_INSERT = 4;
    static final short SP_CURSOR_OP_REFRESH = 8;
    static final short SP_CURSOR_OP_LOCK = 16;
    static final short SP_CURSOR_OP_SETPOSITION = 32;
    static final short SP_CURSOR_OP_ABSOLUTE = 64;

    // Constants for server-cursored result sets.
    // See the Engine Cursors Functional Specification for details.
    static final int FETCH_FIRST = 1;
    static final int FETCH_NEXT = 2;
    static final int FETCH_PREV = 4;
    static final int FETCH_LAST = 8;
    static final int FETCH_ABSOLUTE = 16;
    static final int FETCH_RELATIVE = 32;
    static final int FETCH_REFRESH = 128;
    static final int FETCH_INFO = 256;
    static final int FETCH_PREV_NOADJUST = 512;
    static final byte RPC_OPTION_NO_METADATA = (byte) 0x02;

    // Transaction manager request types
    static final short TM_GET_DTC_ADDRESS = 0;
    static final short TM_PROPAGATE_XACT = 1;
    static final short TM_BEGIN_XACT = 5;
    static final short TM_PROMOTE_PROMOTABLE_XACT = 6;
    static final short TM_COMMIT_XACT = 7;
    static final short TM_ROLLBACK_XACT = 8;
    static final short TM_SAVE_XACT = 9;

    static final byte PKT_QUERY = 1;
    static final byte PKT_RPC = 3;
    static final byte PKT_REPLY = 4;
    static final byte PKT_CANCEL_REQ = 6;
    static final byte PKT_BULK = 7;
    static final byte PKT_DTC = 14;
    static final byte PKT_LOGON70 = 16; // 0x10
    static final byte PKT_SSPI = 17;
    static final byte PKT_PRELOGIN = 18; // 0x12
    static final byte PKT_FEDAUTH_TOKEN_MESSAGE = 8;	// Authentication token for federated authentication

    static final byte STATUS_NORMAL = 0x00;
    static final byte STATUS_BIT_EOM = 0x01;
    static final byte STATUS_BIT_ATTENTION = 0x02;// this is called ignore bit in TDS spec
    static final byte STATUS_BIT_RESET_CONN = 0x08;

    // Various TDS packet size constants
    static final int INVALID_PACKET_SIZE = -1;
    static final int INITIAL_PACKET_SIZE = 4096;
    static final int MIN_PACKET_SIZE = 512;
    static final int MAX_PACKET_SIZE = 32767;
    static final int DEFAULT_PACKET_SIZE = 8000;
    static final int SERVER_PACKET_SIZE = 0; // Accept server's configured packet size

    // TDS packet header size and offsets
    static final int PACKET_HEADER_SIZE = 8;
    static final int PACKET_HEADER_MESSAGE_TYPE = 0;
    static final int PACKET_HEADER_MESSAGE_STATUS = 1;
    static final int PACKET_HEADER_MESSAGE_LENGTH = 2;
    static final int PACKET_HEADER_SPID = 4;
    static final int PACKET_HEADER_SEQUENCE_NUM = 6;
    static final int PACKET_HEADER_WINDOW = 7; // Reserved/Not used

    // MARS header length:
    // 2 byte header type
    // 8 byte transaction descriptor
    // 4 byte outstanding request count
    static final int MARS_HEADER_LENGTH = 18; // 2 byte header type, 8 byte transaction descriptor,
    static final int TRACE_HEADER_LENGTH = 26; // header length (4) + header type (2) + guid (16) + Sequence number size (4)

    static final short HEADERTYPE_TRACE = 3;  // trace header type

    // Message header length
    static final int MESSAGE_HEADER_LENGTH = MARS_HEADER_LENGTH + 4; // length includes message header itself

    static final byte B_PRELOGIN_OPTION_VERSION = 0x00;
    static final byte B_PRELOGIN_OPTION_ENCRYPTION = 0x01;
    static final byte B_PRELOGIN_OPTION_INSTOPT = 0x02;
    static final byte B_PRELOGIN_OPTION_THREADID = 0x03;
    static final byte B_PRELOGIN_OPTION_MARS = 0x04;
    static final byte B_PRELOGIN_OPTION_TRACEID = 0x05;
    static final byte B_PRELOGIN_OPTION_FEDAUTHREQUIRED = 0x06;
    static final byte B_PRELOGIN_OPTION_TERMINATOR = (byte) 0xFF;

    // Login option byte 1
    static final byte LOGIN_OPTION1_ORDER_X86 = 0x00;
    static final byte LOGIN_OPTION1_ORDER_6800 = 0x01;
    static final byte LOGIN_OPTION1_CHARSET_ASCII = 0x00;
    static final byte LOGIN_OPTION1_CHARSET_EBCDIC = 0x02;
    static final byte LOGIN_OPTION1_FLOAT_IEEE_754 = 0x00;
    static final byte LOGIN_OPTION1_FLOAT_VAX = 0x04;
    static final byte LOGIN_OPTION1_FLOAT_ND5000 = 0x08;
    static final byte LOGIN_OPTION1_DUMPLOAD_ON = 0x00;
    static final byte LOGIN_OPTION1_DUMPLOAD_OFF = 0x10;
    static final byte LOGIN_OPTION1_USE_DB_ON = 0x00;
    static final byte LOGIN_OPTION1_USE_DB_OFF = 0x20;
    static final byte LOGIN_OPTION1_INIT_DB_WARN = 0x00;
    static final byte LOGIN_OPTION1_INIT_DB_FATAL = 0x40;
    static final byte LOGIN_OPTION1_SET_LANG_OFF = 0x00;
    static final byte LOGIN_OPTION1_SET_LANG_ON = (byte) 0x80;

    // Login option byte 2
    static final byte LOGIN_OPTION2_INIT_LANG_WARN = 0x00;
    static final byte LOGIN_OPTION2_INIT_LANG_FATAL = 0x01;
    static final byte LOGIN_OPTION2_ODBC_OFF = 0x00;
    static final byte LOGIN_OPTION2_ODBC_ON = 0x02;
    static final byte LOGIN_OPTION2_TRAN_BOUNDARY_OFF = 0x00;
    static final byte LOGIN_OPTION2_TRAN_BOUNDARY_ON = 0x04;
    static final byte LOGIN_OPTION2_CACHE_CONNECTION_OFF = 0x00;
    static final byte LOGIN_OPTION2_CACHE_CONNECTION_ON = 0x08;
    static final byte LOGIN_OPTION2_USER_NORMAL = 0x00;
    static final byte LOGIN_OPTION2_USER_SERVER = 0x10;
    static final byte LOGIN_OPTION2_USER_REMUSER = 0x20;
    static final byte LOGIN_OPTION2_USER_SQLREPL = 0x30;
    static final byte LOGIN_OPTION2_INTEGRATED_SECURITY_OFF = 0x00;
    static final byte LOGIN_OPTION2_INTEGRATED_SECURITY_ON = (byte) 0x80;

    // Login option byte 3
    static final byte LOGIN_OPTION3_DEFAULT = 0x00;
    static final byte LOGIN_OPTION3_CHANGE_PASSWORD = 0x01;
    static final byte LOGIN_OPTION3_SEND_YUKON_BINARY_XML = 0x02;
    static final byte LOGIN_OPTION3_USER_INSTANCE = 0x04;
    static final byte LOGIN_OPTION3_UNKNOWN_COLLATION_HANDLING = 0x08;
    static final byte LOGIN_OPTION3_FEATURE_EXTENSION = 0x10;

    // Login type flag (bits 5 - 7 reserved for future use)
    static final byte LOGIN_SQLTYPE_DEFAULT = 0x00;
    static final byte LOGIN_SQLTYPE_TSQL = 0x01;
    static final byte LOGIN_SQLTYPE_ANSI_V1 = 0x02;
    static final byte LOGIN_SQLTYPE_ANSI89_L1 = 0x03;
    static final byte LOGIN_SQLTYPE_ANSI89_L2 = 0x04;
    static final byte LOGIN_SQLTYPE_ANSI89_IEF = 0x05;
    static final byte LOGIN_SQLTYPE_ANSI89_ENTRY = 0x06;
    static final byte LOGIN_SQLTYPE_ANSI89_TRANS = 0x07;
    static final byte LOGIN_SQLTYPE_ANSI89_INTER = 0x08;
    static final byte LOGIN_SQLTYPE_ANSI89_FULL = 0x09;

    static final byte LOGIN_OLEDB_OFF = 0x00;
    static final byte LOGIN_OLEDB_ON = 0x10;

    static final byte LOGIN_READ_ONLY_INTENT = 0x20;
    static final byte LOGIN_READ_WRITE_INTENT = 0x00;

    static final byte ENCRYPT_OFF = 0x00;
    static final byte ENCRYPT_ON = 0x01;
    static final byte ENCRYPT_NOT_SUP = 0x02;
    static final byte ENCRYPT_REQ = 0x03;
    static final byte ENCRYPT_INVALID = (byte) 0xFF;

    static final String getEncryptionLevel(int level) {
        switch (level) {
            case ENCRYPT_OFF:
                return "OFF";
            case ENCRYPT_ON:
                return "ON";
            case ENCRYPT_NOT_SUP:
                return "NOT SUPPORTED";
            case ENCRYPT_REQ:
                return "REQUIRED";
            default:
                return "unknown encryption level (0x" + Integer.toHexString(level).toUpperCase() + ")";
        }
    }

    // Prelogin packet length, including the tds header,
    // version, encrpytion, and traceid data sessions.
    // For detailed info, please check the definition of
    // preloginRequest in Prelogin function.
    static final byte B_PRELOGIN_MESSAGE_LENGTH = 67;
    static final byte B_PRELOGIN_MESSAGE_LENGTH_WITH_FEDAUTH = 73;

    // Scroll options and concurrency options lifted out
    // of the the Yukon cursors spec for sp_cursoropen.
    final static int SCROLLOPT_KEYSET = 1;
    final static int SCROLLOPT_DYNAMIC = 2;
    final static int SCROLLOPT_FORWARD_ONLY = 4;
    final static int SCROLLOPT_STATIC = 8;
    final static int SCROLLOPT_FAST_FORWARD = 16;

    final static int SCROLLOPT_PARAMETERIZED_STMT = 4096;
    final static int SCROLLOPT_AUTO_FETCH = 8192;
    final static int SCROLLOPT_AUTO_CLOSE = 16384;

    final static int CCOPT_READ_ONLY = 1;
    final static int CCOPT_SCROLL_LOCKS = 2;
    final static int CCOPT_OPTIMISTIC_CC = 4;
    final static int CCOPT_OPTIMISTIC_CCVAL = 8;
    final static int CCOPT_ALLOW_DIRECT = 8192;
    final static int CCOPT_UPDT_IN_PLACE = 16384;

    // Result set rows include an extra, "hidden" ROWSTAT column which indicates
    // the overall success or failure of the row fetch operation. With a keyset
    // cursor, the value in the ROWSTAT column indicates whether the row has been
    // deleted from the database.
    static final int ROWSTAT_FETCH_SUCCEEDED = 1;
    static final int ROWSTAT_FETCH_MISSING = 2;

    // ColumnInfo status
    final static int COLINFO_STATUS_EXPRESSION = 0x04;
    final static int COLINFO_STATUS_KEY = 0x08;
    final static int COLINFO_STATUS_HIDDEN = 0x10;
    final static int COLINFO_STATUS_DIFFERENT_NAME = 0x20;

    final static int MAX_FRACTIONAL_SECONDS_SCALE = 7;

    final static Timestamp MAX_TIMESTAMP = Timestamp.valueOf("2079-06-06 23:59:59");
    final static Timestamp MIN_TIMESTAMP = Timestamp.valueOf("1900-01-01 00:00:00");

    static int nanosSinceMidnightLength(int scale) {
        final int[] scaledLengths = {3, 3, 3, 4, 4, 5, 5, 5};
        assert scale >= 0;
        assert scale <= MAX_FRACTIONAL_SECONDS_SCALE;
        return scaledLengths[scale];
    }

    final static int DAYS_INTO_CE_LENGTH = 3;
    final static int MINUTES_OFFSET_LENGTH = 2;

    // Number of days in a "normal" (non-leap) year according to SQL Server.
    final static int DAYS_PER_YEAR = 365;

    final static int BASE_YEAR_1900 = 1900;
    final static int BASE_YEAR_1970 = 1970;
    final static String BASE_DATE_1970 = "1970-01-01";

    static int timeValueLength(int scale) {
        return nanosSinceMidnightLength(scale);
    }

    static int datetime2ValueLength(int scale) {
        return DAYS_INTO_CE_LENGTH + nanosSinceMidnightLength(scale);
    }

    static int datetimeoffsetValueLength(int scale) {
        return DAYS_INTO_CE_LENGTH + MINUTES_OFFSET_LENGTH + nanosSinceMidnightLength(scale);
    }

    // TDS is just a namespace - it can't be instantiated.
    private TDS() {
    }
}

class Nanos {
    static final int PER_SECOND = 1000000000;
    static final int PER_MAX_SCALE_INTERVAL = PER_SECOND / (int) Math.pow(10, TDS.MAX_FRACTIONAL_SECONDS_SCALE);
    static final int PER_MILLISECOND = PER_SECOND / 1000;
    static final long PER_DAY = 24 * 60 * 60 * (long) PER_SECOND;

    private Nanos() {
    }
}

// Constants relating to the historically accepted Julian-Gregorian calendar cutover date (October 15, 1582).
//
// Used in processing SQL Server temporal data types whose date component may precede that date.
//
// Scoping these constants to a class defers their initialization to first use.
class GregorianChange {
    // Cutover date for a pure Gregorian calendar - that is, a proleptic Gregorian calendar with
    // Gregorian leap year behavior throughout its entire range. This is the cutover date is used
    // with temporal server values, which are represented in terms of number of days relative to a
    // base date.
    static final java.util.Date PURE_CHANGE_DATE = new java.util.Date(Long.MIN_VALUE);

    // The standard Julian to Gregorian cutover date (October 15, 1582) that the JDBC temporal
    // classes (Time, Date, Timestamp) assume when converting to and from their UTC milliseconds
    // representations.
    static final java.util.Date STANDARD_CHANGE_DATE = (new GregorianCalendar(Locale.US)).getGregorianChange();

    // A hint as to the number of days since 1/1/0001, past which we do not need to
    // not rationalize the difference between SQL Server behavior (pure Gregorian)
    // and Java behavior (standard Gregorian).
    //
    // Not having to rationalize the difference has a substantial (measured) performance benefit
    // for temporal getters.
    //
    // The hint does not need to be exact, as long as it's later than the actual change date.
    static final int DAYS_SINCE_BASE_DATE_HINT = DDC.daysSinceBaseDate(1583, 1, 1);

    // Extra days that need to added to a pure gregorian date, post the gergorian
    // cut over date, to match the default julian-gregorain calendar date of java.
    static final int EXTRA_DAYS_TO_BE_ADDED;

    static {
        // This issue refers to the following bugs in java(same issue).
        // http://bugs.sun.com/bugdatabase/view_bug.do?bug_id=7109480
        // http://bugs.sun.com/bugdatabase/view_bug.do?bug_id=6459836
        // The issue is fixed in JRE 1.7
        // and exists in all the older versions.
        // Due to the above bug, in older JVM versions(1.6 and before),
        // the date calculation is incorrect at the Gregorian cut over date.
        // i.e. the next date after Oct 4th 1582 is Oct 17th 1582, where as
        // it should have been Oct 15th 1582.
        // We intentionally do not make a check based on JRE version.
        // If we do so, our code would break if the bug is fixed in a later update
        // to an older JRE. So, we check for the existence of the bug instead.

        GregorianCalendar cal = new GregorianCalendar(Locale.US);
        cal.clear();
        cal.set(1, 1, 577738, 0, 0, 0);// 577738 = 1+577737(no of days since epoch that brings us to oct 15th 1582)
        if (cal.get(Calendar.DAY_OF_MONTH) == 15) {
            // If the date calculation is correct(the above bug is fixed),
            // post the default gregorian cut over date, the pure gregorian date
            // falls short by two days for all dates compared to julian-gregorian date.
            // so, we add two extra days for functional correctness.
            // Note: other ways, in which this issue can be fixed instead of
            // trying to detect the JVM bug is
            // a) use unoptimized code path in the function convertTemporalToObject
            // b) use cal.add api instead of cal.set api in the current optimized code path
            // In both the above approaches, the code is about 6-8 times slower,
            // resulting in an overall perf regression of about (10-30)% for perf test cases
            EXTRA_DAYS_TO_BE_ADDED = 2;
        }
        else
            EXTRA_DAYS_TO_BE_ADDED = 0;
    }

    private GregorianChange() {
    }
}

// UTC/GMT time zone singleton. The enum type delays initialization until first use.
enum UTC {
    INSTANCE;

    static final TimeZone timeZone = new SimpleTimeZone(0, "UTC");
}

final class TDSChannel {
    private static final Logger logger = Logger.getLogger("com.microsoft.sqlserver.jdbc.internals.TDS.Channel");

    final Logger getLogger() {
        return logger;
    }

    private final String traceID;

    final public String toString() {
        return traceID;
    }

    private final SQLServerConnection con;

    private final TDSWriter tdsWriter;

    final TDSWriter getWriter() {
        return tdsWriter;
    }

    final TDSReader getReader(TDSCommand command) {
        return new TDSReader(this, con, command);
    }

    // Socket for raw TCP/IP communications with SQL Server
    private Socket tcpSocket;

    // Socket for SSL-encrypted communications with SQL Server
    private SSLSocket sslSocket;

    // Socket providing the communications interface to the driver.
    // For SSL-encrypted connections, this is the SSLSocket wrapped
    // around the TCP socket. For unencrypted connections, it is
    // just the TCP socket itself.
    private Socket channelSocket;

    // Implementation of a Socket proxy that can switch from TDS-wrapped I/O
    // (using the TDSChannel itself) during SSL handshake to raw I/O over
    // the TCP/IP socket.
    ProxySocket proxySocket = null;

    // I/O streams for raw TCP/IP communications with SQL Server
    private InputStream tcpInputStream;
    private OutputStream tcpOutputStream;

    // I/O streams providing the communications interface to the driver.
    // For SSL-encrypted connections, these are streams obtained from
    // the SSL socket above. They wrap the underlying TCP streams.
    // For unencrypted connections, they are just the TCP streams themselves.
    private InputStream inputStream;
    private OutputStream outputStream;

    /** TDS packet payload logger */
    private static Logger packetLogger = Logger.getLogger("com.microsoft.sqlserver.jdbc.internals.TDS.DATA");
    private final boolean isLoggingPackets = packetLogger.isLoggable(Level.FINEST);

    final boolean isLoggingPackets() {
        return isLoggingPackets;
    }

    // Number of TDS messages sent to and received from the server
    int numMsgsSent = 0;
    int numMsgsRcvd = 0;

    // Last SPID received from the server. Used for logging and to tag subsequent outgoing
    // packets to facilitate diagnosing problems from the server side.
    private int spid = 0;

    void setSPID(int spid) {
        this.spid = spid;
    }

    int getSPID() {
        return spid;
    }

    void resetPooledConnection() {
        tdsWriter.resetPooledConnection();
    }

    TDSChannel(SQLServerConnection con) {
        this.con = con;
        traceID = "TDSChannel (" + con.toString() + ")";
        this.tcpSocket = null;
        this.sslSocket = null;
        this.channelSocket = null;
        this.tcpInputStream = null;
        this.tcpOutputStream = null;
        this.inputStream = null;
        this.outputStream = null;
        this.tdsWriter = new TDSWriter(this, con);
    }

    /**
     * Opens the physical communications channel (TCP/IP socket and I/O streams) to the SQL Server.
     */
    final void open(String host,
            int port,
            int timeoutMillis,
            boolean useParallel,
            boolean useTnir,
            boolean isTnirFirstAttempt,
            int timeoutMillisForFullTimeout) throws SQLServerException {
        if (logger.isLoggable(Level.FINER))
            logger.finer(this.toString() + ": Opening TCP socket...");

        SocketFinder socketFinder = new SocketFinder(traceID, con);
        channelSocket = tcpSocket = socketFinder.findSocket(host, port, timeoutMillis, useParallel, useTnir, isTnirFirstAttempt,
                timeoutMillisForFullTimeout);

        try {

            // Set socket options
            tcpSocket.setTcpNoDelay(true);
            tcpSocket.setKeepAlive(true);

            // set SO_TIMEOUT
            int socketTimeout = con.getSocketTimeoutMilliseconds();
            tcpSocket.setSoTimeout(socketTimeout);

            inputStream = tcpInputStream = tcpSocket.getInputStream();
            outputStream = tcpOutputStream = tcpSocket.getOutputStream();
        }
        catch (IOException ex) {
            SQLServerException.ConvertConnectExceptionToSQLServerException(host, port, con, ex);
        }
    }

    /**
     * Disables SSL on this TDS channel.
     */
    void disableSSL() {
        if (logger.isLoggable(Level.FINER))
            logger.finer(toString() + " Disabling SSL...");

        /*
         * The mission: To close the SSLSocket and release everything that it is holding onto other than the TCP/IP socket and streams.
         *
         * The challenge: Simply closing the SSLSocket tries to do additional, unnecessary shutdown I/O over the TCP/IP streams that are bound to the
         * socket proxy, resulting in a hang and confusing SQL Server.
         *
         * Solution: Rewire the ProxySocket's input and output streams (one more time) to closed streams. SSLSocket sees that the streams are already
         * closed and does not attempt to do any further I/O on them before closing itself.
         */

        // Create a couple of cheap closed streams
        InputStream is = new ByteArrayInputStream(new byte[0]);
        try {
            is.close();
        }
        catch (IOException e) {
            // No reason to expect a brand new ByteArrayInputStream not to close,
            // but just in case...
            logger.fine("Ignored error closing InputStream: " + e.getMessage());
        }

        OutputStream os = new ByteArrayOutputStream();
        try {
            os.close();
        }
        catch (IOException e) {
            // No reason to expect a brand new ByteArrayOutputStream not to close,
            // but just in case...
            logger.fine("Ignored error closing OutputStream: " + e.getMessage());
        }

        // Rewire the proxy socket to the closed streams
        if (logger.isLoggable(Level.FINEST))
            logger.finest(toString() + " Rewiring proxy streams for SSL socket close");
        proxySocket.setStreams(is, os);

        // Now close the SSL socket. It will see that the proxy socket's streams
        // are closed and not try to do any further I/O over them.
        try {
            if (logger.isLoggable(Level.FINER))
                logger.finer(toString() + " Closing SSL socket");

            sslSocket.close();
        }
        catch (IOException e) {
            // Don't care if we can't close the SSL socket. We're done with it anyway.
            logger.fine("Ignored error closing SSLSocket: " + e.getMessage());
        }

        // Do not close the proxy socket. Doing so would close our TCP socket
        // to which the proxy socket is bound. Instead, just null out the reference
        // to free up the few resources it holds onto.
        proxySocket = null;

        // Finally, with all of the SSL support out of the way, put the TDSChannel
        // back to using the TCP/IP socket and streams directly.
        inputStream = tcpInputStream;
        outputStream = tcpOutputStream;
        channelSocket = tcpSocket;
        sslSocket = null;

        if (logger.isLoggable(Level.FINER))
            logger.finer(toString() + " SSL disabled");
    }

    /**
     * Used during SSL handshake, this class implements an InputStream that reads SSL handshake response data (framed in TDS messages) from the TDS
     * channel.
     */
    private class SSLHandshakeInputStream extends InputStream {
        private final TDSReader tdsReader;
        private final SSLHandshakeOutputStream sslHandshakeOutputStream;

        private final Logger logger;
        private final String logContext;

        SSLHandshakeInputStream(TDSChannel tdsChannel,
                SSLHandshakeOutputStream sslHandshakeOutputStream) {
            this.tdsReader = tdsChannel.getReader(null);
            this.sslHandshakeOutputStream = sslHandshakeOutputStream;
            this.logger = tdsChannel.getLogger();
            this.logContext = tdsChannel.toString() + " (SSLHandshakeInputStream):";
        }

        /**
         * If there is no handshake response data available to be read from existing packets then this method ensures that the SSL handshake output
         * stream has been flushed to the server, and reads another packet (starting the next TDS response message).
         *
         * Note that simply using TDSReader.ensurePayload isn't sufficient as it does not automatically start the new response message.
         */
        private void ensureSSLPayload() throws IOException {
            if (0 == tdsReader.available()) {
                if (logger.isLoggable(Level.FINEST))
                    logger.finest(logContext + " No handshake response bytes available. Flushing SSL handshake output stream.");

                try {
                    sslHandshakeOutputStream.endMessage();
                }
                catch (SQLServerException e) {
                    logger.finer(logContext + " Ending TDS message threw exception:" + e.getMessage());
                    throw new IOException(e.getMessage());
                }

                if (logger.isLoggable(Level.FINEST))
                    logger.finest(logContext + " Reading first packet of SSL handshake response");

                try {
                    tdsReader.readPacket();
                }
                catch (SQLServerException e) {
                    logger.finer(logContext + " Reading response packet threw exception:" + e.getMessage());
                    throw new IOException(e.getMessage());
                }
            }
        }

        public long skip(long n) throws IOException {
            if (logger.isLoggable(Level.FINEST))
                logger.finest(logContext + " Skipping " + n + " bytes...");

            if (n <= 0)
                return 0;

            if (n > Integer.MAX_VALUE)
                n = Integer.MAX_VALUE;

            ensureSSLPayload();

            try {
                tdsReader.skip((int) n);
            }
            catch (SQLServerException e) {
                logger.finer(logContext + " Skipping bytes threw exception:" + e.getMessage());
                throw new IOException(e.getMessage());
            }

            return n;
        }

        private final byte oneByte[] = new byte[1];

        public int read() throws IOException {
            int bytesRead;

            while (0 == (bytesRead = readInternal(oneByte, 0, oneByte.length)))
                ;

            assert 1 == bytesRead || -1 == bytesRead;
            return 1 == bytesRead ? oneByte[0] : -1;
        }

        public int read(byte[] b) throws IOException {
            return readInternal(b, 0, b.length);
        }

        public int read(byte b[],
                int offset,
                int maxBytes) throws IOException {
            return readInternal(b, offset, maxBytes);
        }

        private int readInternal(byte b[],
                int offset,
                int maxBytes) throws IOException {
            if (logger.isLoggable(Level.FINEST))
                logger.finest(logContext + " Reading " + maxBytes + " bytes...");

            ensureSSLPayload();

            try {
                tdsReader.readBytes(b, offset, maxBytes);
            }
            catch (SQLServerException e) {
                logger.finer(logContext + " Reading bytes threw exception:" + e.getMessage());
                throw new IOException(e.getMessage());
            }

            return maxBytes;
        }
    }

    /**
     * Used during SSL handshake, this class implements an OutputStream that writes SSL handshake request data (framed in TDS messages) to the TDS
     * channel.
     */
    private class SSLHandshakeOutputStream extends OutputStream {
        private final TDSWriter tdsWriter;

        /** Flag indicating when it is necessary to start a new prelogin TDS message */
        private boolean messageStarted;

        private final Logger logger;
        private final String logContext;

        SSLHandshakeOutputStream(TDSChannel tdsChannel) {
            this.tdsWriter = tdsChannel.getWriter();
            this.messageStarted = false;
            this.logger = tdsChannel.getLogger();
            this.logContext = tdsChannel.toString() + " (SSLHandshakeOutputStream):";
        }

        public void flush() throws IOException {
            // It seems that the security provider implementation in some JVMs
            // (notably SunJSSE in the 6.0 JVM) likes to add spurious calls to
            // flush the SSL handshake output stream during SSL handshaking.
            // We need to ignore these calls because the SSL handshake payload
            // needs to be completely encapsulated in TDS. The SSL handshake
            // input stream always ensures that this output stream has been flushed
            // before trying to read the response.
            if (logger.isLoggable(Level.FINEST))
                logger.finest(logContext + " Ignored a request to flush the stream");
        }

        void endMessage() throws SQLServerException {
            // We should only be asked to end the message if we have started one
            assert messageStarted;

            if (logger.isLoggable(Level.FINEST))
                logger.finest(logContext + " Finishing TDS message");

            // Flush any remaining bytes through the writer. Since there may be fewer bytes
            // ready to send than a full TDS packet, we end the message here and start a new
            // one later if additional handshake data needs to be sent.
            tdsWriter.endMessage();
            messageStarted = false;
        }

        private final byte singleByte[] = new byte[1];

        public void write(int b) throws IOException {
            singleByte[0] = (byte) (b & 0xFF);
            writeInternal(singleByte, 0, singleByte.length);
        }

        public void write(byte[] b) throws IOException {
            writeInternal(b, 0, b.length);
        }

        public void write(byte[] b,
                int off,
                int len) throws IOException {
            writeInternal(b, off, len);
        }

        private void writeInternal(byte[] b,
                int off,
                int len) throws IOException {
            try {
                // Start out the handshake request in a new prelogin message. Subsequent
                // writes just add handshake data to the request until flushed.
                if (!messageStarted) {
                    if (logger.isLoggable(Level.FINEST))
                        logger.finest(logContext + " Starting new TDS packet...");

                    tdsWriter.startMessage(null, TDS.PKT_PRELOGIN);
                    messageStarted = true;
                }

                if (logger.isLoggable(Level.FINEST))
                    logger.finest(logContext + " Writing " + len + " bytes...");

                tdsWriter.writeBytes(b, off, len);
            }
            catch (SQLServerException e) {
                logger.finer(logContext + " Writing bytes threw exception:" + e.getMessage());
                throw new IOException(e.getMessage());
            }
        }
    }

    /**
     * This class implements an InputStream that just forwards all of its methods to an underlying InputStream.
     *
     * It is more predictable than FilteredInputStream which forwards some of its read methods directly to the underlying stream, but not others.
     */
    private final class ProxyInputStream extends InputStream {
        private InputStream filteredStream;

        ProxyInputStream(InputStream is) {
            filteredStream = is;
        }

        final void setFilteredStream(InputStream is) {
            filteredStream = is;
        }

        public long skip(long n) throws IOException {
            long bytesSkipped;

            if (logger.isLoggable(Level.FINEST))
                logger.finest(toString() + " Skipping " + n + " bytes");

            bytesSkipped = filteredStream.skip(n);

            if (logger.isLoggable(Level.FINEST))
                logger.finest(toString() + " Skipped " + n + " bytes");

            return bytesSkipped;
        }

        public int available() throws IOException {
            int bytesAvailable = filteredStream.available();

            if (logger.isLoggable(Level.FINEST))
                logger.finest(toString() + " " + bytesAvailable + " bytes available");

            return bytesAvailable;
        }

        private final byte oneByte[] = new byte[1];

        public int read() throws IOException {
            int bytesRead;

            while (0 == (bytesRead = readInternal(oneByte, 0, oneByte.length)))
                ;

            assert 1 == bytesRead || -1 == bytesRead;
            return 1 == bytesRead ? oneByte[0] : -1;
        }

        public int read(byte[] b) throws IOException {
            return readInternal(b, 0, b.length);
        }

        public int read(byte b[],
                int offset,
                int maxBytes) throws IOException {
            return readInternal(b, offset, maxBytes);
        }

        private int readInternal(byte b[],
                int offset,
                int maxBytes) throws IOException {
            int bytesRead;

            if (logger.isLoggable(Level.FINEST))
                logger.finest(toString() + " Reading " + maxBytes + " bytes");

            try {
                bytesRead = filteredStream.read(b, offset, maxBytes);
            }
            catch (IOException e) {
                if (logger.isLoggable(Level.FINER))
                    logger.finer(toString() + " " + e.getMessage());

                logger.finer(toString() + " Reading bytes threw exception:" + e.getMessage());
                throw e;
            }

            if (logger.isLoggable(Level.FINEST))
                logger.finest(toString() + " Read " + bytesRead + " bytes");

            return bytesRead;
        }

        public boolean markSupported() {
            boolean markSupported = filteredStream.markSupported();

            if (logger.isLoggable(Level.FINEST))
                logger.finest(toString() + " Returning markSupported: " + markSupported);

            return markSupported;
        }

        public void mark(int readLimit) {
            if (logger.isLoggable(Level.FINEST))
                logger.finest(toString() + " Marking next " + readLimit + " bytes");

            filteredStream.mark(readLimit);
        }

        public void reset() throws IOException {
            if (logger.isLoggable(Level.FINEST))
                logger.finest(toString() + " Resetting to previous mark");

            filteredStream.reset();
        }

        public void close() throws IOException {
            if (logger.isLoggable(Level.FINEST))
                logger.finest(toString() + " Closing");

            filteredStream.close();
        }
    }

    /**
     * This class implements an OutputStream that just forwards all of its methods to an underlying OutputStream.
     *
     * This class essentially does what FilteredOutputStream does, but is more efficient for our usage. FilteredOutputStream transforms block writes
     * to sequences of single-byte writes.
     */
    final class ProxyOutputStream extends OutputStream {
        private OutputStream filteredStream;

        ProxyOutputStream(OutputStream os) {
            filteredStream = os;
        }

        final void setFilteredStream(OutputStream os) {
            filteredStream = os;
        }

        public void close() throws IOException {
            if (logger.isLoggable(Level.FINEST))
                logger.finest(toString() + " Closing");

            filteredStream.close();
        }

        public void flush() throws IOException {
            if (logger.isLoggable(Level.FINEST))
                logger.finest(toString() + " Flushing");

            filteredStream.flush();
        }

        private final byte singleByte[] = new byte[1];

        public void write(int b) throws IOException {
            singleByte[0] = (byte) (b & 0xFF);
            writeInternal(singleByte, 0, singleByte.length);
        }

        public void write(byte[] b) throws IOException {
            writeInternal(b, 0, b.length);
        }

        public void write(byte[] b,
                int off,
                int len) throws IOException {
            writeInternal(b, off, len);
        }

        private void writeInternal(byte[] b,
                int off,
                int len) throws IOException {
            if (logger.isLoggable(Level.FINEST))
                logger.finest(toString() + " Writing " + len + " bytes");

            filteredStream.write(b, off, len);
        }
    }

    /**
     * This class implements a Socket whose I/O streams can be switched from using a TDSChannel for I/O to using its underlying TCP/IP socket.
     *
     * The SSL socket binds to a ProxySocket. The initial SSL handshake is done over TDSChannel I/O streams so that the handshake payload is framed in
     * TDS packets. The I/O streams are then switched to TCP/IP I/O streams using setStreams, and SSL communications continue directly over the TCP/IP
     * I/O streams.
     *
     * Most methods other than those for getting the I/O streams are simply forwarded to the TDSChannel's underlying TCP/IP socket. Methods that
     * change the socket binding or provide direct channel access are disallowed.
     */
    private class ProxySocket extends Socket {
        private final TDSChannel tdsChannel;
        private final Logger logger;
        private final String logContext;
        private final ProxyInputStream proxyInputStream;
        private final ProxyOutputStream proxyOutputStream;

        ProxySocket(TDSChannel tdsChannel) {
            this.tdsChannel = tdsChannel;
            this.logger = tdsChannel.getLogger();
            this.logContext = tdsChannel.toString() + " (ProxySocket):";

            // Create the I/O streams
            SSLHandshakeOutputStream sslHandshakeOutputStream = new SSLHandshakeOutputStream(tdsChannel);
            SSLHandshakeInputStream sslHandshakeInputStream = new SSLHandshakeInputStream(tdsChannel, sslHandshakeOutputStream);
            this.proxyOutputStream = new ProxyOutputStream(sslHandshakeOutputStream);
            this.proxyInputStream = new ProxyInputStream(sslHandshakeInputStream);
        }

        void setStreams(InputStream is,
                OutputStream os) {
            proxyInputStream.setFilteredStream(is);
            proxyOutputStream.setFilteredStream(os);
        }

        public InputStream getInputStream() throws IOException {
            if (logger.isLoggable(Level.FINEST))
                logger.finest(logContext + " Getting input stream");

            return proxyInputStream;
        }

        public OutputStream getOutputStream() throws IOException {
            if (logger.isLoggable(Level.FINEST))
                logger.finest(logContext + " Getting output stream");

            return proxyOutputStream;
        }

        // Allow methods that should just forward to the underlying TCP socket or return fixed values
        public InetAddress getInetAddress() {
            return tdsChannel.tcpSocket.getInetAddress();
        }

        public boolean getKeepAlive() throws SocketException {
            return tdsChannel.tcpSocket.getKeepAlive();
        }

        public InetAddress getLocalAddress() {
            return tdsChannel.tcpSocket.getLocalAddress();
        }

        public int getLocalPort() {
            return tdsChannel.tcpSocket.getLocalPort();
        }

        public SocketAddress getLocalSocketAddress() {
            return tdsChannel.tcpSocket.getLocalSocketAddress();
        }

        public boolean getOOBInline() throws SocketException {
            return tdsChannel.tcpSocket.getOOBInline();
        }

        public int getPort() {
            return tdsChannel.tcpSocket.getPort();
        }

        public int getReceiveBufferSize() throws SocketException {
            return tdsChannel.tcpSocket.getReceiveBufferSize();
        }

        public SocketAddress getRemoteSocketAddress() {
            return tdsChannel.tcpSocket.getRemoteSocketAddress();
        }

        public boolean getReuseAddress() throws SocketException {
            return tdsChannel.tcpSocket.getReuseAddress();
        }

        public int getSendBufferSize() throws SocketException {
            return tdsChannel.tcpSocket.getSendBufferSize();
        }

        public int getSoLinger() throws SocketException {
            return tdsChannel.tcpSocket.getSoLinger();
        }

        public int getSoTimeout() throws SocketException {
            return tdsChannel.tcpSocket.getSoTimeout();
        }

        public boolean getTcpNoDelay() throws SocketException {
            return tdsChannel.tcpSocket.getTcpNoDelay();
        }

        public int getTrafficClass() throws SocketException {
            return tdsChannel.tcpSocket.getTrafficClass();
        }

        public boolean isBound() {
            return true;
        }

        public boolean isClosed() {
            return false;
        }

        public boolean isConnected() {
            return true;
        }

        public boolean isInputShutdown() {
            return false;
        }

        public boolean isOutputShutdown() {
            return false;
        }

        public String toString() {
            return tdsChannel.tcpSocket.toString();
        }

        public SocketChannel getChannel() {
            return null;
        }

        // Disallow calls to methods that would change the underlying TCP socket
        public void bind(SocketAddress bindPoint) throws IOException {
            logger.finer(logContext + " Disallowed call to bind.  Throwing IOException.");
            throw new IOException();
        }

        public void connect(SocketAddress endpoint) throws IOException {
            logger.finer(logContext + " Disallowed call to connect (without timeout).  Throwing IOException.");
            throw new IOException();
        }

        public void connect(SocketAddress endpoint,
                int timeout) throws IOException {
            logger.finer(logContext + " Disallowed call to connect (with timeout).  Throwing IOException.");
            throw new IOException();
        }

        // Ignore calls to methods that would otherwise allow the SSL socket
        // to directly manipulate the underlying TCP socket
        public void close() throws IOException {
            if (logger.isLoggable(Level.FINER))
                logger.finer(logContext + " Ignoring close");
        }

        public void setReceiveBufferSize(int size) throws SocketException {
            if (logger.isLoggable(Level.FINER))
                logger.finer(toString() + " Ignoring setReceiveBufferSize size:" + size);
        }

        public void setSendBufferSize(int size) throws SocketException {
            if (logger.isLoggable(Level.FINER))
                logger.finer(toString() + " Ignoring setSendBufferSize size:" + size);
        }

        public void setReuseAddress(boolean on) throws SocketException {
            if (logger.isLoggable(Level.FINER))
                logger.finer(toString() + " Ignoring setReuseAddress");
        }

        public void setSoLinger(boolean on,
                int linger) throws SocketException {
            if (logger.isLoggable(Level.FINER))
                logger.finer(toString() + " Ignoring setSoLinger");
        }

        public void setSoTimeout(int timeout) throws SocketException {
            if (logger.isLoggable(Level.FINER))
                logger.finer(toString() + " Ignoring setSoTimeout");
        }

        public void setTcpNoDelay(boolean on) throws SocketException {
            if (logger.isLoggable(Level.FINER))
                logger.finer(toString() + " Ignoring setTcpNoDelay");
        }

        public void setTrafficClass(int tc) throws SocketException {
            if (logger.isLoggable(Level.FINER))
                logger.finer(toString() + " Ignoring setTrafficClass");
        }

        public void shutdownInput() throws IOException {
            if (logger.isLoggable(Level.FINER))
                logger.finer(toString() + " Ignoring shutdownInput");
        }

        public void shutdownOutput() throws IOException {
            if (logger.isLoggable(Level.FINER))
                logger.finer(toString() + " Ignoring shutdownOutput");
        }

        public void sendUrgentData(int data) throws IOException {
            if (logger.isLoggable(Level.FINER))
                logger.finer(toString() + " Ignoring sendUrgentData");
        }

        public void setKeepAlive(boolean on) throws SocketException {
            if (logger.isLoggable(Level.FINER))
                logger.finer(toString() + " Ignoring setKeepAlive");
        }

        public void setOOBInline(boolean on) throws SocketException {
            if (logger.isLoggable(Level.FINER))
                logger.finer(toString() + " Ignoring setOOBInline");
        }
    }

    /**
     * This class implements an X509TrustManager that always accepts the X509Certificate chain offered to it.
     *
     * A PermissiveX509TrustManager is used to "verify" the authenticity of the server when the trustServerCertificate connection property is set to
     * true.
     */
    private final class PermissiveX509TrustManager extends Object implements X509TrustManager {
        private final TDSChannel tdsChannel;
        private final Logger logger;
        private final String logContext;

        PermissiveX509TrustManager(TDSChannel tdsChannel) {
            this.tdsChannel = tdsChannel;
            this.logger = tdsChannel.getLogger();
            this.logContext = tdsChannel.toString() + " (PermissiveX509TrustManager):";
        }

        public void checkClientTrusted(X509Certificate[] chain,
                String authType) throws CertificateException {
            if (logger.isLoggable(Level.FINER))
                logger.finer(logContext + " Trusting client certificate (!)");
        }

        public void checkServerTrusted(X509Certificate[] chain,
                String authType) throws CertificateException {
            if (logger.isLoggable(Level.FINER))
                logger.finer(logContext + " Trusting server certificate");
        }

        public X509Certificate[] getAcceptedIssuers() {
            return new X509Certificate[0];
        }
    }

    /**
     * This class implements an X509TrustManager that hostname for validation.
     *
     * This validates the subject name in the certificate with the host name
     */
    private final class HostNameOverrideX509TrustManager extends Object implements X509TrustManager {
        private final Logger logger;
        private final String logContext;
        private final X509TrustManager defaultTrustManager;
        private String hostName;

        HostNameOverrideX509TrustManager(TDSChannel tdsChannel,
                X509TrustManager tm,
                String hostName) {
            this.logger = tdsChannel.getLogger();
            this.logContext = tdsChannel.toString() + " (HostNameOverrideX509TrustManager):";
            defaultTrustManager = tm;
            // canonical name is in lower case so convert this to lowercase too.
            this.hostName = hostName.toLowerCase();
            ;
        }

        // Parse name in RFC 2253 format
        // Returns the common name if successful, null if failed to find the common name.
        // The parser tuned to be safe than sorry so if it sees something it cant parse correctly it returns null
        private String parseCommonName(String distinguishedName) {
            int index;
            // canonical name converts entire name to lowercase
            index = distinguishedName.indexOf("cn=");
            if (index == -1) {
                return null;
            }
            distinguishedName = distinguishedName.substring(index + 3);
            // Parse until a comma or end is reached
            // Note the parser will handle gracefully (essentially will return empty string) , inside the quotes (e.g cn="Foo, bar") however
            // RFC 952 says that the hostName cant have commas however the parser should not (and will not) crash if it sees a , within quotes.
            for (index = 0; index < distinguishedName.length(); index++) {
                if (distinguishedName.charAt(index) == ',') {
                    break;
                }
            }
            String commonName = distinguishedName.substring(0, index);
            // strip any quotes
            if (commonName.length() > 1 && ('\"' == commonName.charAt(0))) {
                if ('\"' == commonName.charAt(commonName.length() - 1))
                    commonName = commonName.substring(1, commonName.length() - 1);
                else {
                    // Be safe the name is not ended in " return null so the common Name wont match
                    commonName = null;
                }
            }
            return commonName;
        }

        private boolean validateServerName(String nameInCert) throws CertificateException {
            // Failed to get the common name from DN or empty CN
            if (null == nameInCert) {
                if (logger.isLoggable(Level.FINER))
                    logger.finer(logContext + " Failed to parse the name from the certificate or name is empty.");
                return false;
            }

            // Verify that the name in certificate matches exactly with the host name
            if (!nameInCert.equals(hostName)) {
                if (logger.isLoggable(Level.FINER))
                    logger.finer(logContext + " The name in certificate " + nameInCert + " does not match with the server name " + hostName + ".");
                return false;
            }

            if (logger.isLoggable(Level.FINER))
                logger.finer(logContext + " The name in certificate:" + nameInCert + " validated against server name " + hostName + ".");

            return true;
        }

        public void checkClientTrusted(X509Certificate[] chain,
                String authType) throws CertificateException {
            if (logger.isLoggable(Level.FINEST))
                logger.finest(logContext + " Forwarding ClientTrusted.");
            defaultTrustManager.checkClientTrusted(chain, authType);
        }

        public void checkServerTrusted(X509Certificate[] chain,
                String authType) throws CertificateException {
            if (logger.isLoggable(Level.FINEST))
                logger.finest(logContext + " Forwarding Trusting server certificate");
            defaultTrustManager.checkServerTrusted(chain, authType);
            if (logger.isLoggable(Level.FINEST))
                logger.finest(logContext + " default serverTrusted succeeded proceeding with server name validation");

            validateServerNameInCertificate(chain[0]);
        }

        private void validateServerNameInCertificate(X509Certificate cert) throws CertificateException {
            String nameInCertDN = cert.getSubjectX500Principal().getName("canonical");
            if (logger.isLoggable(Level.FINER)) {
                logger.finer(logContext + " Validating the server name:" + hostName);
                logger.finer(logContext + " The DN name in certificate:" + nameInCertDN);
            }

            boolean isServerNameValidated = false;

            // the name in cert is in RFC2253 format parse it to get the actual subject name
            String subjectCN = parseCommonName(nameInCertDN);

            isServerNameValidated = validateServerName(subjectCN);

            if (!isServerNameValidated) {

                Collection<List<?>> sanCollection = cert.getSubjectAlternativeNames();

                if (sanCollection != null) {
                    // find a subjectAlternateName entry corresponding to DNS Name
                    for (List<?> sanEntry : sanCollection) {

                        if (sanEntry != null && sanEntry.size() >= 2) {
                            Object key = sanEntry.get(0);
                            Object value = sanEntry.get(1);

                            if (logger.isLoggable(Level.FINER)) {
                                logger.finer(logContext + "Key: " + key + "; KeyClass:" + (key != null ? key.getClass() : null) + ";value: " + value
                                        + "; valueClass:" + (value != null ? value.getClass() : null));

                            }

                            // From Documentation(http://download.oracle.com/javase/6/docs/api/java/security/cert/X509Certificate.html):
                            // "Note that the Collection returned may contain
                            // more than one name of the same type."
                            // So, more than one entry of dnsNameType can be present.
                            // Java docs guarantee that the first entry in the list will be an integer.
                            // 2 is the sequence no of a dnsName
                            if ((key != null) && (key instanceof Integer) && ((Integer) key == 2)) {
                                // As per RFC2459, the DNSName will be in the
                                // "preferred name syntax" as specified by RFC
                                // 1034 and the name can be in upper or lower case.
                                // And no significance is attached to case.
                                // Java docs guarantee that the second entry in the list
                                // will be a string for dnsName
                                if (value != null && value instanceof String) {
                                    String dnsNameInSANCert = (String) value;

                                    // convert to upper case and then to lower case in english locale
                                    // to avoid Turkish i issues.
                                    // Note that, this conversion was not necessary for
                                    // cert.getSubjectX500Principal().getName("canonical");
                                    // as the above API already does this by default as per documentation.
                                    dnsNameInSANCert = dnsNameInSANCert.toUpperCase(Locale.US);
                                    dnsNameInSANCert = dnsNameInSANCert.toLowerCase(Locale.US);

                                    isServerNameValidated = validateServerName(dnsNameInSANCert);

                                    if (isServerNameValidated) {
                                        if (logger.isLoggable(Level.FINER)) {
                                            logger.finer(logContext + " found a valid name in certificate: " + dnsNameInSANCert);
                                        }
                                        break;
                                    }
                                }

                                if (logger.isLoggable(Level.FINER)) {
                                    logger.finer(logContext + " the following name in certificate does not match the serverName: " + value);
                                }
                            }

                        }
                        else {
                            if (logger.isLoggable(Level.FINER)) {
                                logger.finer(logContext + " found an invalid san entry: " + sanEntry);
                            }
                        }
                    }

                }
            }

            if (!isServerNameValidated) {
                String msg = SQLServerException.getErrString("R_certNameFailed");
                throw new CertificateException(msg);
            }
        }

        public X509Certificate[] getAcceptedIssuers() {
            return defaultTrustManager.getAcceptedIssuers();
        }
    }

    enum SSLHandhsakeState {
        SSL_HANDHSAKE_NOT_STARTED,
        SSL_HANDHSAKE_STARTED,
        SSL_HANDHSAKE_COMPLETE
    };

    /**
     * Enables SSL Handshake.
     * 
     * @param host
     *            Server Host Name for SSL Handshake
     * @param port
     *            Server Port for SSL Handshake
     * @throws SQLServerException
     */
    void enableSSL(String host,
            int port) throws SQLServerException {
        // If enabling SSL fails, which it can for a number of reasons, the following items
        // are used in logging information to the TDS channel logger to help diagnose the problem.
        Provider tmfProvider = null;        // TrustManagerFactory provider
        Provider sslContextProvider = null; // SSLContext provider
        Provider ksProvider = null;         // KeyStore provider
        String tmfDefaultAlgorithm = null;  // Default algorithm (typically X.509) used by the TrustManagerFactory
        SSLHandhsakeState handshakeState = SSLHandhsakeState.SSL_HANDHSAKE_NOT_STARTED;

        boolean isFips = false;
        String trustStoreType = null;
        String fipsProvider = null;

        // If anything in here fails, terminate the connection and throw an exception
        try {
            if (logger.isLoggable(Level.FINER))
                logger.finer(toString() + " Enabling SSL...");

            String trustStoreFileName = con.activeConnectionProperties.getProperty(SQLServerDriverStringProperty.TRUST_STORE.toString());
            String trustStorePassword = con.activeConnectionProperties.getProperty(SQLServerDriverStringProperty.TRUST_STORE_PASSWORD.toString());
            String hostNameInCertificate = con.activeConnectionProperties
                    .getProperty(SQLServerDriverStringProperty.HOSTNAME_IN_CERTIFICATE.toString());

            trustStoreType = con.activeConnectionProperties.getProperty(SQLServerDriverStringProperty.TRUST_STORE_TYPE.toString());

            if (StringUtils.isEmpty(trustStoreType)) {
                trustStoreType = SQLServerDriverStringProperty.TRUST_STORE_TYPE.getDefaultValue();
            }

            fipsProvider = con.activeConnectionProperties.getProperty(SQLServerDriverStringProperty.FIPS_PROVIDER.toString());
            isFips = Boolean.valueOf(con.activeConnectionProperties.getProperty(SQLServerDriverBooleanProperty.FIPS.toString()));

            if (isFips) {
                validateFips(fipsProvider, trustStoreType, trustStoreFileName);
            }

            assert TDS.ENCRYPT_OFF == con.getRequestedEncryptionLevel() || // Login only SSL
                    TDS.ENCRYPT_ON == con.getRequestedEncryptionLevel();   // Full SSL

            assert TDS.ENCRYPT_OFF == con.getNegotiatedEncryptionLevel() || // Login only SSL
                    TDS.ENCRYPT_ON == con.getNegotiatedEncryptionLevel() || // Full SSL
                    TDS.ENCRYPT_REQ == con.getNegotiatedEncryptionLevel();   // Full SSL

            // If we requested login only SSL or full SSL without server certificate validation,
            // then we'll "validate" the server certificate using a naive TrustManager that trusts
            // everything it sees.
            TrustManager[] tm = null;
            if (TDS.ENCRYPT_OFF == con.getRequestedEncryptionLevel()
                    || (TDS.ENCRYPT_ON == con.getRequestedEncryptionLevel() && con.trustServerCertificate())) {
                if (logger.isLoggable(Level.FINER))
                    logger.finer(toString() + " SSL handshake will trust any certificate");

                tm = new TrustManager[] {new PermissiveX509TrustManager(this)};
            }

            // Otherwise, we'll validate the certificate using a real TrustManager obtained
            // from the a security provider that is capable of validating X.509 certificates.
            else {
                if (logger.isLoggable(Level.FINER))
                    logger.finer(toString() + " SSL handshake will validate server certificate");

                KeyStore ks = null;

                // If we are using the system default trustStore and trustStorePassword
                // then we can skip all of the KeyStore loading logic below.
                // The security provider's implementation takes care of everything for us.
                if (null == trustStoreFileName && null == trustStorePassword) {
                    if (logger.isLoggable(Level.FINER))
                        logger.finer(toString() + " Using system default trust store and password");
                }

                // Otherwise either the trustStore, trustStorePassword, or both was specified.
                // In that case, we need to load up a KeyStore ourselves.
                else {
                    // First, obtain an interface to a KeyStore that can load trust material
                    // stored in Java Key Store (JKS) format.
                    if (logger.isLoggable(Level.FINEST))
                        logger.finest(toString() + " Finding key store interface");

                    if (isFips) {
                        ks = KeyStore.getInstance(trustStoreType, fipsProvider);
                    }
                    else {
                        ks = KeyStore.getInstance(trustStoreType);
                    }
                    ksProvider = ks.getProvider();

                    // Next, load up the trust store file from the specified location.
                    // Note: This function returns a null InputStream if the trust store cannot
                    // be loaded. This is by design. See the method comment and documentation
                    // for KeyStore.load for details.
                    InputStream is = loadTrustStore(trustStoreFileName);

                    // Finally, load the KeyStore with the trust material (if any) from the
                    // InputStream and close the stream.
                    if (logger.isLoggable(Level.FINEST))
                        logger.finest(toString() + " Loading key store");

                    try {
                        ks.load(is, (null == trustStorePassword) ? null : trustStorePassword.toCharArray());
                    }
                    finally {
                        // We are done with the trustStorePassword (if set). Clear it for better security.
                        con.activeConnectionProperties.remove(SQLServerDriverStringProperty.TRUST_STORE_PASSWORD.toString());

                        // We are also done with the trust store input stream.
                        if (null != is) {
                            try {
                                is.close();
                            }
                            catch (IOException e) {
                                if (logger.isLoggable(Level.FINE))
                                    logger.fine(toString() + " Ignoring error closing trust material InputStream...");
                            }
                        }
                    }
                }

                // Either we now have a KeyStore populated with trust material or we are using the
                // default source of trust material (cacerts). Either way, we are now ready to
                // use a TrustManagerFactory to create a TrustManager that uses the trust material
                // to validate the server certificate.

                // Next step is to get a TrustManagerFactory that can produce TrustManagers
                // that understands X.509 certificates.
                TrustManagerFactory tmf = null;

                if (logger.isLoggable(Level.FINEST))
                    logger.finest(toString() + " Locating X.509 trust manager factory");

                tmfDefaultAlgorithm = TrustManagerFactory.getDefaultAlgorithm();
                tmf = TrustManagerFactory.getInstance(tmfDefaultAlgorithm);
                tmfProvider = tmf.getProvider();

                // Tell the TrustManagerFactory to give us TrustManagers that we can use to
                // validate the server certificate using the trust material in the KeyStore.
                if (logger.isLoggable(Level.FINEST))
                    logger.finest(toString() + " Getting trust manager");

                tmf.init(ks);
                tm = tmf.getTrustManagers();

                // if the host name in cert provided use it or use the host name Only if it is not FIPS
                if (!isFips) {
                    if (null != hostNameInCertificate) {
                        tm = new TrustManager[] {new HostNameOverrideX509TrustManager(this, (X509TrustManager) tm[0], hostNameInCertificate)};
                    }
                    else {
                        tm = new TrustManager[] {new HostNameOverrideX509TrustManager(this, (X509TrustManager) tm[0], host)};
                    }
                }
            } // end if (!con.trustServerCertificate())

            // Now, with a real or fake TrustManager in hand, get a context for creating a
            // SSL sockets through a SSL socket factory. We require at least TLS support.
            SSLContext sslContext = null;

            if (logger.isLoggable(Level.FINEST))
                logger.finest(toString() + " Getting TLS or better SSL context");

            sslContext = SSLContext.getInstance("TLS");
            sslContextProvider = sslContext.getProvider();

            if (logger.isLoggable(Level.FINEST))
                logger.finest(toString() + " Initializing SSL context");

            sslContext.init(null, tm, null);

            // Got the SSL context. Now create an SSL socket over our own proxy socket
            // which we can toggle between TDS-encapsulated and raw communications.
            // Initially, the proxy is set to encapsulate the SSL handshake in TDS packets.
            proxySocket = new ProxySocket(this);

            if (logger.isLoggable(Level.FINEST))
                logger.finest(toString() + " Creating SSL socket");

            sslSocket = (SSLSocket) sslContext.getSocketFactory().createSocket(proxySocket, host, port, false); // don't close proxy when SSL socket
                                                                                                                // is closed

            // At long last, start the SSL handshake ...
            if (logger.isLoggable(Level.FINER))
                logger.finer(toString() + " Starting SSL handshake");

            // TLS 1.2 intermittent exception happens here.
            handshakeState = SSLHandhsakeState.SSL_HANDHSAKE_STARTED;
            sslSocket.startHandshake();
            handshakeState = SSLHandhsakeState.SSL_HANDHSAKE_COMPLETE;

            // After SSL handshake is complete, rewire proxy socket to use raw TCP/IP streams ...
            if (logger.isLoggable(Level.FINEST))
                logger.finest(toString() + " Rewiring proxy streams after handshake");

            proxySocket.setStreams(inputStream, outputStream);

            // ... and rewire TDSChannel to use SSL streams.
            if (logger.isLoggable(Level.FINEST))
                logger.finest(toString() + " Getting SSL InputStream");

            inputStream = sslSocket.getInputStream();

            if (logger.isLoggable(Level.FINEST))
                logger.finest(toString() + " Getting SSL OutputStream");

            outputStream = sslSocket.getOutputStream();

            // SSL is now enabled; switch over the channel socket
            channelSocket = sslSocket;

            if (logger.isLoggable(Level.FINER))
                logger.finer(toString() + " SSL enabled");
        }
        catch (Exception e) {
            // Log the original exception and its source at FINER level
            if (logger.isLoggable(Level.FINER))
                logger.log(Level.FINER, e.getMessage(), e);

            // If enabling SSL fails, the following information may help diagnose the problem.
            // Do not use Level INFO or above which is sent to standard output/error streams.
            // This is because due to an intermittent TLS 1.2 connection issue, we will be retrying the connection and
            // do not want to print this message in console.
            if (logger.isLoggable(Level.FINER))
                logger.log(Level.FINER,
                        "java.security path: " + JAVA_SECURITY + "\n" + "Security providers: " + Arrays.asList(Security.getProviders()) + "\n"
                                + ((null != sslContextProvider) ? ("SSLContext provider info: " + sslContextProvider.getInfo() + "\n"
                                        + "SSLContext provider services:\n" + sslContextProvider.getServices() + "\n") : "")
                                + ((null != tmfProvider) ? ("TrustManagerFactory provider info: " + tmfProvider.getInfo() + "\n") : "")
                                + ((null != tmfDefaultAlgorithm) ? ("TrustManagerFactory default algorithm: " + tmfDefaultAlgorithm + "\n") : "")
                                + ((null != ksProvider) ? ("KeyStore provider info: " + ksProvider.getInfo() + "\n") : "") + "java.ext.dirs: "
                                + System.getProperty("java.ext.dirs"));

            MessageFormat form = new MessageFormat(SQLServerException.getErrString("R_sslFailed"));
            Object[] msgArgs = {e.getMessage()};

            // It is important to get the localized message here, otherwise error messages won't match for different locales.
            String errMsg = e.getLocalizedMessage();

            // The error message may have a connection id appended to it. Extract the message only for comparison.
            // This client connection id is appended in method checkAndAppendClientConnId().
            if (errMsg.contains(SQLServerException.LOG_CLIENT_CONNECTION_ID_PREFIX)) {
                errMsg = errMsg.substring(0, errMsg.indexOf(SQLServerException.LOG_CLIENT_CONNECTION_ID_PREFIX));
            }

            // Isolate the TLS1.2 intermittent connection error.
            if (e instanceof IOException && (SSLHandhsakeState.SSL_HANDHSAKE_STARTED == handshakeState)
                    && (errMsg.equals(SQLServerException.getErrString("R_truncatedServerResponse")))) {
                con.terminate(SQLServerException.DRIVER_ERROR_INTERMITTENT_TLS_FAILED, form.format(msgArgs), e);
            }
            else {
                con.terminate(SQLServerException.DRIVER_ERROR_SSL_FAILED, form.format(msgArgs), e);
            }
        }
    }

    /**
     * Validate FIPS if fips set as true
     * 
     * Valid FIPS settings:
     * <LI>Encrypt should be true
     * <LI>trustServerCertificate should be false
     * <LI>if certificate is not installed FIPSProvider & TrustStoreType should be present.
     * 
     * @param fipsProvider
     *            FIPS Provider
     * @param trustStoreType
     * @param trustStoreFileName
     * @throws SQLServerException
     * @since 6.1.4
     */
    private void validateFips(final String fipsProvider,
            final String trustStoreType,
            final String trustStoreFileName) throws SQLServerException {
        boolean isValid = false;
        boolean isEncryptOn;
        boolean isValidTrustStoreType;
        boolean isValidTrustStore;
        boolean isTrustServerCertificate;
        boolean isValidFipsProvider;

        String strError = SQLServerException.getErrString("R_invalidFipsConfig");

        isEncryptOn = (TDS.ENCRYPT_ON == con.getRequestedEncryptionLevel());

        // Here different FIPS provider supports different KeyStore type along with different JVM Implementation.
        isValidFipsProvider = !StringUtils.isEmpty(fipsProvider);
        isValidTrustStoreType = !StringUtils.isEmpty(trustStoreType);
        isValidTrustStore = !StringUtils.isEmpty(trustStoreFileName);
        isTrustServerCertificate = con.trustServerCertificate();

        if (isEncryptOn & !isTrustServerCertificate) {
            if (logger.isLoggable(Level.FINER))
                logger.finer(toString() + " Found parameters are encrypt is true & trustServerCertificate false");
            
            isValid = true;

            if (isValidTrustStore) {
                // In case of valid trust store we need to check fipsProvider and TrustStoreType.
                if (!isValidFipsProvider || !isValidTrustStoreType) {
                    isValid = false;
                    strError = SQLServerException.getErrString("R_invalidFipsProviderConfig");
                    
                    if (logger.isLoggable(Level.FINER))
                        logger.finer(toString() + " FIPS provider & TrustStoreType should pass with TrustStore.");
                }
                if (logger.isLoggable(Level.FINER))
                    logger.finer(toString() + " Found FIPS parameters seems to be valid.");
            }
        }
        else {
            strError = SQLServerException.getErrString("R_invalidFipsEncryptConfig");
        }

        if (!isValid) {
            throw new SQLServerException(strError, null, 0, null);
        }

    }

    private final static String SEPARATOR = System.getProperty("file.separator");
    private final static String JAVA_HOME = System.getProperty("java.home");
    private final static String JAVA_SECURITY = JAVA_HOME + SEPARATOR + "lib" + SEPARATOR + "security";
    private final static String JSSECACERTS = JAVA_SECURITY + SEPARATOR + "jssecacerts";
    private final static String CACERTS = JAVA_SECURITY + SEPARATOR + "cacerts";

    /**
     * Loads the contents of a trust store into an InputStream.
     *
     * When a location to a trust store is specified, this method attempts to load that store. Otherwise, it looks for and attempts to load the
     * default trust store using essentially the same logic (outlined in the JSSE Reference Guide) as the default X.509 TrustManagerFactory.
     *
     * @return an InputStream containing the contents of the loaded trust store
     * @return null if the trust store cannot be loaded.
     *
     *         Note: It is by design that this function returns null when the trust store cannot be loaded rather than throwing an exception. The
     *         reason is that KeyStore.load, which uses the returned InputStream, interprets a null InputStream to mean that there are no trusted
     *         certificates, which mirrors the behavior of the default (no trust store, no password specified) path.
     */
    final InputStream loadTrustStore(String trustStoreFileName) {
        FileInputStream is = null;

        // First case: Trust store filename was specified
        if (null != trustStoreFileName) {
            try {
                if (logger.isLoggable(Level.FINEST))
                    logger.finest(toString() + " Opening specified trust store: " + trustStoreFileName);

                is = new FileInputStream(trustStoreFileName);
            }
            catch (FileNotFoundException e) {
                if (logger.isLoggable(Level.FINE))
                    logger.fine(toString() + " Trust store not found: " + e.getMessage());

                // If the trustStoreFileName connection property is set, but the file is not found,
                // then treat it as if the file was empty so that the TrustManager reports
                // that no certificate is found.
            }
        }

        // Second case: Trust store filename derived from javax.net.ssl.trustStore system property
        else if (null != (trustStoreFileName = System.getProperty("javax.net.ssl.trustStore"))) {
            try {
                if (logger.isLoggable(Level.FINEST))
                    logger.finest(toString() + " Opening default trust store (from javax.net.ssl.trustStore): " + trustStoreFileName);

                is = new FileInputStream(trustStoreFileName);
            }
            catch (FileNotFoundException e) {
                if (logger.isLoggable(Level.FINE))
                    logger.fine(toString() + " Trust store not found: " + e.getMessage());

                // If the javax.net.ssl.trustStore property is set, but the file is not found,
                // then treat it as if the file was empty so that the TrustManager reports
                // that no certificate is found.
            }
        }

        // Third case: No trust store specified and no system property set. Use jssecerts/cacerts.
        else {
            try {
                if (logger.isLoggable(Level.FINEST))
                    logger.finest(toString() + " Opening default trust store: " + JSSECACERTS);

                is = new FileInputStream(JSSECACERTS);
            }
            catch (FileNotFoundException e) {
                if (logger.isLoggable(Level.FINE))
                    logger.fine(toString() + " Trust store not found: " + e.getMessage());
            }

            // No jssecerts. Try again with cacerts...
            if (null == is) {
                try {
                    if (logger.isLoggable(Level.FINEST))
                        logger.finest(toString() + " Opening default trust store: " + CACERTS);

                    is = new FileInputStream(CACERTS);
                }
                catch (FileNotFoundException e) {
                    if (logger.isLoggable(Level.FINE))
                        logger.fine(toString() + " Trust store not found: " + e.getMessage());

                    // No jssecerts or cacerts. Treat it as if the trust store is empty so that
                    // the TrustManager reports that no certificate is found.
                }
            }
        }

        return is;
    }

    final int read(byte[] data,
            int offset,
            int length) throws SQLServerException {
        try {
            return inputStream.read(data, offset, length);
        }
        catch (IOException e) {
            if (logger.isLoggable(Level.FINE))
                logger.fine(toString() + " read failed:" + e.getMessage());

            if (e instanceof SocketTimeoutException) {
                con.terminate(SQLServerException.ERROR_SOCKET_TIMEOUT, e.getMessage(), e);
            }
            else {
                con.terminate(SQLServerException.DRIVER_ERROR_IO_FAILED, e.getMessage(), e);
            }

            return 0; // Keep the compiler happy.
        }
    }

    final void write(byte[] data,
            int offset,
            int length) throws SQLServerException {
        try {
            outputStream.write(data, offset, length);
        }
        catch (IOException e) {
            if (logger.isLoggable(Level.FINER))
                logger.finer(toString() + " write failed:" + e.getMessage());

            con.terminate(SQLServerException.DRIVER_ERROR_IO_FAILED, e.getMessage(), e);
        }
    }

    final void flush() throws SQLServerException {
        try {
            outputStream.flush();
        }
        catch (IOException e) {
            if (logger.isLoggable(Level.FINER))
                logger.finer(toString() + " flush failed:" + e.getMessage());

            con.terminate(SQLServerException.DRIVER_ERROR_IO_FAILED, e.getMessage(), e);
        }
    }

    final void close() {
        if (null != sslSocket)
            disableSSL();

        if (null != inputStream) {
            if (logger.isLoggable(Level.FINEST))
                logger.finest(this.toString() + ": Closing inputStream...");

            try {
                inputStream.close();
            }
            catch (IOException e) {
                if (logger.isLoggable(Level.FINE))
                    logger.log(Level.FINE, this.toString() + ": Ignored error closing inputStream", e);
            }
        }

        if (null != outputStream) {
            if (logger.isLoggable(Level.FINEST))
                logger.finest(this.toString() + ": Closing outputStream...");

            try {
                outputStream.close();
            }
            catch (IOException e) {
                if (logger.isLoggable(Level.FINE))
                    logger.log(Level.FINE, this.toString() + ": Ignored error closing outputStream", e);
            }
        }

        if (null != tcpSocket) {
            if (logger.isLoggable(Level.FINER))
                logger.finer(this.toString() + ": Closing TCP socket...");

            try {
                tcpSocket.close();
            }
            catch (IOException e) {
                if (logger.isLoggable(Level.FINE))
                    logger.log(Level.FINE, this.toString() + ": Ignored error closing socket", e);
            }
        }
    }

    /**
     * Logs TDS packet data to the com.microsoft.sqlserver.jdbc.TDS.DATA logger
     *
     * @param data
     *            the buffer containing the TDS packet payload data to log
     * @param nStartOffset
     *            offset into the above buffer from where to start logging
     * @param nLength
     *            length (in bytes) of payload
     * @param messageDetail
     *            other loggable details about the payload
     */
    /* L0 */ void logPacket(byte data[],
            int nStartOffset,
            int nLength,
            String messageDetail) {
        assert 0 <= nLength && nLength <= data.length;
        assert 0 <= nStartOffset && nStartOffset <= data.length;

        final char hexChars[] = {'0', '1', '2', '3', '4', '5', '6', '7', '8', '9', 'A', 'B', 'C', 'D', 'E', 'F'};

        final char printableChars[] = {'.', '.', '.', '.', '.', '.', '.', '.', '.', '.', '.', '.', '.', '.', '.', '.', '.', '.', '.', '.', '.', '.',
                '.', '.', '.', '.', '.', '.', '.', '.', '.', '.', ' ', '!', '\"', '#', '$', '%', '&', '\'', '(', ')', '*', '+', ',', '-', '.', '/',
                '0', '1', '2', '3', '4', '5', '6', '7', '8', '9', ':', ';', '<', '=', '>', '?', '@', 'A', 'B', 'C', 'D', 'E', 'F', 'G', 'H', 'I', 'J',
                'K', 'L', 'M', 'N', 'O', 'P', 'Q', 'R', 'S', 'T', 'U', 'V', 'W', 'X', 'Y', 'Z', '[', '\\', ']', '^', '_', '`', 'a', 'b', 'c', 'd',
                'e', 'f', 'g', 'h', 'i', 'j', 'k', 'l', 'm', 'n', 'o', 'p', 'q', 'r', 's', 't', 'u', 'v', 'w', 'x', 'y', 'z', '{', '|', '}', '~', '.',
                '.', '.', '.', '.', '.', '.', '.', '.', '.', '.', '.', '.', '.', '.', '.', '.', '.', '.', '.', '.', '.', '.', '.', '.', '.', '.', '.',
                '.', '.', '.', '.', '.', '.', '.', '.', '.', '.', '.', '.', '.', '.', '.', '.', '.', '.', '.', '.', '.', '.', '.', '.', '.', '.', '.',
                '.', '.', '.', '.', '.', '.', '.', '.', '.', '.', '.', '.', '.', '.', '.', '.', '.', '.', '.', '.', '.', '.', '.', '.', '.', '.', '.',
                '.', '.', '.', '.', '.', '.', '.', '.', '.', '.', '.', '.', '.', '.', '.', '.', '.', '.', '.', '.', '.', '.', '.', '.', '.', '.', '.',
                '.', '.', '.', '.', '.', '.', '.', '.', '.', '.', '.', '.', '.', '.', '.', '.', '.', '.', '.', '.'};

        // Log message body lines have this form:
        //
        // "XX XX XX XX XX XX XX XX XX XX XX XX XX XX XX XX ................"
        // 012345678911111111112222222222333333333344444444445555555555666666
        // 01234567890123456789012345678901234567890123456789012345
        //
        final char lineTemplate[] = {' ', ' ', ' ', ' ', ' ', ' ', ' ', ' ', ' ', ' ', ' ', ' ', ' ', ' ', ' ', ' ', ' ', ' ', ' ', ' ', ' ', ' ',
                ' ', ' ', ' ', ' ', ' ', ' ', ' ', ' ', ' ', ' ', ' ', ' ', ' ', ' ', ' ', ' ', ' ', ' ', ' ', ' ', ' ', ' ', ' ', ' ', ' ', ' ',

                ' ', ' ',

                '.', '.', '.', '.', '.', '.', '.', '.', '.', '.', '.', '.', '.', '.', '.', '.'};

        char logLine[] = new char[lineTemplate.length];
        System.arraycopy(lineTemplate, 0, logLine, 0, lineTemplate.length);

        // Logging builds up a string buffer for the entire log trace
        // before writing it out. So use an initial size large enough
        // that the buffer doesn't have to resize itself.
        StringBuilder logMsg = new StringBuilder(messageDetail.length() + // Message detail
                4 * nLength +            // 2-digit hex + space + ASCII, per byte
                4 * (1 + nLength / 16) +     // 2 extra spaces + CR/LF, per line (16 bytes per line)
                80);                   // Extra fluff: IP:Port, Connection #, SPID, ...

        // Format the headline like so:
        // /157.55.121.182:2983 Connection 1, SPID 53, Message info here ...
        //
        // Note: the log formatter itself timestamps what we write so we don't have
        // to do it again here.
        logMsg.append(tcpSocket.getLocalAddress().toString() + ":" + tcpSocket.getLocalPort() + " SPID:" + spid + " " + messageDetail + "\r\n");

        // Fill in the body of the log message, line by line, 16 bytes per line.
        int nBytesLogged = 0;
        int nBytesThisLine;
        while (true) {
            // Fill up the line with as many bytes as we can (up to 16 bytes)
            for (nBytesThisLine = 0; nBytesThisLine < 16 && nBytesLogged < nLength; nBytesThisLine++, nBytesLogged++) {
                int nUnsignedByteVal = (data[nStartOffset + nBytesLogged] + 256) % 256;
                logLine[3 * nBytesThisLine] = hexChars[nUnsignedByteVal / 16];
                logLine[3 * nBytesThisLine + 1] = hexChars[nUnsignedByteVal % 16];
                logLine[50 + nBytesThisLine] = printableChars[nUnsignedByteVal];
            }

            // Pad out the remainder with whitespace
            for (int nBytesJustified = nBytesThisLine; nBytesJustified < 16; nBytesJustified++) {
                logLine[3 * nBytesJustified] = ' ';
                logLine[3 * nBytesJustified + 1] = ' ';
            }

            logMsg.append(logLine, 0, 50 + nBytesThisLine);
            if (nBytesLogged == nLength)
                break;

            logMsg.append("\r\n");
        }

        packetLogger.finest(logMsg.toString());
    }

    /**
     * Get the current socket SO_TIMEOUT value.
     *
     * @return the current socket timeout value
     * @throws IOException thrown if the socket timeout cannot be read
     */
    final int getNetworkTimeout() throws IOException {
        return tcpSocket.getSoTimeout();
    }

    /**
     * Set the socket SO_TIMEOUT value.
     *
     * @param timeout the socket timeout in milliseconds
     * @throws IOException thrown if the socket timeout cannot be set
     */
    final void setNetworkTimeout(int timeout) throws IOException {
        tcpSocket.setSoTimeout(timeout);
    }
}

/**
 * SocketFinder is used to find a server socket to which a connection can be made. This class abstracts the logic of finding a socket from TDSChannel
 * class.
 * 
 * In the case when useParallel is set to true, this is achieved by trying to make parallel connections to multiple IP addresses. This class is
 * responsible for spawning multiple threads and keeping track of the search result and the connected socket or exception to be thrown.
 * 
 * In the case where multiSubnetFailover is false, we try our old logic of trying to connect to the first ip address
 * 
 * Typical usage of this class is SocketFinder sf = new SocketFinder(traceId, conn); Socket = sf.getSocket(hostName, port, timeout);
 */
final class SocketFinder {
    /**
     * Indicates the result of a search
     */
    enum Result {
        UNKNOWN,// search is still in progress
        SUCCESS,// found a socket
        FAILURE// failed in finding a socket
    }

    // Thread pool - the values in the constructor are chosen based on the
    // explanation given in design_connection_director_multisubnet.doc
    private static final ThreadPoolExecutor threadPoolExecutor = new ThreadPoolExecutor(0, Integer.MAX_VALUE, 5, TimeUnit.SECONDS,
            new SynchronousQueue<Runnable>());

    // When parallel connections are to be used, use minimum timeout slice of 1500 milliseconds.
    private static final int minTimeoutForParallelConnections = 1500;

    // lock used for synchronization while updating
    // data within a socketFinder object
    private final Object socketFinderlock = new Object();

    // lock on which the parent thread would wait
    // after spawning threads.
    private final Object parentThreadLock = new Object();

    // indicates whether the socketFinder has succeeded or failed
    // in finding a socket or is still trying to find a socket
    private volatile Result result = Result.UNKNOWN;

    // total no of socket connector threads
    // spawned by a socketFinder object
    private int noOfSpawnedThreads = 0;

    // no of threads that finished their socket connection
    // attempts and notified socketFinder about their result
    private volatile int noOfThreadsThatNotified = 0;

    // If a valid connected socket is found, this value would be non-null,
    // else this would be null
    private volatile Socket selectedSocket = null;

    // This would be one of the exceptions returned by the
    // socketConnector threads
    private volatile IOException selectedException = null;

    // Logging variables
    private static final Logger logger = Logger.getLogger("com.microsoft.sqlserver.jdbc.internals.SocketFinder");
    private final String traceID;

    // maximum number of IP Addresses supported
    private static final int ipAddressLimit = 64;

    // necessary for raising exceptions so that the connection pool can be notified
    private final SQLServerConnection conn;

    /**
     * Constructs a new SocketFinder object with appropriate traceId
     * 
     * @param callerTraceID
     *            traceID of the caller
     * @param sqlServerConnection
     *            the SQLServer connection
     */
    SocketFinder(String callerTraceID,
            SQLServerConnection sqlServerConnection) {
        traceID = "SocketFinder(" + callerTraceID + ")";
        conn = sqlServerConnection;
    }

    /**
     * Used to find a socket to which a connection can be made
     * 
     * @param hostName
     * @param portNumber
     * @param timeoutInMilliSeconds
     * @return connected socket
     * @throws IOException
     */
    Socket findSocket(String hostName,
            int portNumber,
            int timeoutInMilliSeconds,
            boolean useParallel,
            boolean useTnir,
            boolean isTnirFirstAttempt,
            int timeoutInMilliSecondsForFullTimeout) throws SQLServerException {
        assert timeoutInMilliSeconds != 0 : "The driver does not allow a time out of 0";

        try {
            InetAddress[] inetAddrs = null;

            // inetAddrs is only used if useParallel is true or TNIR is true. Skip resolving address if that's not the case.
            if (useParallel || useTnir) {
                // Ignore TNIR if host resolves to more than 64 IPs. Make sure we are using original timeout for this.
                inetAddrs = InetAddress.getAllByName(hostName);

                if ((useTnir) && (inetAddrs.length > ipAddressLimit)) {
                    useTnir = false;
                    timeoutInMilliSeconds = timeoutInMilliSecondsForFullTimeout;
                }
            }

            if (!useParallel) {
                // MSF is false. TNIR could be true or false. DBMirroring could be true or false.
                // For TNIR first attempt, we should do existing behavior including how host name is resolved.
                if (useTnir && isTnirFirstAttempt) {
                    return getDefaultSocket(hostName, portNumber, SQLServerConnection.TnirFirstAttemptTimeoutMs);
                }
                else if (!useTnir) {
                    return getDefaultSocket(hostName, portNumber, timeoutInMilliSeconds);
                }
            }

            // Code reaches here only if MSF = true or (TNIR = true and not TNIR first attempt)

            if (logger.isLoggable(Level.FINER)) {
                String loggingString = this.toString() + " Total no of InetAddresses: " + inetAddrs.length + ". They are: ";
                for (InetAddress inetAddr : inetAddrs) {
                    loggingString = loggingString + inetAddr.toString() + ";";
                }

                logger.finer(loggingString);
            }

            if (inetAddrs.length > ipAddressLimit) {
                MessageFormat form = new MessageFormat(SQLServerException.getErrString("R_ipAddressLimitWithMultiSubnetFailover"));
                Object[] msgArgs = {Integer.toString(ipAddressLimit)};
                String errorStr = form.format(msgArgs);
                // we do not want any retry to happen here. So, terminate the connection
                // as the config is unsupported.
                conn.terminate(SQLServerException.DRIVER_ERROR_UNSUPPORTED_CONFIG, errorStr);
            }

            if (Util.isIBM()) {
                timeoutInMilliSeconds = Math.max(timeoutInMilliSeconds, minTimeoutForParallelConnections);
                if (logger.isLoggable(Level.FINER)) {
                    logger.finer(this.toString() + "Using Java NIO with timeout:" + timeoutInMilliSeconds);
                }
                findSocketUsingJavaNIO(inetAddrs, portNumber, timeoutInMilliSeconds);
            }
            else {
                LinkedList<Inet4Address> inet4Addrs = new LinkedList<Inet4Address>();
                LinkedList<Inet6Address> inet6Addrs = new LinkedList<Inet6Address>();

                for (InetAddress inetAddr : inetAddrs) {
                    if (inetAddr instanceof Inet4Address) {
                        inet4Addrs.add((Inet4Address) inetAddr);
                    }
                    else {
                        assert inetAddr instanceof Inet6Address : "Unexpected IP address " + inetAddr.toString();
                        inet6Addrs.add((Inet6Address) inetAddr);
                    }
                }

                // use half timeout only if both IPv4 and IPv6 addresses are present
                int timeoutForEachIPAddressType;
                if ((!inet4Addrs.isEmpty()) && (!inet6Addrs.isEmpty())) {
                    timeoutForEachIPAddressType = Math.max(timeoutInMilliSeconds / 2, minTimeoutForParallelConnections);
                }
                else
                    timeoutForEachIPAddressType = Math.max(timeoutInMilliSeconds, minTimeoutForParallelConnections);

                if (!inet4Addrs.isEmpty()) {
                    if (logger.isLoggable(Level.FINER)) {
                        logger.finer(this.toString() + "Using Java NIO with timeout:" + timeoutForEachIPAddressType);
                    }

                    // inet4Addrs.toArray(new InetAddress[0]) is java style of converting a linked list to an array of reqd size
                    findSocketUsingJavaNIO(inet4Addrs.toArray(new InetAddress[0]), portNumber, timeoutForEachIPAddressType);
                }

                if (!result.equals(Result.SUCCESS)) {
                    // try threading logic
                    if (!inet6Addrs.isEmpty()) {
                        // do not start any threads if there is only one ipv6 address
                        if (inet6Addrs.size() == 1) {
                            return getConnectedSocket(inet6Addrs.get(0), portNumber, timeoutForEachIPAddressType);
                        }

                        if (logger.isLoggable(Level.FINER)) {
                            logger.finer(this.toString() + "Using Threading with timeout:" + timeoutForEachIPAddressType);
                        }

                        findSocketUsingThreading(inet6Addrs, portNumber, timeoutForEachIPAddressType);
                    }
                }
            }

            // If the thread continued execution due to timeout, the result may not be known.
            // In that case, update the result to failure. Note that this case is possible
            // for both IPv4 and IPv6.
            // Using double-checked locking for performance reasons.
            if (result.equals(Result.UNKNOWN)) {
                synchronized (socketFinderlock) {
                    if (result.equals(Result.UNKNOWN)) {
                        result = Result.FAILURE;
                        if (logger.isLoggable(Level.FINER)) {
                            logger.finer(this.toString() + " The parent thread updated the result to failure");
                        }
                    }
                }
            }

            // After we reach this point, there is no need for synchronization any more.
            // Because, the result would be known(success/failure).
            // And no threads would update SocketFinder
            // as their function calls would now be no-ops.
            if (result.equals(Result.FAILURE)) {
                if (selectedException == null) {
                    if (logger.isLoggable(Level.FINER)) {
                        logger.finer(this.toString()
                                + " There is no selectedException. The wait calls timed out before any connect call returned or timed out.");
                    }
                    String message = SQLServerException.getErrString("R_connectionTimedOut");
                    selectedException = new IOException(message);
                }
                throw selectedException;
            }

        }
        catch (InterruptedException ex) {
            close(selectedSocket);
            SQLServerException.ConvertConnectExceptionToSQLServerException(hostName, portNumber, conn, ex);
        }
        catch (IOException ex) {
            close(selectedSocket);
            // The code below has been moved from connectHelper.
            // If we do not move it, the functions open(caller of findSocket)
            // and findSocket will have to
            // declare both IOException and SQLServerException in the throws clause
            // as we throw custom SQLServerExceptions(eg:IPAddressLimit, wrapping other exceptions
            // like interruptedException) in findSocket.
            // That would be a bit awkward, because connecthelper(the caller of open)
            // just wraps IOException into SQLServerException and throws SQLServerException.
            // Instead, it would be good to wrap all exceptions at one place - Right here, their origin.
            SQLServerException.ConvertConnectExceptionToSQLServerException(hostName, portNumber, conn, ex);

        }

        assert result.equals(Result.SUCCESS) == true;
        assert selectedSocket != null : "Bug in code. Selected Socket cannot be null here.";

        return selectedSocket;
    }

    /**
     * This function uses java NIO to connect to all the addresses in inetAddrs with in a specified timeout. If it succeeds in connecting, it closes
     * all the other open sockets and updates the result to success.
     * 
     * @param inetAddrs
     *            the array of inetAddress to which connection should be made
     * @param portNumber
     *            the port number at which connection should be made
     * @param timeoutInMilliSeconds
     * @throws IOException
     */
    private void findSocketUsingJavaNIO(InetAddress[] inetAddrs,
            int portNumber,
            int timeoutInMilliSeconds) throws IOException {
        // The driver does not allow a time out of zero.
        // Also, the unit of time the user can specify in the driver is seconds.
        // So, even if the user specifies 1 second(least value), the least possible
        // value that can come here as timeoutInMilliSeconds is 500 milliseconds.
        assert timeoutInMilliSeconds != 0 : "The timeout cannot be zero";
        assert inetAddrs.length != 0 : "Number of inetAddresses should not be zero in this function";

        Selector selector = null;
        LinkedList<SocketChannel> socketChannels = new LinkedList<SocketChannel>();
        SocketChannel selectedChannel = null;

        try {
            selector = Selector.open();

            for (int i = 0; i < inetAddrs.length; i++) {
                SocketChannel sChannel = SocketChannel.open();
                socketChannels.add(sChannel);

                // make the channel non-blocking
                sChannel.configureBlocking(false);

                // register the channel for connect event
                int ops = SelectionKey.OP_CONNECT;
                SelectionKey key = sChannel.register(selector, ops);

                sChannel.connect(new InetSocketAddress(inetAddrs[i], portNumber));

                if (logger.isLoggable(Level.FINER))
                    logger.finer(this.toString() + " initiated connection to address: " + inetAddrs[i] + ", portNumber: " + portNumber);
            }

            long timerNow = System.currentTimeMillis();
            long timerExpire = timerNow + timeoutInMilliSeconds;

            // Denotes the no of channels that still need to processed
            int noOfOutstandingChannels = inetAddrs.length;

            while (true) {
                long timeRemaining = timerExpire - timerNow;
                // if the timeout expired or a channel is selected or there are no more channels left to processes
                if ((timeRemaining <= 0) || (selectedChannel != null) || (noOfOutstandingChannels <= 0))
                    break;

                // denotes the no of channels that are ready to be processed. i.e. they are either connected
                // or encountered an exception while trying to connect
                int readyChannels = selector.select(timeRemaining);

                if (logger.isLoggable(Level.FINER))
                    logger.finer(this.toString() + " no of channels ready: " + readyChannels);

                // There are no real time guarantees on the time out of the select API used above.
                // This check is necessary
                // a) to guard against cases where the select returns faster than expected.
                // b) for cases where no channels could connect with in the time out
                if (readyChannels != 0) {
                    Set<SelectionKey> selectedKeys = selector.selectedKeys();
                    Iterator<SelectionKey> keyIterator = selectedKeys.iterator();

                    while (keyIterator.hasNext()) {

                        SelectionKey key = keyIterator.next();
                        SocketChannel ch = (SocketChannel) key.channel();

                        if (logger.isLoggable(Level.FINER))
                            logger.finer(this.toString() + " processing the channel :" + ch);// this traces the IP by default

                        boolean connected = false;
                        try {
                            connected = ch.finishConnect();

                            // ch.finishConnect should either return true or throw an exception
                            // as we have subscribed for OP_CONNECT.
                            assert connected == true : "finishConnect on channel:" + ch + " cannot be false";

                            selectedChannel = ch;

                            if (logger.isLoggable(Level.FINER))
                                logger.finer(this.toString() + " selected the channel :" + selectedChannel);

                            break;
                        }
                        catch (IOException ex) {
                            if (logger.isLoggable(Level.FINER))
                                logger.finer(this.toString() + " the exception: " + ex.getClass() + " with message: " + ex.getMessage()
                                        + " occured while processing the channel: " + ch);
                            updateSelectedException(ex, this.toString());
                            // close the channel pro-actively so that we do not
                            // hang on to network resources
                            ch.close();
                        }

                        // unregister the key and remove from the selector's selectedKeys
                        key.cancel();
                        keyIterator.remove();
                        noOfOutstandingChannels--;
                    }
                }

                timerNow = System.currentTimeMillis();
            }
        }
        catch (IOException ex) {
            // in case of an exception, close the selected channel.
            // All other channels will be closed in the finally block,
            // as they need to be closed irrespective of a success/failure
            close(selectedChannel);
            throw ex;
        }
        finally {
            // close the selector
            // As per java docs, on selector.close(), any uncancelled keys still
            // associated with this
            // selector are invalidated, their channels are deregistered, and any other
            // resources associated with this selector are released.
            // So, its not necessary to cancel each key again
            close(selector);

            // Close all channels except the selected one.
            // As we close channels pro-actively in the try block,
            // its possible that we close a channel twice.
            // Closing a channel second time is a no-op.
            // This code is should be in the finally block to guard against cases where
            // we pre-maturely exit try block due to an exception in selector or other places.
            for (SocketChannel s : socketChannels) {
                if (s != selectedChannel) {
                    close(s);
                }
            }
        }

        // if a channel was selected, make the necessary updates
        if (selectedChannel != null) {
            // the selectedChannel has the address that is connected successfully
            // convert it to a java.net.Socket object with the address
            SocketAddress iadd = selectedChannel.getRemoteAddress();
            selectedSocket = new Socket();
            selectedSocket.connect(iadd);

            result = Result.SUCCESS;

            // close the channel since it is not used anymore
            selectedChannel.close();
        }
    }

    // This method contains the old logic of connecting to
    // a socket of one of the IPs corresponding to a given host name.
    // In the old code below, the logic around 0 timeout has been removed as
    // 0 timeout is not allowed. The code has been re-factored so that the logic
    // is common for hostName or InetAddress.
    private Socket getDefaultSocket(String hostName,
            int portNumber,
            int timeoutInMilliSeconds) throws IOException {
        // Open the socket, with or without a timeout, throwing an UnknownHostException
        // if there is a failure to resolve the host name to an InetSocketAddress.
        //
        // Note that Socket(host, port) throws an UnknownHostException if the host name
        // cannot be resolved, but that InetSocketAddress(host, port) does not - it sets
        // the returned InetSocketAddress as unresolved.
        InetSocketAddress addr = new InetSocketAddress(hostName, portNumber);
        return getConnectedSocket(addr, timeoutInMilliSeconds);
    }

    private Socket getConnectedSocket(InetAddress inetAddr,
            int portNumber,
            int timeoutInMilliSeconds) throws IOException {
        InetSocketAddress addr = new InetSocketAddress(inetAddr, portNumber);
        return getConnectedSocket(addr, timeoutInMilliSeconds);
    }

    private Socket getConnectedSocket(InetSocketAddress addr,
            int timeoutInMilliSeconds) throws IOException {
        assert timeoutInMilliSeconds != 0 : "timeout cannot be zero";
        if (addr.isUnresolved())
            throw new java.net.UnknownHostException();
        selectedSocket = new Socket();
        selectedSocket.connect(addr, timeoutInMilliSeconds);
        return selectedSocket;
    }

    private void findSocketUsingThreading(LinkedList<Inet6Address> inetAddrs,
            int portNumber,
            int timeoutInMilliSeconds) throws IOException, InterruptedException {
        assert timeoutInMilliSeconds != 0 : "The timeout cannot be zero";
        assert inetAddrs.isEmpty() == false : "Number of inetAddresses should not be zero in this function";

        LinkedList<Socket> sockets = new LinkedList<Socket>();
        LinkedList<SocketConnector> socketConnectors = new LinkedList<SocketConnector>();

        try {

            // create a socket, inetSocketAddress and a corresponding socketConnector per inetAddress
            noOfSpawnedThreads = inetAddrs.size();
            for (InetAddress inetAddress : inetAddrs) {
                Socket s = new Socket();
                sockets.add(s);

                InetSocketAddress inetSocketAddress = new InetSocketAddress(inetAddress, portNumber);

                SocketConnector socketConnector = new SocketConnector(s, inetSocketAddress, timeoutInMilliSeconds, this);
                socketConnectors.add(socketConnector);
            }

            // acquire parent lock and spawn all threads
            synchronized (parentThreadLock) {
                for (SocketConnector sc : socketConnectors) {
                    threadPoolExecutor.execute(sc);
                }

                long timerNow = System.currentTimeMillis();
                long timerExpire = timerNow + timeoutInMilliSeconds;

                // The below loop is to guard against the spurious wake up problem
                while (true) {
                    long timeRemaining = timerExpire - timerNow;

                    if (logger.isLoggable(Level.FINER)) {
                        logger.finer(this.toString() + " TimeRemaining:" + timeRemaining + "; Result:" + result + "; Max. open thread count: "
                                + threadPoolExecutor.getLargestPoolSize() + "; Current open thread count:" + threadPoolExecutor.getActiveCount());
                    }

                    // if there is no time left or if the result is determined, break.
                    // Note that a dirty read of result is totally fine here.
                    // Since this thread holds the parentThreadLock, even if we do a dirty
                    // read here, the child thread, after updating the result, would not be
                    // able to call notify on the parentThreadLock
                    // (and thus finish execution) as it would be waiting on parentThreadLock
                    // held by this thread(the parent thread).
                    // So, this thread will wait again and then be notified by the childThread.
                    // On the other hand, if we try to take socketFinderLock here to avoid
                    // dirty read, we would introduce a dead lock due to the
                    // reverse order of locking in updateResult method.
                    if (timeRemaining <= 0 || (!result.equals(Result.UNKNOWN)))
                        break;

                    parentThreadLock.wait(timeRemaining);

                    if (logger.isLoggable(Level.FINER)) {
                        logger.finer(this.toString() + " The parent thread wokeup.");
                    }

                    timerNow = System.currentTimeMillis();
                }

            }

        }
        finally {
            // Close all sockets except the selected one.
            // As we close sockets pro-actively in the child threads,
            // its possible that we close a socket twice.
            // Closing a socket second time is a no-op.
            // If a child thread is waiting on the connect call on a socket s,
            // closing the socket s here ensures that an exception is thrown
            // in the child thread immediately. This mitigates the problem
            // of thread explosion by ensuring that unnecessary threads die
            // quickly without waiting for "min(timeOut, 21)" seconds
            for (Socket s : sockets) {
                if (s != selectedSocket) {
                    close(s);
                }
            }
        }
    }

    /**
     * search result
     */
    Result getResult() {
        return result;
    }

    void close(Selector selector) {
        if (null != selector) {
            if (logger.isLoggable(Level.FINER))
                logger.finer(this.toString() + ": Closing Selector");

            try {
                selector.close();
            }
            catch (IOException e) {
                if (logger.isLoggable(Level.FINE))
                    logger.log(Level.FINE, this.toString() + ": Ignored the following error while closing Selector", e);
            }
        }
    }

    void close(Socket socket) {
        if (null != socket) {
            if (logger.isLoggable(Level.FINER))
                logger.finer(this.toString() + ": Closing TCP socket:" + socket);

            try {
                socket.close();
            }
            catch (IOException e) {
                if (logger.isLoggable(Level.FINE))
                    logger.log(Level.FINE, this.toString() + ": Ignored the following error while closing socket", e);
            }
        }
    }

    void close(SocketChannel socketChannel) {
        if (null != socketChannel) {
            if (logger.isLoggable(Level.FINER))
                logger.finer(this.toString() + ": Closing TCP socket channel:" + socketChannel);

            try {
                socketChannel.close();
            }
            catch (IOException e) {
                if (logger.isLoggable(Level.FINE))
                    logger.log(Level.FINE, this.toString() + "Ignored the following error while closing socketChannel", e);
            }
        }
    }

    /**
     * Used by socketConnector threads to notify the socketFinder of their connection attempt result(a connected socket or exception). It updates the
     * result, socket and exception variables of socketFinder object. This method notifies the parent thread if a socket is found or if all the
     * spawned threads have notified. It also closes a socket if it is not selected for use by socketFinder.
     * 
     * @param socket
     *            the SocketConnector's socket
     * @param exception
     *            Exception that occurred in socket connector thread
     * @param threadId
     *            Id of the calling Thread for diagnosis
     */
    void updateResult(Socket socket,
            IOException exception,
            String threadId) {
        if (result.equals(Result.UNKNOWN)) {
            if (logger.isLoggable(Level.FINER)) {
                logger.finer("The following child thread is waiting for socketFinderLock:" + threadId);
            }

            synchronized (socketFinderlock) {
                if (logger.isLoggable(Level.FINER)) {
                    logger.finer("The following child thread acquired socketFinderLock:" + threadId);
                }

                if (result.equals(Result.UNKNOWN)) {
                    // if the connection was successful and no socket has been
                    // selected yet
                    if (exception == null && selectedSocket == null) {
                        selectedSocket = socket;
                        result = Result.SUCCESS;
                        if (logger.isLoggable(Level.FINER)) {
                            logger.finer("The socket of the following thread has been chosen:" + threadId);
                        }
                    }

                    // if an exception occurred
                    if (exception != null) {
                        updateSelectedException(exception, threadId);
                    }
                }

                noOfThreadsThatNotified++;

                // if all threads notified, but the result is still unknown,
                // update the result to failure
                if ((noOfThreadsThatNotified >= noOfSpawnedThreads) && result.equals(Result.UNKNOWN)) {
                    result = Result.FAILURE;
                }

                if (!result.equals(Result.UNKNOWN)) {
                    // 1) Note that at any point of time, there is only one
                    // thread(parent/child thread) competing for parentThreadLock.
                    // 2) The only time where a child thread could be waiting on
                    // parentThreadLock is before the wait call in the parentThread
                    // 3) After the above happens, the parent thread waits to be
                    // notified on parentThreadLock. After being notified,
                    // it would be the ONLY thread competing for the lock.
                    // for the following reasons
                    // a) The parentThreadLock is taken while holding the socketFinderLock.
                    // So, all child threads, except one, block on socketFinderLock
                    // (not parentThreadLock)
                    // b) After parentThreadLock is notified by a child thread, the result
                    // would be known(Refer the double-checked locking done at the
                    // start of this method). So, all child threads would exit
                    // as no-ops and would never compete with parent thread
                    // for acquiring parentThreadLock
                    // 4) As the parent thread is the only thread that competes for the
                    // parentThreadLock, it need not wait to acquire the lock once it wakes
                    // up and gets scheduled.
                    // This results in better performance as it would close unnecessary
                    // sockets and thus help child threads die quickly.

                    if (logger.isLoggable(Level.FINER)) {
                        logger.finer("The following child thread is waiting for parentThreadLock:" + threadId);
                    }

                    synchronized (parentThreadLock) {
                        if (logger.isLoggable(Level.FINER)) {
                            logger.finer("The following child thread acquired parentThreadLock:" + threadId);
                        }

                        parentThreadLock.notify();
                    }

                    if (logger.isLoggable(Level.FINER)) {
                        logger.finer("The following child thread released parentThreadLock and notified the parent thread:" + threadId);
                    }
                }
            }

            if (logger.isLoggable(Level.FINER)) {
                logger.finer("The following child thread released socketFinderLock:" + threadId);
            }
        }

    }

    /**
     * Updates the selectedException if
     * <p>
     * a) selectedException is null
     * <p>
     * b) ex is a non-socketTimeoutException and selectedException is a socketTimeoutException
     * <p>
     * If there are multiple exceptions, that are not related to socketTimeout the first non-socketTimeout exception is picked. If all exceptions are
     * related to socketTimeout, the first exception is picked. Note: This method is not thread safe. The caller should ensure thread safety.
     * 
     * @param ex
     *            the IOException
     * @param traceId
     *            the traceId of the thread
     */
    public void updateSelectedException(IOException ex,
            String traceId) {
        boolean updatedException = false;
        if (selectedException == null) {
            selectedException = ex;
            updatedException = true;
        }
        else if ((!(ex instanceof SocketTimeoutException)) && (selectedException instanceof SocketTimeoutException)) {
            selectedException = ex;
            updatedException = true;
        }

        if (updatedException) {
            if (logger.isLoggable(Level.FINER)) {
                logger.finer("The selected exception is updated to the following: ExceptionType:" + ex.getClass() + "; ExceptionMessage:"
                        + ex.getMessage() + "; by the following thread:" + traceId);
            }
        }
    }

    /**
     * Used fof tracing
     * 
     * @return traceID string
     */
    public String toString() {
        return traceID;
    }
}

/**
 * This is used to connect a socket in a separate thread
 */
final class SocketConnector implements Runnable {
    // socket on which connection attempt would be made
    private final Socket socket;

    // the socketFinder associated with this connector
    private final SocketFinder socketFinder;

    // inetSocketAddress to connect to
    private final InetSocketAddress inetSocketAddress;

    // timeout in milliseconds
    private final int timeoutInMilliseconds;

    // Logging variables
    private static final Logger logger = Logger.getLogger("com.microsoft.sqlserver.jdbc.internals.SocketConnector");
    private final String traceID;

    // Id of the thread. used for diagnosis
    private final String threadID;

    // a counter used to give unique IDs to each connector thread.
    // this will have the id of the thread that was last created.
    private static long lastThreadID = 0;

    /**
     * Constructs a new SocketConnector object with the associated socket and socketFinder
     */
    SocketConnector(Socket socket,
            InetSocketAddress inetSocketAddress,
            int timeOutInMilliSeconds,
            SocketFinder socketFinder) {
        this.socket = socket;
        this.inetSocketAddress = inetSocketAddress;
        this.timeoutInMilliseconds = timeOutInMilliSeconds;
        this.socketFinder = socketFinder;
        this.threadID = Long.toString(nextThreadID());
        this.traceID = "SocketConnector:" + this.threadID + "(" + socketFinder.toString() + ")";
    }

    /**
     * If search for socket has not finished, this function tries to connect a socket(with a timeout) synchronously. It further notifies the
     * socketFinder the result of the connection attempt
     */
    public void run() {
        IOException exception = null;
        // Note that we do not need socketFinder lock here
        // as we update nothing in socketFinder based on the condition.
        // So, its perfectly fine to make a dirty read.
        SocketFinder.Result result = socketFinder.getResult();
        if (result.equals(SocketFinder.Result.UNKNOWN)) {
            try {
                if (logger.isLoggable(Level.FINER)) {
                    logger.finer(
                            this.toString() + " connecting to InetSocketAddress:" + inetSocketAddress + " with timeout:" + timeoutInMilliseconds);
                }

                socket.connect(inetSocketAddress, timeoutInMilliseconds);
            }
            catch (IOException ex) {
                if (logger.isLoggable(Level.FINER)) {
                    logger.finer(this.toString() + " exception:" + ex.getClass() + " with message:" + ex.getMessage()
                            + " occured while connecting to InetSocketAddress:" + inetSocketAddress);
                }
                exception = ex;
            }

            socketFinder.updateResult(socket, exception, this.toString());
        }

    }

    /**
     * Used for tracing
     * 
     * @return traceID string
     */
    public String toString() {
        return traceID;
    }

    /**
     * Generates the next unique thread id.
     */
    private static synchronized long nextThreadID() {
        if (lastThreadID == Long.MAX_VALUE) {
            if (logger.isLoggable(Level.FINER))
                logger.finer("Resetting the Id count");
            lastThreadID = 1;
        }
        else {
            lastThreadID++;
        }
        return lastThreadID;
    }
}

/**
 * TDSWriter implements the client to server TDS data pipe.
 */
final class TDSWriter {
    private static Logger logger = Logger.getLogger("com.microsoft.sqlserver.jdbc.internals.TDS.Writer");
    private final String traceID;

    final public String toString() {
        return traceID;
    }

    private final TDSChannel tdsChannel;
    private final SQLServerConnection con;

    // Flag to indicate whether data written via writeXXX() calls
    // is loggable. Data is normally loggable. But sensitive
    // data, such as user credentials, should never be logged for
    // security reasons.
    private boolean dataIsLoggable = true;

    void setDataLoggable(boolean value) {
        dataIsLoggable = value;
    }

    private TDSCommand command = null;

    // TDS message type (Query, RPC, DTC, etc.) sent at the beginning
    // of every TDS message header. Value is set when starting a new
    // TDS message of the specified type.
    private byte tdsMessageType;

    private volatile int sendResetConnection = 0;

    // Size (in bytes) of the TDS packets to/from the server.
    // This size is normally fixed for the life of the connection,
    // but it can change once after the logon packet because packet
    // size negotiation happens at logon time.
    private int currentPacketSize = 0;

    // Size of the TDS packet header, which is:
    // byte type
    // byte status
    // short length
    // short SPID
    // byte packet
    // byte window
    private final static int TDS_PACKET_HEADER_SIZE = 8;
    private final static byte[] placeholderHeader = new byte[TDS_PACKET_HEADER_SIZE];

    // Intermediate array used to convert typically "small" values such as fixed-length types
    // (byte, int, long, etc.) and Strings from their native form to bytes for sending to
    // the channel buffers.
    private byte valueBytes[] = new byte[256];

    // Monotonically increasing packet number associated with the current message
    private volatile int packetNum = 0;

    // Bytes for sending decimal/numeric data
    private final static int BYTES4 = 4;
    private final static int BYTES8 = 8;
    private final static int BYTES12 = 12;
    private final static int BYTES16 = 16;
    public final static int BIGDECIMAL_MAX_LENGTH = 0x11;

    // is set to true when EOM is sent for the current message.
    // Note that this variable will never be accessed from multiple threads
    // simultaneously and so it need not be volatile
    private boolean isEOMSent = false;

    boolean isEOMSent() {
        return isEOMSent;
    }

    // Packet data buffers
    private ByteBuffer stagingBuffer;
    private ByteBuffer socketBuffer;
    private ByteBuffer logBuffer;

    private CryptoMetadata cryptoMeta = null;

    TDSWriter(TDSChannel tdsChannel,
            SQLServerConnection con) {
        this.tdsChannel = tdsChannel;
        this.con = con;
        traceID = "TDSWriter@" + Integer.toHexString(hashCode()) + " (" + con.toString() + ")";
    }

    // TDS message start/end operations

    void preparePacket() throws SQLServerException {
        if (tdsChannel.isLoggingPackets()) {
            Arrays.fill(logBuffer.array(), (byte) 0xFE);
            logBuffer.clear();
        }

        // Write a placeholder packet header. This will be replaced
        // with the real packet header when the packet is flushed.
        writeBytes(placeholderHeader);
    }

    /**
     * Start a new TDS message.
     */
    void writeMessageHeader() throws SQLServerException {
        // TDS 7.2 & later:
        // Include ALL_Headers/MARS header in message's first packet
        // Note: The PKT_BULK message does not nees this ALL_HEADERS
        if ((TDS.PKT_QUERY == tdsMessageType || TDS.PKT_DTC == tdsMessageType || TDS.PKT_RPC == tdsMessageType)) {
            boolean includeTraceHeader = false;
            int totalHeaderLength = TDS.MESSAGE_HEADER_LENGTH;
            if (TDS.PKT_QUERY == tdsMessageType || TDS.PKT_RPC == tdsMessageType) {
                if (con.isDenaliOrLater() && !ActivityCorrelator.getCurrent().IsSentToServer() && Util.IsActivityTraceOn()) {
                    includeTraceHeader = true;
                    totalHeaderLength += TDS.TRACE_HEADER_LENGTH;
                }
            }
            writeInt(totalHeaderLength); // allHeaders.TotalLength (DWORD)
            writeInt(TDS.MARS_HEADER_LENGTH); // MARS header length (DWORD)
            writeShort((short) 2); // allHeaders.HeaderType(MARS header) (USHORT)
            writeBytes(con.getTransactionDescriptor());
            writeInt(1); // marsHeader.OutstandingRequestCount
            if (includeTraceHeader) {
                writeInt(TDS.TRACE_HEADER_LENGTH); // trace header length (DWORD)
                writeTraceHeaderData();
                ActivityCorrelator.setCurrentActivityIdSentFlag(); // set the flag to indicate this ActivityId is sent
            }
        }
    }

    void writeTraceHeaderData() throws SQLServerException {
        ActivityId activityId = ActivityCorrelator.getCurrent();
        final byte[] actIdByteArray = Util.asGuidByteArray(activityId.getId());
        long seqNum = activityId.getSequence();
        writeShort(TDS.HEADERTYPE_TRACE);   // trace header type
        writeBytes(actIdByteArray, 0, actIdByteArray.length);  // guid part of ActivityId
        writeInt((int) seqNum);  // sequence number of ActivityId

        if (logger.isLoggable(Level.FINER))
            logger.finer("Send Trace Header - ActivityID: " + activityId.toString());
    }

    /**
     * Convenience method to prepare the TDS channel for writing and start a new TDS message.
     *
     * @param command
     *            The TDS command
     * @param tdsMessageType
     *            The TDS message type (PKT_QUERY, PKT_RPC, etc.)
     */
    void startMessage(TDSCommand command,
            byte tdsMessageType) throws SQLServerException {
        this.command = command;
        this.tdsMessageType = tdsMessageType;
        this.packetNum = 0;
        this.isEOMSent = false;
        this.dataIsLoggable = true;

        // If the TDS packet size has changed since the last request
        // (which should really only happen after the login packet)
        // then allocate new buffers that are the correct size.
        int negotiatedPacketSize = con.getTDSPacketSize();
        if (currentPacketSize != negotiatedPacketSize) {
            socketBuffer = ByteBuffer.allocate(negotiatedPacketSize).order(ByteOrder.LITTLE_ENDIAN);
            stagingBuffer = ByteBuffer.allocate(negotiatedPacketSize).order(ByteOrder.LITTLE_ENDIAN);
            logBuffer = ByteBuffer.allocate(negotiatedPacketSize).order(ByteOrder.LITTLE_ENDIAN);
            currentPacketSize = negotiatedPacketSize;
        }

        socketBuffer.position(socketBuffer.limit());
        stagingBuffer.clear();

        preparePacket();
        writeMessageHeader();
    }

    final void endMessage() throws SQLServerException {
        if (logger.isLoggable(Level.FINEST))
            logger.finest(toString() + " Finishing TDS message");
        writePacket(TDS.STATUS_BIT_EOM);
    }

    // If a complete request has not been sent to the server,
    // the client MUST send the next packet with both ignore bit (0x02) and EOM bit (0x01)
    // set in the status to cancel the request.
    final boolean ignoreMessage() throws SQLServerException {
        if (packetNum > 0) {
            assert !isEOMSent;

            if (logger.isLoggable(Level.FINER))
                logger.finest(toString() + " Finishing TDS message by sending ignore bit and end of message");
            writePacket(TDS.STATUS_BIT_EOM | TDS.STATUS_BIT_ATTENTION);
            return true;
        }
        return false;
    }

    final void resetPooledConnection() {
        if (logger.isLoggable(Level.FINEST))
            logger.finest(toString() + " resetPooledConnection");
        sendResetConnection = TDS.STATUS_BIT_RESET_CONN;
    }

    // Primitive write operations

    void writeByte(byte value) throws SQLServerException {
        if (stagingBuffer.remaining() >= 1) {
            stagingBuffer.put(value);
            if (tdsChannel.isLoggingPackets()) {
                if (dataIsLoggable)
                    logBuffer.put(value);
                else
                    logBuffer.position(logBuffer.position() + 1);
            }
        }
        else {
            valueBytes[0] = value;
            writeWrappedBytes(valueBytes, 1);
        }
    }

    /**
     * writing sqlCollation information for sqlVariant type when sending character types.
     * 
     * @param variantType
     * @throws SQLServerException
     */
    void writeCollationForSqlVariant(SqlVariant variantType) throws SQLServerException {
        writeInt(variantType.getCollation().getCollationInfo());
        writeByte((byte) (variantType.getCollation().getCollationSortID() & 0xFF));
    }

    void writeChar(char value) throws SQLServerException {
        if (stagingBuffer.remaining() >= 2) {
            stagingBuffer.putChar(value);
            if (tdsChannel.isLoggingPackets()) {
                if (dataIsLoggable)
                    logBuffer.putChar(value);
                else
                    logBuffer.position(logBuffer.position() + 2);
            }
        }
        else {
            Util.writeShort((short) value, valueBytes, 0);
            writeWrappedBytes(valueBytes, 2);
        }
    }

    void writeShort(short value) throws SQLServerException {
        if (stagingBuffer.remaining() >= 2) {
            stagingBuffer.putShort(value);
            if (tdsChannel.isLoggingPackets()) {
                if (dataIsLoggable)
                    logBuffer.putShort(value);
                else
                    logBuffer.position(logBuffer.position() + 2);
            }
        }
        else {
            Util.writeShort(value, valueBytes, 0);
            writeWrappedBytes(valueBytes, 2);
        }
    }

    void writeInt(int value) throws SQLServerException {
        if (stagingBuffer.remaining() >= 4) {
            stagingBuffer.putInt(value);
            if (tdsChannel.isLoggingPackets()) {
                if (dataIsLoggable)
                    logBuffer.putInt(value);
                else
                    logBuffer.position(logBuffer.position() + 4);
            }
        }
        else {
            Util.writeInt(value, valueBytes, 0);
            writeWrappedBytes(valueBytes, 4);
        }
    }

    /**
     * Append a real value in the TDS stream.
     * 
     * @param value
     *            the data value
     */
    void writeReal(Float value) throws SQLServerException {
        if (false) // stagingBuffer.remaining() >= 4)
        {
            stagingBuffer.putFloat(value);
            if (tdsChannel.isLoggingPackets()) {
                if (dataIsLoggable)
                    logBuffer.putFloat(value);
                else
                    logBuffer.position(logBuffer.position() + 4);
            }
        }
        else {
            writeInt(Float.floatToRawIntBits(value.floatValue()));
        }
    }

    /**
     * Append a double value in the TDS stream.
     * 
     * @param value
     *            the data value
     */
    void writeDouble(double value) throws SQLServerException {
        if (stagingBuffer.remaining() >= 8) {
            stagingBuffer.putDouble(value);
            if (tdsChannel.isLoggingPackets()) {
                if (dataIsLoggable)
                    logBuffer.putDouble(value);
                else
                    logBuffer.position(logBuffer.position() + 8);
            }
        }
        else {
            long bits = Double.doubleToLongBits(value);
            long mask = 0xFF;
            int nShift = 0;
            for (int i = 0; i < 8; i++) {
                writeByte((byte) ((bits & mask) >> nShift));
                nShift += 8;
                mask = mask << 8;
            }
        }
    }

    private void writeInternalBigDecimal(BigDecimal bigDecimalVal,
            int srcJdbcType,
            boolean isNegative,
            BigInteger bi,
            int bLength) throws SQLServerException{
        
        writeByte((byte) (isNegative ? 0 : 1));

        // Get the bytes of the BigInteger value. It is in reverse order, with
        // most significant byte in 0-th element. We need to reverse it first before sending over TDS.
        byte[] unscaledBytes = bi.toByteArray();

        if (unscaledBytes.length > bLength) {
            // If precession of input is greater than maximum allowed (p><= 38) throw Exception
            MessageFormat form = new MessageFormat(SQLServerException.getErrString("R_valueOutOfRange"));
            Object[] msgArgs = {JDBCType.of(srcJdbcType)};
            throw new SQLServerException(form.format(msgArgs), SQLState.DATA_EXCEPTION_LENGTH_MISMATCH, DriverError.NOT_SET, null);
        }

        // Byte array to hold all the reversed and padding bytes.
        byte[] bytes = new byte[bLength];

        // We need to fill up the rest of the array with zeros, as unscaledBytes may have less bytes
        // than the required size for TDS.
        int remaining = bLength - unscaledBytes.length;

        // Reverse the bytes.
        int i, j;
        for (i = 0, j = unscaledBytes.length - 1; i < unscaledBytes.length;)
            bytes[i++] = unscaledBytes[j--];

        // Fill the rest of the array with zeros.
        for (; i < remaining; i++)
            bytes[i] = (byte) 0x00;
        writeBytes(bytes);
    }
    /**
     * Append a big decimal in the TDS stream.
     * 
     * @param bigDecimalVal
     *            the big decimal data value
     * @param srcJdbcType
     *            the source JDBCType
     * @param precision
     *            the precision of the data value
     * @param scale
     *            the scale of the column
     * @throws SQLServerException
     */
    void writeBigDecimal(BigDecimal bigDecimalVal,
            int srcJdbcType,
            int precision,
            int scale) throws SQLServerException {
        /*
         * Length including sign byte One 1-byte unsigned integer that represents the sign of the decimal value (0 => Negative, 1 => positive) One 4-,
         * 8-, 12-, or 16-byte signed integer that represents the decimal value multiplied by 10^scale.
         */

<<<<<<< HEAD
        boolean isNegative = (bigDecimalVal.signum() < 0);
        BigInteger bi = bigDecimalVal.unscaledValue();
        if (isNegative)
            bi = bi.negate();
        if (9 >= precision) {
            writeByte((byte) (BYTES4 + 1));
            writeByte((byte) (isNegative ? 0 : 1));
            writeInt(bi.intValue());
        }
        else if (19 >= precision) {
            writeByte((byte) (BYTES8 + 1));
            writeByte((byte) (isNegative ? 0 : 1));
            writeLong(bi.longValue());
        }
        else {
            int bLength;
            if (28 >= precision)
                bLength = BYTES12;
            else
                bLength = BYTES16;
            writeByte((byte) (bLength + 1));
            writeInternalBigDecimal(bigDecimalVal, srcJdbcType, isNegative, bi, bLength);
        }
    }

    /**
     * Append a big decimal inside sql_variant in the TDS stream.
     * 
     * @param bigDecimalVal
     *            the big decimal data value
     * @param srcJdbcType
     *            the source JDBCType
     */
    void writeSqlVariantInternalBigDecimal(BigDecimal bigDecimalVal,
            int srcJdbcType) throws SQLServerException {
        /*
         * Length including sign byte One 1-byte unsigned integer that represents the sign of the decimal value (0 => Negative, 1 => positive) One
         * 16-byte signed integer that represents the decimal value multiplied by 10^scale. In sql_variant, we send the bigdecimal with precision 38,
         * therefore we use 16 bytes for the maximum size of this integer.
         */

        boolean isNegative = (bigDecimalVal.signum() < 0);
        BigInteger bi = bigDecimalVal.unscaledValue();
        if (isNegative)
            bi = bi.negate();
        int bLength;
        bLength = BYTES16;
        writeInternalBigDecimal(bigDecimalVal, srcJdbcType, isNegative, bi, bLength);
=======
        /*
         * setScale of all BigDecimal value based on metadata as scale is not sent seperately for individual value. Use the rounding used in Server.
         * Say, for BigDecimal("0.1"), if scale in metdadata is 0, then ArithmeticException would be thrown if RoundingMode is not set
         */
        bigDecimalVal = bigDecimalVal.setScale(scale, RoundingMode.HALF_UP);

        // data length + 1 byte for sign
        int bLength = BYTES16 + 1;
        writeByte((byte) (bLength));

        // Byte array to hold all the data and padding bytes.
        byte[] bytes = new byte[bLength];

        byte[] valueBytes = DDC.convertBigDecimalToBytes(bigDecimalVal, scale);
        // removing the precision and scale information from the valueBytes array
        System.arraycopy(valueBytes, 2, bytes, 0, valueBytes.length - 2);
        writeBytes(bytes);
>>>>>>> 43dda170
    }

    void writeSmalldatetime(String value) throws SQLServerException {
        GregorianCalendar calendar = initializeCalender(TimeZone.getDefault());
        long utcMillis = 0;    // Value to which the calendar is to be set (in milliseconds 1/1/1970 00:00:00 GMT)
        java.sql.Timestamp timestampValue = java.sql.Timestamp.valueOf(value);
        utcMillis = timestampValue.getTime();

        // Load the calendar with the desired value
        calendar.setTimeInMillis(utcMillis);

        // Number of days since the SQL Server Base Date (January 1, 1900)
        int daysSinceSQLBaseDate = DDC.daysSinceBaseDate(calendar.get(Calendar.YEAR), calendar.get(Calendar.DAY_OF_YEAR), TDS.BASE_YEAR_1900);

        // Next, figure out the number of milliseconds since midnight of the current day.
        int millisSinceMidnight = 1000 * calendar.get(Calendar.SECOND) + // Seconds into the current minute
                60 * 1000 * calendar.get(Calendar.MINUTE) + // Minutes into the current hour
                60 * 60 * 1000 * calendar.get(Calendar.HOUR_OF_DAY); // Hours into the current day

        // The last millisecond of the current day is always rounded to the first millisecond
        // of the next day because DATETIME is only accurate to 1/300th of a second.
        if (1000 * 60 * 60 * 24 - 1 <= millisSinceMidnight) {
            ++daysSinceSQLBaseDate;
            millisSinceMidnight = 0;
        }

        // Number of days since the SQL Server Base Date (January 1, 1900)
        writeShort((short) daysSinceSQLBaseDate);

        int secondsSinceMidnight = (millisSinceMidnight / 1000);
        int minutesSinceMidnight = (secondsSinceMidnight / 60);

        // Values that are 29.998 seconds or less are rounded down to the nearest minute
        minutesSinceMidnight = ((secondsSinceMidnight % 60) > 29.998) ? minutesSinceMidnight + 1 : minutesSinceMidnight;

        // Minutes since midnight
        writeShort((short) minutesSinceMidnight);
    }

    void writeDatetime(String value) throws SQLServerException {
        GregorianCalendar calendar = initializeCalender(TimeZone.getDefault());
        long utcMillis = 0;    // Value to which the calendar is to be set (in milliseconds 1/1/1970 00:00:00 GMT)
        int subSecondNanos = 0;
        java.sql.Timestamp timestampValue = java.sql.Timestamp.valueOf(value);
        utcMillis = timestampValue.getTime();
        subSecondNanos = timestampValue.getNanos();

        // Load the calendar with the desired value
        calendar.setTimeInMillis(utcMillis);

        // Number of days there have been since the SQL Base Date.
        // These are based on SQL Server algorithms
        int daysSinceSQLBaseDate = DDC.daysSinceBaseDate(calendar.get(Calendar.YEAR), calendar.get(Calendar.DAY_OF_YEAR), TDS.BASE_YEAR_1900);

        // Number of milliseconds since midnight of the current day.
        int millisSinceMidnight = (subSecondNanos + Nanos.PER_MILLISECOND / 2) / Nanos.PER_MILLISECOND + // Millis into the current second
                1000 * calendar.get(Calendar.SECOND) + // Seconds into the current minute
                60 * 1000 * calendar.get(Calendar.MINUTE) + // Minutes into the current hour
                60 * 60 * 1000 * calendar.get(Calendar.HOUR_OF_DAY); // Hours into the current day

        // The last millisecond of the current day is always rounded to the first millisecond
        // of the next day because DATETIME is only accurate to 1/300th of a second.
        if (1000 * 60 * 60 * 24 - 1 <= millisSinceMidnight) {
            ++daysSinceSQLBaseDate;
            millisSinceMidnight = 0;
        }

        // Last-ditch verification that the value is in the valid range for the
        // DATETIMEN TDS data type (1/1/1753 to 12/31/9999). If it's not, then
        // throw an exception now so that statement execution is safely canceled.
        // Attempting to put an invalid value on the wire would result in a TDS
        // exception, which would close the connection.
        // These are based on SQL Server algorithms
        if (daysSinceSQLBaseDate < DDC.daysSinceBaseDate(1753, 1, TDS.BASE_YEAR_1900)
                || daysSinceSQLBaseDate >= DDC.daysSinceBaseDate(10000, 1, TDS.BASE_YEAR_1900)) {
            MessageFormat form = new MessageFormat(SQLServerException.getErrString("R_valueOutOfRange"));
            Object[] msgArgs = {SSType.DATETIME};
            throw new SQLServerException(form.format(msgArgs), SQLState.DATA_EXCEPTION_DATETIME_FIELD_OVERFLOW, DriverError.NOT_SET, null);
        }

        // Number of days since the SQL Server Base Date (January 1, 1900)
        writeInt(daysSinceSQLBaseDate);

        // Milliseconds since midnight (at a resolution of three hundredths of a second)
        writeInt((3 * millisSinceMidnight + 5) / 10);
    }

    void writeDate(String value) throws SQLServerException {
        GregorianCalendar calendar = initializeCalender(TimeZone.getDefault());
        long utcMillis = 0;
        java.sql.Date dateValue = java.sql.Date.valueOf(value);
        utcMillis = dateValue.getTime();

        // Load the calendar with the desired value
        calendar.setTimeInMillis(utcMillis);

        writeScaledTemporal(calendar, 0, // subsecond nanos (none for a date value)
                0, // scale (dates are not scaled)
                SSType.DATE);
    }

    void writeTime(java.sql.Timestamp value,
            int scale) throws SQLServerException {
        GregorianCalendar calendar = initializeCalender(TimeZone.getDefault());
        long utcMillis = 0;    // Value to which the calendar is to be set (in milliseconds 1/1/1970 00:00:00 GMT)
        int subSecondNanos = 0;
        utcMillis = value.getTime();
        subSecondNanos = value.getNanos();

        // Load the calendar with the desired value
        calendar.setTimeInMillis(utcMillis);

        writeScaledTemporal(calendar, subSecondNanos, scale, SSType.TIME);
    }

    void writeDateTimeOffset(Object value,
            int scale,
            SSType destSSType) throws SQLServerException {
        GregorianCalendar calendar = null;
        TimeZone timeZone = TimeZone.getDefault(); // Time zone to associate with the value in the Gregorian calendar
        long utcMillis = 0;    // Value to which the calendar is to be set (in milliseconds 1/1/1970 00:00:00 GMT)
        int subSecondNanos = 0;
        int minutesOffset = 0;

        microsoft.sql.DateTimeOffset dtoValue = (microsoft.sql.DateTimeOffset) value;
        utcMillis = dtoValue.getTimestamp().getTime();
        subSecondNanos = dtoValue.getTimestamp().getNanos();
        minutesOffset = dtoValue.getMinutesOffset();

        // If the target data type is DATETIMEOFFSET, then use UTC for the calendar that
        // will hold the value, since writeRPCDateTimeOffset expects a UTC calendar.
        // Otherwise, when converting from DATETIMEOFFSET to other temporal data types,
        // use a local time zone determined by the minutes offset of the value, since
        // the writers for those types expect local calendars.
        timeZone = (SSType.DATETIMEOFFSET == destSSType) ? UTC.timeZone : new SimpleTimeZone(minutesOffset * 60 * 1000, "");

        calendar = new GregorianCalendar(timeZone, Locale.US);
        calendar.setLenient(true);
        calendar.clear();
        calendar.setTimeInMillis(utcMillis);

        writeScaledTemporal(calendar, subSecondNanos, scale, SSType.DATETIMEOFFSET);

        writeShort((short) minutesOffset);
    }

    void writeOffsetDateTimeWithTimezone(OffsetDateTime offsetDateTimeValue,
            int scale) throws SQLServerException {
        GregorianCalendar calendar = null;
        TimeZone timeZone;
        long utcMillis = 0;
        int subSecondNanos = 0;
        int minutesOffset = 0;

        try {
            // offsetTimeValue.getOffset() returns a ZoneOffset object which has only hours and minutes
            // components. So the result of the division will be an integer always. SQL Server also supports
            // offsets in minutes precision.
            minutesOffset = offsetDateTimeValue.getOffset().getTotalSeconds() / 60;
        }
        catch (Exception e) {
            throw new SQLServerException(SQLServerException.getErrString("R_zoneOffsetError"), null, // SQLState is null as this error is generated in
                                                                                                     // the driver
                    0, // Use 0 instead of DriverError.NOT_SET to use the correct constructor
                    e);
        }
        subSecondNanos = offsetDateTimeValue.getNano();

        // writeScaledTemporal() expects subSecondNanos in 9 digits precssion
        // but getNano() used in OffsetDateTime returns precession based on nanoseconds read from csv
        // padding zeros to match the expectation of writeScaledTemporal()
        int padding = 9 - String.valueOf(subSecondNanos).length();
        while (padding > 0) {
            subSecondNanos = subSecondNanos * 10;
            padding--;
        }

        // For TIME_WITH_TIMEZONE, use UTC for the calendar that will hold the value
        timeZone = UTC.timeZone;

        // The behavior is similar to microsoft.sql.DateTimeOffset
        // In Timestamp format, only YEAR needs to have 4 digits. The leading zeros for the rest of the fields can be omitted.
        String offDateTimeStr = String.format("%04d", offsetDateTimeValue.getYear()) + '-' + offsetDateTimeValue.getMonthValue() + '-'
                + offsetDateTimeValue.getDayOfMonth() + ' ' + offsetDateTimeValue.getHour() + ':' + offsetDateTimeValue.getMinute() + ':'
                + offsetDateTimeValue.getSecond();
        utcMillis = Timestamp.valueOf(offDateTimeStr).getTime();
        calendar = initializeCalender(timeZone);
        calendar.setTimeInMillis(utcMillis);

        // Local timezone value in minutes
        int minuteAdjustment = ((TimeZone.getDefault().getRawOffset()) / (60 * 1000));
        // check if date is in day light savings and add daylight saving minutes
        if (TimeZone.getDefault().inDaylightTime(calendar.getTime()))
            minuteAdjustment += (TimeZone.getDefault().getDSTSavings()) / (60 * 1000);
        // If the local time is negative then positive minutesOffset must be subtracted from calender
        minuteAdjustment += (minuteAdjustment < 0) ? (minutesOffset * (-1)) : minutesOffset;
        calendar.add(Calendar.MINUTE, minuteAdjustment);

        writeScaledTemporal(calendar, subSecondNanos, scale, SSType.DATETIMEOFFSET);
        writeShort((short) minutesOffset);
    }

    void writeOffsetTimeWithTimezone(OffsetTime offsetTimeValue,
            int scale) throws SQLServerException {
        GregorianCalendar calendar = null;
        TimeZone timeZone;
        long utcMillis = 0;
        int subSecondNanos = 0;
        int minutesOffset = 0;

        try {
            // offsetTimeValue.getOffset() returns a ZoneOffset object which has only hours and minutes
            // components. So the result of the division will be an integer always. SQL Server also supports
            // offsets in minutes precision.
            minutesOffset = offsetTimeValue.getOffset().getTotalSeconds() / 60;
        }
        catch (Exception e) {
            throw new SQLServerException(SQLServerException.getErrString("R_zoneOffsetError"), null, // SQLState is null as this error is generated in
                                                                                                     // the driver
                    0, // Use 0 instead of DriverError.NOT_SET to use the correct constructor
                    e);
        }
        subSecondNanos = offsetTimeValue.getNano();

        // writeScaledTemporal() expects subSecondNanos in 9 digits precssion
        // but getNano() used in OffsetDateTime returns precession based on nanoseconds read from csv
        // padding zeros to match the expectation of writeScaledTemporal()
        int padding = 9 - String.valueOf(subSecondNanos).length();
        while (padding > 0) {
            subSecondNanos = subSecondNanos * 10;
            padding--;
        }

        // For TIME_WITH_TIMEZONE, use UTC for the calendar that will hold the value
        timeZone = UTC.timeZone;

        // Using TDS.BASE_YEAR_1900, based on SQL server behavious
        // If date only contains a time part, the return value is 1900, the base year.
        // https://msdn.microsoft.com/en-us/library/ms186313.aspx
        // In Timestamp format, leading zeros for the fields can be omitted.
        String offsetTimeStr = TDS.BASE_YEAR_1900 + "-01-01" + ' ' + offsetTimeValue.getHour() + ':' + offsetTimeValue.getMinute() + ':'
                + offsetTimeValue.getSecond();
        utcMillis = Timestamp.valueOf(offsetTimeStr).getTime();

        calendar = initializeCalender(timeZone);
        calendar.setTimeInMillis(utcMillis);

        int minuteAdjustment = (TimeZone.getDefault().getRawOffset()) / (60 * 1000);
        // check if date is in day light savings and add daylight saving minutes to Local timezone(in minutes)
        if (TimeZone.getDefault().inDaylightTime(calendar.getTime()))
            minuteAdjustment += ((TimeZone.getDefault().getDSTSavings()) / (60 * 1000));
        // If the local time is negative then positive minutesOffset must be subtracted from calender
        minuteAdjustment += (minuteAdjustment < 0) ? (minutesOffset * (-1)) : minutesOffset;
        calendar.add(Calendar.MINUTE, minuteAdjustment);

        writeScaledTemporal(calendar, subSecondNanos, scale, SSType.DATETIMEOFFSET);
        writeShort((short) minutesOffset);
    }

    void writeLong(long value) throws SQLServerException {
        if (stagingBuffer.remaining() >= 8) {
            stagingBuffer.putLong(value);
            if (tdsChannel.isLoggingPackets()) {
                if (dataIsLoggable)
                    logBuffer.putLong(value);
                else
                    logBuffer.position(logBuffer.position() + 8);
            }
        }
        else {
            valueBytes[0] = (byte) ((value >> 0) & 0xFF);
            valueBytes[1] = (byte) ((value >> 8) & 0xFF);
            valueBytes[2] = (byte) ((value >> 16) & 0xFF);
            valueBytes[3] = (byte) ((value >> 24) & 0xFF);
            valueBytes[4] = (byte) ((value >> 32) & 0xFF);
            valueBytes[5] = (byte) ((value >> 40) & 0xFF);
            valueBytes[6] = (byte) ((value >> 48) & 0xFF);
            valueBytes[7] = (byte) ((value >> 56) & 0xFF);
            writeWrappedBytes(valueBytes, 8);
        }
    }

    void writeBytes(byte[] value) throws SQLServerException {
        writeBytes(value, 0, value.length);
    }

    void writeBytes(byte[] value,
            int offset,
            int length) throws SQLServerException {
        assert length <= value.length;

        int bytesWritten = 0;
        int bytesToWrite;

        if (logger.isLoggable(Level.FINEST))
            logger.finest(toString() + " Writing " + length + " bytes");

        while ((bytesToWrite = length - bytesWritten) > 0) {
            if (0 == stagingBuffer.remaining())
                writePacket(TDS.STATUS_NORMAL);

            if (bytesToWrite > stagingBuffer.remaining())
                bytesToWrite = stagingBuffer.remaining();

            stagingBuffer.put(value, offset + bytesWritten, bytesToWrite);
            if (tdsChannel.isLoggingPackets()) {
                if (dataIsLoggable)
                    logBuffer.put(value, offset + bytesWritten, bytesToWrite);
                else
                    logBuffer.position(logBuffer.position() + bytesToWrite);
            }

            bytesWritten += bytesToWrite;
        }
    }

    void writeWrappedBytes(byte value[],
            int valueLength) throws SQLServerException {
        // This function should only be used to write a value that is longer than
        // what remains in the current staging buffer. However, the value must
        // be short enough to fit in an empty buffer.
        assert valueLength <= value.length;
        assert stagingBuffer.remaining() < valueLength;
        assert valueLength <= stagingBuffer.capacity();

        // Fill any remaining space in the staging buffer
        int remaining = stagingBuffer.remaining();
        if (remaining > 0) {
            stagingBuffer.put(value, 0, remaining);
            if (tdsChannel.isLoggingPackets()) {
                if (dataIsLoggable)
                    logBuffer.put(value, 0, remaining);
                else
                    logBuffer.position(logBuffer.position() + remaining);
            }
        }

        writePacket(TDS.STATUS_NORMAL);

        // After swapping, the staging buffer should once again be empty, so the
        // remainder of the value can be written to it.
        stagingBuffer.put(value, remaining, valueLength - remaining);
        if (tdsChannel.isLoggingPackets()) {
            if (dataIsLoggable)
                logBuffer.put(value, remaining, valueLength - remaining);
            else
                logBuffer.position(logBuffer.position() + remaining);
        }
    }

    void writeString(String value) throws SQLServerException {
        int charsCopied = 0;
        int length = value.length();
        while (charsCopied < length) {
            int bytesToCopy = 2 * (length - charsCopied);

            if (bytesToCopy > valueBytes.length)
                bytesToCopy = valueBytes.length;

            int bytesCopied = 0;
            while (bytesCopied < bytesToCopy) {
                char ch = value.charAt(charsCopied++);
                valueBytes[bytesCopied++] = (byte) ((ch >> 0) & 0xFF);
                valueBytes[bytesCopied++] = (byte) ((ch >> 8) & 0xFF);
            }

            writeBytes(valueBytes, 0, bytesCopied);
        }
    }

    void writeStream(InputStream inputStream,
            long advertisedLength,
            boolean writeChunkSizes) throws SQLServerException {
        assert DataTypes.UNKNOWN_STREAM_LENGTH == advertisedLength || advertisedLength >= 0;

        long actualLength = 0;
        final byte[] streamByteBuffer = new byte[4 * currentPacketSize];
        int bytesRead = 0;
        int bytesToWrite;
        do {
            // Read in next chunk
            for (bytesToWrite = 0; -1 != bytesRead && bytesToWrite < streamByteBuffer.length; bytesToWrite += bytesRead) {
                try {
                    bytesRead = inputStream.read(streamByteBuffer, bytesToWrite, streamByteBuffer.length - bytesToWrite);
                }
                catch (IOException e) {
                    MessageFormat form = new MessageFormat(SQLServerException.getErrString("R_errorReadingStream"));
                    Object[] msgArgs = {e.toString()};
                    error(form.format(msgArgs), SQLState.DATA_EXCEPTION_NOT_SPECIFIC, DriverError.NOT_SET);
                }

                if (-1 == bytesRead)
                    break;

                // Check for invalid bytesRead returned from InputStream.read
                if (bytesRead < 0 || bytesRead > streamByteBuffer.length - bytesToWrite) {
                    MessageFormat form = new MessageFormat(SQLServerException.getErrString("R_errorReadingStream"));
                    Object[] msgArgs = {SQLServerException.getErrString("R_streamReadReturnedInvalidValue")};
                    error(form.format(msgArgs), SQLState.DATA_EXCEPTION_NOT_SPECIFIC, DriverError.NOT_SET);
                }
            }

            // Write it out
            if (writeChunkSizes)
                writeInt(bytesToWrite);

            writeBytes(streamByteBuffer, 0, bytesToWrite);
            actualLength += bytesToWrite;
        }
        while (-1 != bytesRead || bytesToWrite > 0);

        // If we were given an input stream length that we had to match and
        // the actual stream length did not match then cancel the request.
        if (DataTypes.UNKNOWN_STREAM_LENGTH != advertisedLength && actualLength != advertisedLength) {
            MessageFormat form = new MessageFormat(SQLServerException.getErrString("R_mismatchedStreamLength"));
            Object[] msgArgs = {Long.valueOf(advertisedLength), Long.valueOf(actualLength)};
            error(form.format(msgArgs), SQLState.DATA_EXCEPTION_LENGTH_MISMATCH, DriverError.NOT_SET);
        }
    }

    /*
     * Adding another function for writing non-unicode reader instead of re-factoring the writeReader() for performance efficiency. As this method
     * will only be used in bulk copy, it needs to be efficient. Note: Any changes in algorithm/logic should propagate to both writeReader() and
     * writeNonUnicodeReader().
     */

    void writeNonUnicodeReader(Reader reader,
            long advertisedLength,
            boolean isDestBinary,
            Charset charSet) throws SQLServerException {
        assert DataTypes.UNKNOWN_STREAM_LENGTH == advertisedLength || advertisedLength >= 0;

        long actualLength = 0;
        char[] streamCharBuffer = new char[currentPacketSize];
        // The unicode version, writeReader() allocates a byte buffer that is 4 times the currentPacketSize, not sure why.
        byte[] streamByteBuffer = new byte[currentPacketSize];
        int charsRead = 0;
        int charsToWrite;
        int bytesToWrite;
        String streamString;

        do {
            // Read in next chunk
            for (charsToWrite = 0; -1 != charsRead && charsToWrite < streamCharBuffer.length; charsToWrite += charsRead) {
                try {
                    charsRead = reader.read(streamCharBuffer, charsToWrite, streamCharBuffer.length - charsToWrite);
                }
                catch (IOException e) {
                    MessageFormat form = new MessageFormat(SQLServerException.getErrString("R_errorReadingStream"));
                    Object[] msgArgs = {e.toString()};
                    error(form.format(msgArgs), SQLState.DATA_EXCEPTION_NOT_SPECIFIC, DriverError.NOT_SET);
                }

                if (-1 == charsRead)
                    break;

                // Check for invalid bytesRead returned from Reader.read
                if (charsRead < 0 || charsRead > streamCharBuffer.length - charsToWrite) {
                    MessageFormat form = new MessageFormat(SQLServerException.getErrString("R_errorReadingStream"));
                    Object[] msgArgs = {SQLServerException.getErrString("R_streamReadReturnedInvalidValue")};
                    error(form.format(msgArgs), SQLState.DATA_EXCEPTION_NOT_SPECIFIC, DriverError.NOT_SET);
                }
            }

            if (!isDestBinary) {
                // Write it out
                // This also writes the PLP_TERMINATOR token after all the data in the the stream are sent.
                // The Do-While loop goes on one more time as charsToWrite is greater than 0 for the last chunk, and
                // in this last round the only thing that is written is an int value of 0, which is the PLP Terminator token(0x00000000).
                writeInt(charsToWrite);

                for (int charsCopied = 0; charsCopied < charsToWrite; ++charsCopied) {
                    if (null == charSet) {
                        streamByteBuffer[charsCopied] = (byte) (streamCharBuffer[charsCopied] & 0xFF);
                    }
                    else {
                        // encoding as per collation
                        streamByteBuffer[charsCopied] = new String(streamCharBuffer[charsCopied] + "").getBytes(charSet)[0];
                    }
                }
                writeBytes(streamByteBuffer, 0, charsToWrite);
            }
            else {
                bytesToWrite = charsToWrite;
                if (0 != charsToWrite)
                    bytesToWrite = charsToWrite / 2;

                streamString = new String(streamCharBuffer);
                byte[] bytes = ParameterUtils.HexToBin(streamString.trim());
                writeInt(bytesToWrite);
                writeBytes(bytes, 0, bytesToWrite);
            }
            actualLength += charsToWrite;
        }
        while (-1 != charsRead || charsToWrite > 0);

        // If we were given an input stream length that we had to match and
        // the actual stream length did not match then cancel the request.
        if (DataTypes.UNKNOWN_STREAM_LENGTH != advertisedLength && actualLength != advertisedLength) {
            MessageFormat form = new MessageFormat(SQLServerException.getErrString("R_mismatchedStreamLength"));
            Object[] msgArgs = {Long.valueOf(advertisedLength), Long.valueOf(actualLength)};
            error(form.format(msgArgs), SQLState.DATA_EXCEPTION_LENGTH_MISMATCH, DriverError.NOT_SET);
        }
    }

    void writeNonUnicodeReaderVariant(Reader reader,
            long advertisedLength,
            boolean isDestBinary,
            Charset charSet) throws SQLServerException {
        assert DataTypes.UNKNOWN_STREAM_LENGTH == advertisedLength || advertisedLength >= 0;

        long actualLength = 0;
        char[] streamCharBuffer = new char[currentPacketSize];
        // The unicode version, writeReader() allocates a byte buffer that is 4 times the currentPacketSize, not sure why.
        byte[] streamByteBuffer = new byte[currentPacketSize];
        int charsRead = 0;
        int charsToWrite;
        int bytesToWrite;
        String streamString;

        do {
            // Read in next chunk
            for (charsToWrite = 0; -1 != charsRead && charsToWrite < streamCharBuffer.length; charsToWrite += charsRead) {
                try {
                    charsRead = reader.read(streamCharBuffer, charsToWrite, streamCharBuffer.length - charsToWrite);
                }
                catch (IOException e) {
                    MessageFormat form = new MessageFormat(SQLServerException.getErrString("R_errorReadingStream"));
                    Object[] msgArgs = {e.toString()};
                    error(form.format(msgArgs), SQLState.DATA_EXCEPTION_NOT_SPECIFIC, DriverError.NOT_SET);
                }

                if (-1 == charsRead)
                    break;

                // Check for invalid bytesRead returned from Reader.read
                if (charsRead < 0 || charsRead > streamCharBuffer.length - charsToWrite) {
                    MessageFormat form = new MessageFormat(SQLServerException.getErrString("R_errorReadingStream"));
                    Object[] msgArgs = {SQLServerException.getErrString("R_streamReadReturnedInvalidValue")};
                    error(form.format(msgArgs), SQLState.DATA_EXCEPTION_NOT_SPECIFIC, DriverError.NOT_SET);
                }
            }

            if (!isDestBinary) {
                // Write it out
                // This also writes the PLP_TERMINATOR token after all the data in the the stream are sent.
                // The Do-While loop goes on one more time as charsToWrite is greater than 0 for the last chunk, and
                // in this last round the only thing that is written is an int value of 0, which is the PLP Terminator token(0x00000000).
                // writeInt(charsToWrite);

                for (int charsCopied = 0; charsCopied < charsToWrite; ++charsCopied) {
                    if (null == charSet) {
                        streamByteBuffer[charsCopied] = (byte) (streamCharBuffer[charsCopied] & 0xFF);
                    }
                    else {
                        // encoding as per collation
                        streamByteBuffer[charsCopied] = new String(streamCharBuffer[charsCopied] + "").getBytes(charSet)[0];
                    }
                }
                writeBytes(streamByteBuffer, 0, charsToWrite);
            }
            else {
                bytesToWrite = charsToWrite;
                if (0 != charsToWrite)
                    bytesToWrite = charsToWrite / 2;

                streamString = new String(streamCharBuffer);
                byte[] bytes = ParameterUtils.HexToBin(streamString.trim());
                // writeInt(bytesToWrite);
                writeBytes(bytes, 0, bytesToWrite);
            }
            actualLength += charsToWrite;
        }
        while (-1 != charsRead || charsToWrite > 0);

        // If we were given an input stream length that we had to match and
        // the actual stream length did not match then cancel the request.
        if (DataTypes.UNKNOWN_STREAM_LENGTH != advertisedLength && actualLength != advertisedLength) {
            MessageFormat form = new MessageFormat(SQLServerException.getErrString("R_mismatchedStreamLength"));
            Object[] msgArgs = {Long.valueOf(advertisedLength), Long.valueOf(actualLength)};
            error(form.format(msgArgs), SQLState.DATA_EXCEPTION_LENGTH_MISMATCH, DriverError.NOT_SET);
        }
    }

    /*
     * Note: There is another method with same code logic for non unicode reader, writeNonUnicodeReader(), implemented for performance efficiency. Any
     * changes in algorithm/logic should propagate to both writeReader() and writeNonUnicodeReader().
     */
    void writeReader(Reader reader,
            long advertisedLength,
            boolean writeChunkSizes) throws SQLServerException {
        assert DataTypes.UNKNOWN_STREAM_LENGTH == advertisedLength || advertisedLength >= 0;

        long actualLength = 0;
        char[] streamCharBuffer = new char[2 * currentPacketSize];
        byte[] streamByteBuffer = new byte[4 * currentPacketSize];
        int charsRead = 0;
        int charsToWrite;
        do {
            // Read in next chunk
            for (charsToWrite = 0; -1 != charsRead && charsToWrite < streamCharBuffer.length; charsToWrite += charsRead) {
                try {
                    charsRead = reader.read(streamCharBuffer, charsToWrite, streamCharBuffer.length - charsToWrite);
                }
                catch (IOException e) {
                    MessageFormat form = new MessageFormat(SQLServerException.getErrString("R_errorReadingStream"));
                    Object[] msgArgs = {e.toString()};
                    error(form.format(msgArgs), SQLState.DATA_EXCEPTION_NOT_SPECIFIC, DriverError.NOT_SET);
                }

                if (-1 == charsRead)
                    break;

                // Check for invalid bytesRead returned from Reader.read
                if (charsRead < 0 || charsRead > streamCharBuffer.length - charsToWrite) {
                    MessageFormat form = new MessageFormat(SQLServerException.getErrString("R_errorReadingStream"));
                    Object[] msgArgs = {SQLServerException.getErrString("R_streamReadReturnedInvalidValue")};
                    error(form.format(msgArgs), SQLState.DATA_EXCEPTION_NOT_SPECIFIC, DriverError.NOT_SET);
                }
            }

            // Write it out
            if (writeChunkSizes)
                writeInt(2 * charsToWrite);

            // Convert from Unicode characters to bytes
            //
            // Note: The following inlined code is much faster than the equivalent
            // call to (new String(streamCharBuffer)).getBytes("UTF-16LE") because it
            // saves a conversion to String and use of Charset in that conversion.
            for (int charsCopied = 0; charsCopied < charsToWrite; ++charsCopied) {
                streamByteBuffer[2 * charsCopied] = (byte) ((streamCharBuffer[charsCopied] >> 0) & 0xFF);
                streamByteBuffer[2 * charsCopied + 1] = (byte) ((streamCharBuffer[charsCopied] >> 8) & 0xFF);
            }

            writeBytes(streamByteBuffer, 0, 2 * charsToWrite);
            actualLength += charsToWrite;
        }
        while (-1 != charsRead || charsToWrite > 0);

        // If we were given an input stream length that we had to match and
        // the actual stream length did not match then cancel the request.
        if (DataTypes.UNKNOWN_STREAM_LENGTH != advertisedLength && actualLength != advertisedLength) {
            MessageFormat form = new MessageFormat(SQLServerException.getErrString("R_mismatchedStreamLength"));
            Object[] msgArgs = {Long.valueOf(advertisedLength), Long.valueOf(actualLength)};
            error(form.format(msgArgs), SQLState.DATA_EXCEPTION_LENGTH_MISMATCH, DriverError.NOT_SET);
        }
    }

    GregorianCalendar initializeCalender(TimeZone timeZone) {
        GregorianCalendar calendar = null;

        // Create the calendar that will hold the value. For DateTimeOffset values, the calendar's
        // time zone is UTC. For other values, the calendar's time zone is a local time zone.
        calendar = new GregorianCalendar(timeZone, Locale.US);

        // Set the calendar lenient to allow setting the DAY_OF_YEAR and MILLISECOND fields
        // to roll other fields to their correct values.
        calendar.setLenient(true);

        // Clear the calendar of any existing state. The state of a new Calendar object always
        // reflects the current date, time, DST offset, etc.
        calendar.clear();

        return calendar;
    }

    final void error(String reason,
            SQLState sqlState,
            DriverError driverError) throws SQLServerException {
        assert null != command;
        command.interrupt(reason);
        throw new SQLServerException(reason, sqlState, driverError, null);
    }

    /**
     * Sends an attention signal to the server, if necessary, to tell it to stop processing the current command on this connection.
     *
     * If no packets of the command's request have yet been sent to the server, then no attention signal needs to be sent. The interrupt will be
     * handled entirely by the driver.
     *
     * This method does not need synchronization as it does not manipulate interrupt state and writing is guaranteed to occur only from one thread at
     * a time.
     */
    final boolean sendAttention() throws SQLServerException {
        // If any request packets were already written to the server then send an
        // attention signal to the server to tell it to ignore the request or
        // cancel its execution.
        if (packetNum > 0) {
            // Ideally, we would want to add the following assert here.
            // But to add that the variable isEOMSent would have to be made
            // volatile as this piece of code would be reached from multiple
            // threads. So, not doing it to avoid perf hit. Note that
            // isEOMSent would be updated in writePacket everytime an EOM is sent
            // assert isEOMSent;

            if (logger.isLoggable(Level.FINE))
                logger.fine(this + ": sending attention...");

            ++tdsChannel.numMsgsSent;

            startMessage(command, TDS.PKT_CANCEL_REQ);
            endMessage();

            return true;
        }

        return false;
    }

    private void writePacket(int tdsMessageStatus) throws SQLServerException {
        final boolean atEOM = (TDS.STATUS_BIT_EOM == (TDS.STATUS_BIT_EOM & tdsMessageStatus));
        final boolean isCancelled = ((TDS.PKT_CANCEL_REQ == tdsMessageType)
                || ((tdsMessageStatus & TDS.STATUS_BIT_ATTENTION) == TDS.STATUS_BIT_ATTENTION));
        // Before writing each packet to the channel, check if an interrupt has occurred.
        if (null != command && (!isCancelled))
            command.checkForInterrupt();

        writePacketHeader(tdsMessageStatus | sendResetConnection);
        sendResetConnection = 0;

        flush(atEOM);

        // If this is the last packet then flush the remainder of the request
        // through the socket. The first flush() call ensured that data currently
        // waiting in the socket buffer was sent, flipped the buffers, and started
        // sending data from the staging buffer (flipped to be the new socket buffer).
        // This flush() call ensures that all remaining data in the socket buffer is sent.
        if (atEOM) {
            flush(atEOM);
            isEOMSent = true;
            ++tdsChannel.numMsgsSent;
        }

        // If we just sent the first login request packet and SSL encryption was enabled
        // for login only, then disable SSL now.
        if (TDS.PKT_LOGON70 == tdsMessageType && 1 == packetNum && TDS.ENCRYPT_OFF == con.getNegotiatedEncryptionLevel()) {
            tdsChannel.disableSSL();
        }

        // Notify the currently associated command (if any) that we have written the last
        // of the response packets to the channel.
        if (null != command && (!isCancelled) && atEOM)
            command.onRequestComplete();
    }

    private void writePacketHeader(int tdsMessageStatus) {
        int tdsMessageLength = stagingBuffer.position();
        ++packetNum;

        // Write the TDS packet header back at the start of the staging buffer
        stagingBuffer.put(TDS.PACKET_HEADER_MESSAGE_TYPE, tdsMessageType);
        stagingBuffer.put(TDS.PACKET_HEADER_MESSAGE_STATUS, (byte) tdsMessageStatus);
        stagingBuffer.put(TDS.PACKET_HEADER_MESSAGE_LENGTH, (byte) ((tdsMessageLength >> 8) & 0xFF));     // Note: message length is 16 bits,
        stagingBuffer.put(TDS.PACKET_HEADER_MESSAGE_LENGTH + 1, (byte) ((tdsMessageLength >> 0) & 0xFF)); // written BIG ENDIAN
        stagingBuffer.put(TDS.PACKET_HEADER_SPID, (byte) ((tdsChannel.getSPID() >> 8) & 0xFF));     // Note: SPID is 16 bits,
        stagingBuffer.put(TDS.PACKET_HEADER_SPID + 1, (byte) ((tdsChannel.getSPID() >> 0) & 0xFF)); // written BIG ENDIAN
        stagingBuffer.put(TDS.PACKET_HEADER_SEQUENCE_NUM, (byte) (packetNum % 256));
        stagingBuffer.put(TDS.PACKET_HEADER_WINDOW, (byte) 0); // Window (Reserved/Not used)

        // Write the header to the log buffer too if logging.
        if (tdsChannel.isLoggingPackets()) {
            logBuffer.put(TDS.PACKET_HEADER_MESSAGE_TYPE, tdsMessageType);
            logBuffer.put(TDS.PACKET_HEADER_MESSAGE_STATUS, (byte) tdsMessageStatus);
            logBuffer.put(TDS.PACKET_HEADER_MESSAGE_LENGTH, (byte) ((tdsMessageLength >> 8) & 0xFF));     // Note: message length is 16 bits,
            logBuffer.put(TDS.PACKET_HEADER_MESSAGE_LENGTH + 1, (byte) ((tdsMessageLength >> 0) & 0xFF)); // written BIG ENDIAN
            logBuffer.put(TDS.PACKET_HEADER_SPID, (byte) ((tdsChannel.getSPID() >> 8) & 0xFF));     // Note: SPID is 16 bits,
            logBuffer.put(TDS.PACKET_HEADER_SPID + 1, (byte) ((tdsChannel.getSPID() >> 0) & 0xFF)); // written BIG ENDIAN
            logBuffer.put(TDS.PACKET_HEADER_SEQUENCE_NUM, (byte) (packetNum % 256));
            logBuffer.put(TDS.PACKET_HEADER_WINDOW, (byte) 0); // Window (Reserved/Not used);
        }
    }

    void flush(boolean atEOM) throws SQLServerException {
        // First, flush any data left in the socket buffer.
        tdsChannel.write(socketBuffer.array(), socketBuffer.position(), socketBuffer.remaining());
        socketBuffer.position(socketBuffer.limit());

        // If there is data in the staging buffer that needs to be written
        // to the socket, the socket buffer is now empty, so swap buffers
        // and start writing data from the staging buffer.
        if (stagingBuffer.position() >= TDS_PACKET_HEADER_SIZE) {
            // Swap the packet buffers ...
            ByteBuffer swapBuffer = stagingBuffer;
            stagingBuffer = socketBuffer;
            socketBuffer = swapBuffer;

            // ... and prepare to send data from the from the new socket
            // buffer (the old staging buffer).
            //
            // We need to use flip() rather than rewind() here so that
            // the socket buffer's limit is properly set for the last
            // packet, which may be shorter than the other packets.
            socketBuffer.flip();
            stagingBuffer.clear();

            // If we are logging TDS packets then log the packet we're about
            // to send over the wire now.
            if (tdsChannel.isLoggingPackets()) {
                tdsChannel.logPacket(logBuffer.array(), 0, socketBuffer.limit(),
                        this.toString() + " sending packet (" + socketBuffer.limit() + " bytes)");
            }

            // Prepare for the next packet
            if (!atEOM)
                preparePacket();

            // Finally, start sending data from the new socket buffer.
            tdsChannel.write(socketBuffer.array(), socketBuffer.position(), socketBuffer.remaining());
            socketBuffer.position(socketBuffer.limit());
        }
    }

    // Composite write operations

    /**
     * Write out elements common to all RPC values.
     * 
     * @param sName
     *            the optional parameter name
     * @param bOut
     *            boolean true if the value that follows is being registered as an ouput parameter
     * @param tdsType
     *            TDS type of the value that follows
     */
    void writeRPCNameValType(String sName,
            boolean bOut,
            TDSType tdsType) throws SQLServerException {
        int nNameLen = 0;

        if (null != sName)
            nNameLen = sName.length() + 1; // The @ prefix is required for the param

        writeByte((byte) nNameLen);  // param name len
        if (nNameLen > 0) {
            writeChar('@');
            writeString(sName);
        }

        if (null != cryptoMeta)
            writeByte((byte) (bOut ? 1 | TDS.AE_METADATA : 0 | TDS.AE_METADATA)); // status
        else
            writeByte((byte) (bOut ? 1 : 0)); // status
        writeByte(tdsType.byteValue());  // type
    }

    /**
     * Append a boolean value in RPC transmission format.
     * 
     * @param sName
     *            the optional parameter name
     * @param booleanValue
     *            the data value
     * @param bOut
     *            boolean true if the data value is being registered as an ouput parameter
     */
    void writeRPCBit(String sName,
            Boolean booleanValue,
            boolean bOut) throws SQLServerException {
        writeRPCNameValType(sName, bOut, TDSType.BITN);
        writeByte((byte) 1); // max length of datatype
        if (null == booleanValue) {
            writeByte((byte) 0); // len of data bytes
        }
        else {
            writeByte((byte) 1); // length of datatype
            writeByte((byte) (booleanValue.booleanValue() ? 1 : 0));
        }
    }

    /**
     * Append a short value in RPC transmission format.
     * 
     * @param sName
     *            the optional parameter name
     * @param shortValue
     *            the data value
     * @param bOut
     *            boolean true if the data value is being registered as an ouput parameter
     */
    void writeRPCByte(String sName,
            Byte byteValue,
            boolean bOut) throws SQLServerException {
        writeRPCNameValType(sName, bOut, TDSType.INTN);
        writeByte((byte) 1); // max length of datatype
        if (null == byteValue) {
            writeByte((byte) 0); // len of data bytes
        }
        else {
            writeByte((byte) 1); // length of datatype
            writeByte(byteValue.byteValue());
        }
    }

    /**
     * Append a short value in RPC transmission format.
     * 
     * @param sName
     *            the optional parameter name
     * @param shortValue
     *            the data value
     * @param bOut
     *            boolean true if the data value is being registered as an ouput parameter
     */
    void writeRPCShort(String sName,
            Short shortValue,
            boolean bOut) throws SQLServerException {
        writeRPCNameValType(sName, bOut, TDSType.INTN);
        writeByte((byte) 2); // max length of datatype
        if (null == shortValue) {
            writeByte((byte) 0); // len of data bytes
        }
        else {
            writeByte((byte) 2); // length of datatype
            writeShort(shortValue.shortValue());
        }
    }

    /**
     * Append an int value in RPC transmission format.
     * 
     * @param sName
     *            the optional parameter name
     * @param intValue
     *            the data value
     * @param bOut
     *            boolean true if the data value is being registered as an ouput parameter
     */
    void writeRPCInt(String sName,
            Integer intValue,
            boolean bOut) throws SQLServerException {
        writeRPCNameValType(sName, bOut, TDSType.INTN);
        writeByte((byte) 4); // max length of datatype
        if (null == intValue) {
            writeByte((byte) 0); // len of data bytes
        }
        else {
            writeByte((byte) 4); // length of datatype
            writeInt(intValue.intValue());
        }
    }

    /**
     * Append a long value in RPC transmission format.
     * 
     * @param sName
     *            the optional parameter name
     * @param longValue
     *            the data value
     * @param bOut
     *            boolean true if the data value is being registered as an ouput parameter
     */
    void writeRPCLong(String sName,
            Long longValue,
            boolean bOut) throws SQLServerException {
        writeRPCNameValType(sName, bOut, TDSType.INTN);
        writeByte((byte) 8); // max length of datatype
        if (null == longValue) {
            writeByte((byte) 0); // len of data bytes
        }
        else {
            writeByte((byte) 8); // length of datatype
            writeLong(longValue.longValue());
        }
    }

    /**
     * Append a real value in RPC transmission format.
     * 
     * @param sName
     *            the optional parameter name
     * @param floatValue
     *            the data value
     * @param bOut
     *            boolean true if the data value is being registered as an ouput parameter
     */
    void writeRPCReal(String sName,
            Float floatValue,
            boolean bOut) throws SQLServerException {
        writeRPCNameValType(sName, bOut, TDSType.FLOATN);

        // Data and length
        if (null == floatValue) {
            writeByte((byte) 4); // max length
            writeByte((byte) 0); // actual length (0 == null)
        }
        else {
            writeByte((byte) 4); // max length
            writeByte((byte) 4); // actual length
            writeInt(Float.floatToRawIntBits(floatValue.floatValue()));
        }
    }

    void writeRPCSqlVariant(String sName,
            SqlVariant sqlVariantValue,
            boolean bOut) throws SQLServerException {
        writeRPCNameValType(sName, bOut, TDSType.SQL_VARIANT);

        // Data and length
        if (null == sqlVariantValue) {
            writeInt(0); // max length
            writeInt(0); // actual length
        }
    }

    /**
     * Append a double value in RPC transmission format.
     * 
     * @param sName
     *            the optional parameter name
     * @param doubleValue
     *            the data value
     * @param bOut
     *            boolean true if the data value is being registered as an ouput parameter
     */
    void writeRPCDouble(String sName,
            Double doubleValue,
            boolean bOut) throws SQLServerException {
        writeRPCNameValType(sName, bOut, TDSType.FLOATN);

        int l = 8;
        writeByte((byte) l); // max length of datatype

        // Data and length
        if (null == doubleValue) {
            writeByte((byte) 0); // len of data bytes
        }
        else {
            writeByte((byte) l); // len of data bytes
            long bits = Double.doubleToLongBits(doubleValue.doubleValue());
            long mask = 0xFF;
            int nShift = 0;
            for (int i = 0; i < 8; i++) {
                writeByte((byte) ((bits & mask) >> nShift));
                nShift += 8;
                mask = mask << 8;
            }
        }
    }

    /**
     * Append a big decimal in RPC transmission format.
     * 
     * @param sName
     *            the optional parameter name
     * @param bdValue
     *            the data value
     * @param nScale
     *            the desired scale
     * @param bOut
     *            boolean true if the data value is being registered as an ouput parameter
     */
    void writeRPCBigDecimal(String sName,
            BigDecimal bdValue,
            int nScale,
            boolean bOut) throws SQLServerException {
        writeRPCNameValType(sName, bOut, TDSType.DECIMALN);
        writeByte((byte) 0x11); // maximum length
        writeByte((byte) SQLServerConnection.maxDecimalPrecision); // precision

        byte[] valueBytes = DDC.convertBigDecimalToBytes(bdValue, nScale);
        writeBytes(valueBytes, 0, valueBytes.length);
    }

    /**
     * Appends a standard v*max header for RPC parameter transmission.
     * 
     * @param headerLength
     *            the total length of the PLP data block.
     * @param isNull
     *            true if the value is NULL.
     * @param collation
     *            The SQL collation associated with the value that follows the v*max header. Null for non-textual types.
     */
    void writeVMaxHeader(long headerLength,
            boolean isNull,
            SQLCollation collation) throws SQLServerException {
        // Send v*max length indicator 0xFFFF.
        writeShort((short) 0xFFFF);

        // Send collation if requested.
        if (null != collation)
            collation.writeCollation(this);

        // Handle null here and return, we're done here if it's null.
        if (isNull) {
            // Null header for v*max types is 0xFFFFFFFFFFFFFFFF.
            writeLong(0xFFFFFFFFFFFFFFFFL);
        }
        else if (DataTypes.UNKNOWN_STREAM_LENGTH == headerLength) {
            // Append v*max length.
            // UNKNOWN_PLP_LEN is 0xFFFFFFFFFFFFFFFE
            writeLong(0xFFFFFFFFFFFFFFFEL);

            // NOTE: Don't send the first chunk length, this will be calculated by caller.
        }
        else {
            // For v*max types with known length, length is <totallength8><chunklength4>
            // We're sending same total length as chunk length (as we're sending 1 chunk).
            writeLong(headerLength);
        }
    }

    /**
     * Utility for internal writeRPCString calls
     */
    void writeRPCStringUnicode(String sValue) throws SQLServerException {
        writeRPCStringUnicode(null, sValue, false, null);
    }

    /**
     * Writes a string value as Unicode for RPC
     * 
     * @param sName
     *            the optional parameter name
     * @param sValue
     *            the data value
     * @param bOut
     *            boolean true if the data value is being registered as an ouput parameter
     * @param collation
     *            the collation of the data value
     */
    void writeRPCStringUnicode(String sName,
            String sValue,
            boolean bOut,
            SQLCollation collation) throws SQLServerException {
        boolean bValueNull = (sValue == null);
        int nValueLen = bValueNull ? 0 : (2 * sValue.length());
        boolean isShortValue = nValueLen <= DataTypes.SHORT_VARTYPE_MAX_BYTES;

        // Textual RPC requires a collation. If none is provided, as is the case when
        // the SSType is non-textual, then use the database collation by default.
        if (null == collation)
            collation = con.getDatabaseCollation();

        // Use PLP encoding on Yukon and later with long values and OUT parameters
        boolean usePLP = (!isShortValue || bOut);
        if (usePLP) {
            writeRPCNameValType(sName, bOut, TDSType.NVARCHAR);

            // Handle Yukon v*max type header here.
            writeVMaxHeader(nValueLen,	// Length
                    bValueNull,	// Is null?
                    collation);

            // Send the data.
            if (!bValueNull) {
                if (nValueLen > 0) {
                    writeInt(nValueLen);
                    writeString(sValue);
                }

                // Send the terminator PLP chunk.
                writeInt(0);
            }
        }
        else // non-PLP type
        {
            // Write maximum length of data
            if (isShortValue) {
                writeRPCNameValType(sName, bOut, TDSType.NVARCHAR);
                writeShort((short) DataTypes.SHORT_VARTYPE_MAX_BYTES);
            }
            else {
                writeRPCNameValType(sName, bOut, TDSType.NTEXT);
                writeInt(DataTypes.IMAGE_TEXT_MAX_BYTES);
            }

            collation.writeCollation(this);

            // Data and length
            if (bValueNull) {
                writeShort((short) -1); // actual len
            }
            else {
                // Write actual length of data
                if (isShortValue)
                    writeShort((short) nValueLen);
                else
                    writeInt(nValueLen);

                // If length is zero, we're done.
                if (0 != nValueLen)
                    writeString(sValue);  // data
            }
        }
    }

    void writeTVP(TVP value) throws SQLServerException {
        if (!value.isNull()) {
            writeByte((byte) 0); // status
        }
        else {
            // Default TVP
            writeByte((byte) TDS.TVP_STATUS_DEFAULT); // default TVP
        }

        writeByte((byte) TDS.TDS_TVP);

        /*
         * TVP_TYPENAME = DbName OwningSchema TypeName
         */
        // Database where TVP type resides
        if (null != value.getDbNameTVP()) {
            writeByte((byte) value.getDbNameTVP().length());
            writeString(value.getDbNameTVP());
        }
        else
            writeByte((byte) 0x00);	// empty DB name

        // Schema where TVP type resides
        if (null != value.getOwningSchemaNameTVP()) {
            writeByte((byte) value.getOwningSchemaNameTVP().length());
            writeString(value.getOwningSchemaNameTVP());
        }
        else
            writeByte((byte) 0x00);	// empty Schema name

        // TVP type name
        if (null != value.getTVPName()) {
            writeByte((byte) value.getTVPName().length());
            writeString(value.getTVPName());
        }
        else
            writeByte((byte) 0x00);	// empty TVP name

        if (!value.isNull()) {
            writeTVPColumnMetaData(value);

            // optional OrderUnique metadata
            writeTvpOrderUnique(value);
        }
        else {
            writeShort((short) TDS.TVP_NULL_TOKEN);
        }

        // TVP_END_TOKEN
        writeByte((byte) 0x00);

        try {
            writeTVPRows(value);
        }
        catch (NumberFormatException e) {
            throw new SQLServerException(SQLServerException.getErrString("R_TVPInvalidColumnValue"), e);
        }
        catch (ClassCastException e) {
            throw new SQLServerException(SQLServerException.getErrString("R_TVPInvalidColumnValue"), e);
        }
    }

    void writeTVPRows(TVP value) throws SQLServerException {
        boolean isShortValue, isNull;
        int dataLength;
        
        boolean tdsWritterCached = false;
        ByteBuffer cachedTVPHeaders = null;
        TDSCommand cachedCommand = null;

        boolean cachedRequestComplete = false;
        boolean cachedInterruptsEnabled = false;
        boolean cachedProcessedResponse = false;
        
        if (!value.isNull()) {

            // If the preparedStatement and the ResultSet are created by the same connection, and TVP is set with ResultSet and Server Cursor
            // is used, the tdsWriter of the calling preparedStatement is overwritten by the SQLServerResultSet#next() method when fetching new rows.
            // Therefore, we need to send TVP data row by row before fetching new row.
            if (TVPType.ResultSet == value.tvpType) {
                if ((null != value.sourceResultSet) && (value.sourceResultSet instanceof SQLServerResultSet)) {
                    SQLServerResultSet sourceResultSet = (SQLServerResultSet) value.sourceResultSet;
                    SQLServerStatement src_stmt = (SQLServerStatement) sourceResultSet.getStatement();
                    int resultSetServerCursorId = sourceResultSet.getServerCursorId();

                    if (con.equals(src_stmt.getConnection()) && 0 != resultSetServerCursorId) {
                        cachedTVPHeaders = ByteBuffer.allocate(stagingBuffer.capacity()).order(stagingBuffer.order());
                        cachedTVPHeaders.put(stagingBuffer.array(), 0, stagingBuffer.position());

                        cachedCommand = this.command;

                        cachedRequestComplete = command.getRequestComplete();
                        cachedInterruptsEnabled = command.getInterruptsEnabled();
                        cachedProcessedResponse = command.getProcessedResponse();

                        tdsWritterCached = true;

                        if (sourceResultSet.isForwardOnly()) {
                            sourceResultSet.setFetchSize(1);
                        }
                    }
                }
            }
            
            Map<Integer, SQLServerMetaData> columnMetadata = value.getColumnMetadata();
            Iterator<Entry<Integer, SQLServerMetaData>> columnsIterator;

            while (value.next()) {
                
                // restore command and TDS header, which have been overwritten by value.next()
                if (tdsWritterCached) {
                    command = cachedCommand;

                    stagingBuffer.clear();
                    logBuffer.clear();
                    writeBytes(cachedTVPHeaders.array(), 0, cachedTVPHeaders.position());
                }
                
                Object[] rowData = value.getRowData();

                // ROW
                writeByte((byte) TDS.TVP_ROW);
                columnsIterator = columnMetadata.entrySet().iterator();
                int currentColumn = 0;
                while (columnsIterator.hasNext()) {
                    Map.Entry<Integer, SQLServerMetaData> columnPair = columnsIterator.next();

                    // If useServerDefault is set, client MUST NOT emit TvpColumnData for the associated column
                    if (columnPair.getValue().useServerDefault) {
                        currentColumn++;
                        continue;
                    }

                    JDBCType jdbcType = JDBCType.of(columnPair.getValue().javaSqlType);
                    String currentColumnStringValue = null;

                    Object currentObject = null;
                    if (null != rowData) {
                        // if rowData has value for the current column, retrieve it. If not, current column will stay null.
                        if (rowData.length > currentColumn) {
                            currentObject = rowData[currentColumn];
                            if (null != currentObject) {
                                currentColumnStringValue = String.valueOf(currentObject);
                            }
                        }
                    }
<<<<<<< HEAD
                    writeInternalTVPRowValues(jdbcType, currentColumnStringValue, currentObject, columnPair, false);
                    currentColumn++;
                }
            }
        }
        // TVP_END_TOKEN
        writeByte((byte) 0x00);
    }

    private void writeInternalTVPRowValues(JDBCType jdbcType,
            String currentColumnStringValue,
            Object currentObject,
            Map.Entry<Integer, SQLServerMetaData> columnPair,
            boolean isSqlVariant) throws SQLServerException {
        boolean isShortValue, isNull;
        int dataLength;
        switch (jdbcType) {
            case BIGINT:
                if (null == currentColumnStringValue)
                    writeByte((byte) 0);
                else {
                    if (isSqlVariant) {
                        writeSqlVariantHeader(10, TDSType.INT8.byteValue(), (byte) 0);
                    }
                    else {
                        writeByte((byte) 8);
                    }
                    writeLong(Long.valueOf(currentColumnStringValue).longValue());
                }
                break;

            case BIT:
                if (null == currentColumnStringValue)
                    writeByte((byte) 0);
                else {
                    if (isSqlVariant)
                        writeSqlVariantHeader(3, TDSType.BIT1.byteValue(), (byte)0);
                    else 
                        writeByte((byte) 1);
                    writeByte((byte) (Boolean.valueOf(currentColumnStringValue).booleanValue() ? 1 : 0));
                }
                break;

            case INTEGER:
                if (null == currentColumnStringValue)
                    writeByte((byte) 0);
                else {
                    if (!isSqlVariant)
                        writeByte((byte) 4);
                    else
                        writeSqlVariantHeader(6, TDSType.INT4.byteValue(), (byte) 0);
                       writeInt(Integer.valueOf(currentColumnStringValue).intValue());
                }
                break;

            case SMALLINT:
            case TINYINT:
                if (null == currentColumnStringValue)
                    writeByte((byte) 0);
                else {
                    if (isSqlVariant) {
                        writeSqlVariantHeader(6, TDSType.INT4.byteValue(), (byte) 0);
                        writeInt(Integer.valueOf(currentColumnStringValue));
                    }
                    else {
                        writeByte((byte) 2); // length of datatype
                        writeShort(Short.valueOf(currentColumnStringValue).shortValue());
                    }
                }
                break;

            case DECIMAL:
            case NUMERIC:
                if (null == currentColumnStringValue)
                    writeByte((byte) 0);
                else {
                    if (isSqlVariant) {
                        writeSqlVariantHeader(21, TDSType.DECIMALN.byteValue(), (byte) 2);
                        writeByte((byte) 38); // scale (byte)variantType.getScale()
                        writeByte((byte) 4); // scale (byte)variantType.getScale()
                    }
                    else {
                        writeByte((byte) TDSWriter.BIGDECIMAL_MAX_LENGTH); // maximum length
                    }
                    BigDecimal bdValue = new BigDecimal(currentColumnStringValue);
=======
                    try {
                        switch (jdbcType) {
                            case BIGINT:
                                if (null == currentColumnStringValue)
                                    writeByte((byte) 0);
                                else {
                                    writeByte((byte) 8);
                                    writeLong(Long.valueOf(currentColumnStringValue).longValue());
                                }
                                break;

                            case BIT:
                                if (null == currentColumnStringValue)
                                    writeByte((byte) 0);
                                else {
                                    writeByte((byte) 1);
                                    writeByte((byte) (Boolean.valueOf(currentColumnStringValue).booleanValue() ? 1 : 0));
                                }
                                break;

                            case INTEGER:
                                if (null == currentColumnStringValue)
                                    writeByte((byte) 0);
                                else {
                                    writeByte((byte) 4);
                                    writeInt(Integer.valueOf(currentColumnStringValue).intValue());
                                }
                                break;

                            case SMALLINT:
                            case TINYINT:
                                if (null == currentColumnStringValue)
                                    writeByte((byte) 0);
                                else {
                                    writeByte((byte) 2); // length of datatype
                                    writeShort(Short.valueOf(currentColumnStringValue).shortValue());
                                }
                                break;

                            case DECIMAL:
                            case NUMERIC:
                                if (null == currentColumnStringValue)
                                    writeByte((byte) 0);
                                else {
                                    writeByte((byte) TDSWriter.BIGDECIMAL_MAX_LENGTH); // maximum length
                                    BigDecimal bdValue = new BigDecimal(currentColumnStringValue);
>>>>>>> 43dda170

                                    /*
                                     * setScale of all BigDecimal value based on metadata as scale is not sent seperately for individual value. Use
                                     * the rounding used in Server. Say, for BigDecimal("0.1"), if scale in metdadata is 0, then ArithmeticException
                                     * would be thrown if RoundingMode is not set
                                     */
                                    bdValue = bdValue.setScale(columnPair.getValue().scale, RoundingMode.HALF_UP);

                                    byte[] valueBytes = DDC.convertBigDecimalToBytes(bdValue, bdValue.scale());

                                    // 1-byte for sign and 16-byte for integer
                                    byte[] byteValue = new byte[17];

                                    // removing the precision and scale information from the valueBytes array
                                    System.arraycopy(valueBytes, 2, byteValue, 0, valueBytes.length - 2);
                                    writeBytes(byteValue);
                                }
                                break;

<<<<<<< HEAD
            case DOUBLE:
                if (null == currentColumnStringValue)
                    writeByte((byte) 0); // len of data bytes
                else {
                    if (isSqlVariant) {
                        writeSqlVariantHeader(10, TDSType.FLOAT8.byteValue(), (byte) 0);
                        writeDouble(Double.valueOf(currentColumnStringValue.toString()));
                        break;
                    }
                    writeByte((byte) 8); // len of data bytes
                    long bits = Double.doubleToLongBits(Double.valueOf(currentColumnStringValue).doubleValue());
                    long mask = 0xFF;
                    int nShift = 0;
                    for (int i = 0; i < 8; i++) {
                        writeByte((byte) ((bits & mask) >> nShift));
                        nShift += 8;
                        mask = mask << 8;
                    }
                }
                break;

            case FLOAT:
            case REAL:
                if (null == currentColumnStringValue)
                    writeByte((byte) 0); 
                else {
                    if (isSqlVariant) {
                        writeSqlVariantHeader(6, TDSType.FLOAT4.byteValue(), (byte) 0);
                        writeInt(Float.floatToRawIntBits(Float.valueOf(currentColumnStringValue).floatValue()));
                    }
                    else {
                        writeByte((byte) 4); 
                        writeInt(Float.floatToRawIntBits(Float.valueOf(currentColumnStringValue).floatValue()));
                    }
                }
                break;

            case DATE:
            case TIME:
            case TIMESTAMP:
            case DATETIMEOFFSET:
            case TIMESTAMP_WITH_TIMEZONE:
            case TIME_WITH_TIMEZONE:
            case CHAR:
            case VARCHAR:               
            case NCHAR:
            case NVARCHAR:
                isShortValue = (2 * columnPair.getValue().precision) <= DataTypes.SHORT_VARTYPE_MAX_BYTES;
                isNull = (null == currentColumnStringValue);
                dataLength = isNull ? 0 : currentColumnStringValue.length() * 2;
                if (!isShortValue) {
                    // check null
                    if (isNull)
                        // Null header for v*max types is 0xFFFFFFFFFFFFFFFF.
                        writeLong(0xFFFFFFFFFFFFFFFFL);
                    if (isSqlVariant) {
                      //for now we send as bigger type, but is sendStringParameterAsUnicoe is set to false we can't send nvarchar
                      //since we are writing as nvarchar we need to write as tdstype.bigvarchar value because if we 
                      // want to supprot varchar(8000) it becomes as nvarchar, 8000*2 therefore we should send as longvarchar,
                      // but we cannot send more than 8000 cause sql_variant datatype in sql server does not support it.
                      // then throw exception if user is sending more than that
                      if (dataLength > 16000) {
                          throw new SQLServerException("Cannot insert more than 8000 char type", null);
                      }
                      int length = currentColumnStringValue.length();
                      writeSqlVariantHeader(9 + length, TDSType.BIGVARCHAR.byteValue(), (byte) 0x07);
                      SQLCollation col = con.getDatabaseCollation();
                      // write collation for sql variant
                      writeInt(col.getCollationInfo());
                      writeByte((byte) col.getCollationSortID());
                      writeShort((short) (length)); 
                      writeBytes(currentColumnStringValue.getBytes());
                      break;
                  }
                    
                    else if (DataTypes.UNKNOWN_STREAM_LENGTH == dataLength)
                        // Append v*max length.
                        // UNKNOWN_PLP_LEN is 0xFFFFFFFFFFFFFFFE
                        writeLong(0xFFFFFFFFFFFFFFFEL);
                    else
                        // For v*max types with known length, length is <totallength8><chunklength4>
                        writeLong(dataLength);
                    if (!isNull) {
                        if (dataLength > 0) {
                            writeInt(dataLength);
                            writeString(currentColumnStringValue);
                        }
                        // Send the terminator PLP chunk.
                        writeInt(0);
                    }
                }
                else {
                    if (isNull)
                        writeShort((short) -1); // actual len
                    else {
                        if (isSqlVariant) {
                            //for now we send as bigger type, but is sendStringParameterAsUnicoe is set to false we can't send nvarchar
                            // check for this
                            int length = currentColumnStringValue.length() *2;
                            writeSqlVariantHeader(9 + length, TDSType.NVARCHAR.byteValue(), (byte)7);
                              SQLCollation col = con.getDatabaseCollation();
                              // write collation for sql variant
                              writeInt(col.getCollationInfo());
                              writeByte((byte) col.getCollationSortID());
                            int stringLength = currentColumnStringValue.length();
                            byte[] typevarlen = new byte[2];
                            typevarlen[0] = (byte) (2 * stringLength & 0xFF);
                            typevarlen[1] = (byte) ((2 * stringLength >> 8) & 0xFF);
                            writeBytes(typevarlen);
                            writeString(currentColumnStringValue);                            
                            break;
                        }
                        else {
                            writeShort((short) dataLength);
                            writeString(currentColumnStringValue);
                        }
                    }
                }
                break;

            case BINARY:
            case VARBINARY:
                // Handle conversions as done in other types.
                isShortValue = columnPair.getValue().precision <= DataTypes.SHORT_VARTYPE_MAX_BYTES;
                isNull = (null == currentObject);
                if (currentObject instanceof String)
                    dataLength = isNull ? 0 : (toByteArray(currentObject.toString())).length;
                else
                    dataLength = isNull ? 0 : ((byte[]) currentObject).length;
                if (!isShortValue) {
                    // check null
                    if (isNull)
                        // Null header for v*max types is 0xFFFFFFFFFFFFFFFF.
                        writeLong(0xFFFFFFFFFFFFFFFFL);
                    else if (DataTypes.UNKNOWN_STREAM_LENGTH == dataLength)
                        // Append v*max length.
                        // UNKNOWN_PLP_LEN is 0xFFFFFFFFFFFFFFFE
                        writeLong(0xFFFFFFFFFFFFFFFEL);
                    else
                        // For v*max types with known length, length is <totallength8><chunklength4>
                        writeLong(dataLength);
                    if (!isNull) {
                        if (dataLength > 0) {
                            writeInt(dataLength);
                            if (currentObject instanceof String)
                                writeBytes(toByteArray(currentObject.toString()));
                            else
                                writeBytes((byte[]) currentObject);
                        }
                        // Send the terminator PLP chunk.
                        writeInt(0);
=======
                            case DOUBLE:
                                if (null == currentColumnStringValue)
                                    writeByte((byte) 0); // len of data bytes
                                else {
                                    writeByte((byte) 8); // len of data bytes
                                    long bits = Double.doubleToLongBits(Double.valueOf(currentColumnStringValue).doubleValue());
                                    long mask = 0xFF;
                                    int nShift = 0;
                                    for (int i = 0; i < 8; i++) {
                                        writeByte((byte) ((bits & mask) >> nShift));
                                        nShift += 8;
                                        mask = mask << 8;
                                    }
                                }
                                break;

                            case FLOAT:
                            case REAL:
                                if (null == currentColumnStringValue)
                                    writeByte((byte) 0); // actual length (0 == null)
                                else {
                                    writeByte((byte) 4); // actual length
                                    writeInt(Float.floatToRawIntBits(Float.valueOf(currentColumnStringValue).floatValue()));
                                }
                                break;

                            case DATE:
                            case TIME:
                            case TIMESTAMP:
                            case DATETIMEOFFSET:
                            case TIMESTAMP_WITH_TIMEZONE:
                            case TIME_WITH_TIMEZONE:
                            case CHAR:
                            case VARCHAR:
                            case NCHAR:
                            case NVARCHAR:
                            case LONGVARCHAR:
                            case LONGNVARCHAR:
                            case SQLXML:
                                isShortValue = (2L * columnPair.getValue().precision) <= DataTypes.SHORT_VARTYPE_MAX_BYTES;
                                isNull = (null == currentColumnStringValue);
                                dataLength = isNull ? 0 : currentColumnStringValue.length() * 2;
                                if (!isShortValue) {
                                    // check null
                                    if (isNull)
                                        // Null header for v*max types is 0xFFFFFFFFFFFFFFFF.
                                        writeLong(0xFFFFFFFFFFFFFFFFL);
                                    else if (DataTypes.UNKNOWN_STREAM_LENGTH == dataLength)
                                        // Append v*max length.
                                        // UNKNOWN_PLP_LEN is 0xFFFFFFFFFFFFFFFE
                                        writeLong(0xFFFFFFFFFFFFFFFEL);
                                    else
                                        // For v*max types with known length, length is <totallength8><chunklength4>
                                        writeLong(dataLength);
                                    if (!isNull) {
                                        if (dataLength > 0) {
                                            writeInt(dataLength);
                                            writeString(currentColumnStringValue);
                                        }
                                        // Send the terminator PLP chunk.
                                        writeInt(0);
                                    }
                                }
                                else {
                                    if (isNull)
                                        writeShort((short) -1); // actual len
                                    else {
                                        writeShort((short) dataLength);
                                        writeString(currentColumnStringValue);
                                    }
                                }
                                break;

                            case BINARY:
                            case VARBINARY:
                            case LONGVARBINARY:
                                // Handle conversions as done in other types.
                                isShortValue = columnPair.getValue().precision <= DataTypes.SHORT_VARTYPE_MAX_BYTES;
                                isNull = (null == currentObject);
                                if (currentObject instanceof String)
                                    dataLength = isNull ? 0 : (toByteArray(currentObject.toString())).length;
                                else
                                    dataLength = isNull ? 0 : ((byte[]) currentObject).length;
                                if (!isShortValue) {
                                    // check null
                                    if (isNull)
                                        // Null header for v*max types is 0xFFFFFFFFFFFFFFFF.
                                        writeLong(0xFFFFFFFFFFFFFFFFL);
                                    else if (DataTypes.UNKNOWN_STREAM_LENGTH == dataLength)
                                        // Append v*max length.
                                        // UNKNOWN_PLP_LEN is 0xFFFFFFFFFFFFFFFE
                                        writeLong(0xFFFFFFFFFFFFFFFEL);
                                    else
                                        // For v*max types with known length, length is <totallength8><chunklength4>
                                        writeLong(dataLength);
                                    if (!isNull) {
                                        if (dataLength > 0) {
                                            writeInt(dataLength);
                                            if (currentObject instanceof String)
                                                writeBytes(toByteArray(currentObject.toString()));
                                            else
                                                writeBytes((byte[]) currentObject);
                                        }
                                        // Send the terminator PLP chunk.
                                        writeInt(0);
                                    }
                                }
                                else {
                                    if (isNull)
                                        writeShort((short) -1); // actual len
                                    else {
                                        writeShort((short) dataLength);
                                        if (currentObject instanceof String)
                                            writeBytes(toByteArray(currentObject.toString()));
                                        else
                                            writeBytes((byte[]) currentObject);
                                    }
                                }
                                break;

                            default:
                                assert false : "Unexpected JDBC type " + jdbcType.toString();
                        }
                    }
                    catch (IllegalArgumentException e) {
                        throw new SQLServerException(SQLServerException.getErrString("R_errorConvertingValue"), e);
                    }
                    catch (ArrayIndexOutOfBoundsException e) {
                        throw new SQLServerException(SQLServerException.getErrString("R_CSVDataSchemaMismatch"), e);
>>>>>>> 43dda170
                    }
                }
<<<<<<< HEAD
                else {
                    if (isNull)
                        writeShort((short) -1); // actual len
                    else {
                        writeShort((short) dataLength);
                        if (currentObject instanceof String)
                            writeBytes(toByteArray(currentObject.toString()));
                        else
                            writeBytes((byte[]) currentObject);
                    }
                }
                break;
            case SQL_VARIANT:
                boolean isShiloh = 8 >= con.getServerMajorVersion() ? true : false;
                if (isShiloh) {
                    MessageFormat form = new MessageFormat(SQLServerException.getErrString("R_SQLVariantSupport"));
                    throw new SQLServerException(null, form.format(new Object[] {}), null, 0, false);
                }
                JDBCType internalJDBCType;
                JavaType javaType = JavaType.of(currentObject);
                internalJDBCType = javaType.getJDBCType(SSType.UNKNOWN, jdbcType);
                writeInternalTVPRowValues(internalJDBCType, currentColumnStringValue, currentObject, columnPair, true);
                break;
            default:
                assert false : "Unexpected JDBC type " + jdbcType.toString();
        }
    }

    /**
     * writes Header for sql_variant for TVP
     * @param length
     * @param tdsType
     * @param probBytes
     * @throws SQLServerException
     */
    private void writeSqlVariantHeader(int length,
            byte tdsType,
            byte probBytes) throws SQLServerException {
        writeInt(length);
        writeByte(tdsType);
        writeByte(probBytes);
=======

                // send this row, read its response (throw exception in case of errors) and reset command status
                if (tdsWritterCached) {
                    // TVP_END_TOKEN
                    writeByte((byte) 0x00);

                    writePacket(TDS.STATUS_BIT_EOM);

                    TDSReader tdsReader = tdsChannel.getReader(command);
                    int tokenType = tdsReader.peekTokenType();

                    if (TDS.TDS_ERR == tokenType) {
                        StreamError databaseError = new StreamError();
                        databaseError.setFromTDS(tdsReader);

                        SQLServerException.makeFromDatabaseError(con, null, databaseError.getMessage(), databaseError, false);
                    }

                    command.setInterruptsEnabled(true);
                    command.setRequestComplete(false);
                }
            }
        }

        // reset command status which have been overwritten
        if (tdsWritterCached) {
            command.setRequestComplete(cachedRequestComplete);
            command.setInterruptsEnabled(cachedInterruptsEnabled);
            command.setProcessedResponse(cachedProcessedResponse);
        }
        else {
            // TVP_END_TOKEN
            writeByte((byte) 0x00);
        }
>>>>>>> 43dda170
    }

    private static byte[] toByteArray(String s) {
        return DatatypeConverter.parseHexBinary(s);
    }

    void writeTVPColumnMetaData(TVP value) throws SQLServerException {
        boolean isShortValue;

        // TVP_COLMETADATA
        writeShort((short) value.getTVPColumnCount());

        Map<Integer, SQLServerMetaData> columnMetadata = value.getColumnMetadata();
        Iterator<Entry<Integer, SQLServerMetaData>> columnsIterator = columnMetadata.entrySet().iterator();
        /*
         * TypeColumnMetaData = UserType Flags TYPE_INFO ColName ;
         */

        while (columnsIterator.hasNext()) {
            Map.Entry<Integer, SQLServerMetaData> pair = columnsIterator.next();
            JDBCType jdbcType = JDBCType.of(pair.getValue().javaSqlType);
            boolean useServerDefault = pair.getValue().useServerDefault;
            // ULONG ; UserType of column
            // The value will be 0x0000 with the exceptions of TIMESTAMP (0x0050) and alias types (greater than 0x00FF).
            writeInt(0);
            /*
             * Flags = fNullable ; Column is nullable - %x01 fCaseSen -- Ignored ; usUpdateable -- Ignored ; fIdentity ; Column is identity column -
             * %x10 fComputed ; Column is computed - %x20 usReservedODBC -- Ignored ; fFixedLenCLRType-- Ignored ; fDefault ; Column is default value
             * - %x200 usReserved -- Ignored ;
             */

            short flags = TDS.FLAG_NULLABLE;
            if (useServerDefault) {
                flags |= TDS.FLAG_TVP_DEFAULT_COLUMN;
            }
            writeShort(flags);

            // Type info
            switch (jdbcType) {
                case BIGINT:
                    writeByte(TDSType.INTN.byteValue());
                    writeByte((byte) 8); // max length of datatype
                    break;
                case BIT:
                    writeByte(TDSType.BITN.byteValue());
                    writeByte((byte) 1); // max length of datatype
                    break;
                case INTEGER:
                    writeByte(TDSType.INTN.byteValue());
                    writeByte((byte) 4); // max length of datatype
                    break;
                case SMALLINT:
                case TINYINT:
                    writeByte(TDSType.INTN.byteValue());
                    writeByte((byte) 2); // max length of datatype
                    break;

                case DECIMAL:
                case NUMERIC:
                    writeByte(TDSType.NUMERICN.byteValue());
                    writeByte((byte) 0x11); // maximum length
                    writeByte((byte) pair.getValue().precision);
                    writeByte((byte) pair.getValue().scale);
                    break;

                case DOUBLE:
                    writeByte(TDSType.FLOATN.byteValue());
                    writeByte((byte) 8); // max length of datatype
                    break;

                case FLOAT:
                case REAL:
                    writeByte(TDSType.FLOATN.byteValue());
                    writeByte((byte) 4); // max length of datatype
                    break;

                case DATE:
                case TIME:
                case TIMESTAMP:
                case DATETIMEOFFSET:
                case TIMESTAMP_WITH_TIMEZONE:
                case TIME_WITH_TIMEZONE:
                case CHAR:
                case VARCHAR:
                case NCHAR:
                case NVARCHAR:
                case LONGVARCHAR:
                case LONGNVARCHAR:
                case SQLXML:
                    writeByte(TDSType.NVARCHAR.byteValue());
                    isShortValue = (2L * pair.getValue().precision) <= DataTypes.SHORT_VARTYPE_MAX_BYTES;
                    // Use PLP encoding on Yukon and later with long values
                    if (!isShortValue)	// PLP
                    {
                        // Handle Yukon v*max type header here.
                        writeShort((short) 0xFFFF);
                        con.getDatabaseCollation().writeCollation(this);
                    }
                    else	// non PLP
                    {
                        writeShort((short) DataTypes.SHORT_VARTYPE_MAX_BYTES);
                        con.getDatabaseCollation().writeCollation(this);
                    }

                    break;

                case BINARY:
                case VARBINARY:
                case LONGVARBINARY:
                    writeByte(TDSType.BIGVARBINARY.byteValue());
                    isShortValue = pair.getValue().precision <= DataTypes.SHORT_VARTYPE_MAX_BYTES;
                    // Use PLP encoding on Yukon and later with long values
                    if (!isShortValue)	// PLP
                        // Handle Yukon v*max type header here.
                        writeShort((short) 0xFFFF);
                    else	// non PLP
                        writeShort((short) DataTypes.SHORT_VARTYPE_MAX_BYTES);
                    break;
                case SQL_VARIANT:
                case OTHER:                  
                    writeByte(TDSType.SQL_VARIANT.byteValue());
                    writeInt(8009);// write length of sql variant 8009
                    
                    break;

                default:
                    assert false : "Unexpected JDBC type " + jdbcType.toString();
            }
            // Column name - must be null (from TDS - TVP_COLMETADATA)
            writeByte((byte) 0x00);

            // [TVP_ORDER_UNIQUE]
            // [TVP_COLUMN_ORDERING]
        }
    }

    void writeTvpOrderUnique(TVP value) throws SQLServerException {
        /*
         * TVP_ORDER_UNIQUE = TVP_ORDER_UNIQUE_TOKEN (Count <Count>(ColNum OrderUniqueFlags))
         */

        Map<Integer, SQLServerMetaData> columnMetadata = value.getColumnMetadata();
        Iterator<Entry<Integer, SQLServerMetaData>> columnsIterator = columnMetadata.entrySet().iterator();
        LinkedList<TdsOrderUnique> columnList = new LinkedList<TdsOrderUnique>();

        while (columnsIterator.hasNext()) {
            byte flags = 0;
            Map.Entry<Integer, SQLServerMetaData> pair = columnsIterator.next();
            SQLServerMetaData metaData = pair.getValue();

            if (SQLServerSortOrder.Ascending == metaData.sortOrder)
                flags = TDS.TVP_ORDERASC_FLAG;
            else if (SQLServerSortOrder.Descending == metaData.sortOrder)
                flags = TDS.TVP_ORDERDESC_FLAG;
            if (metaData.isUniqueKey)
                flags |= TDS.TVP_UNIQUE_FLAG;

            // Remember this column if any flags were set
            if (0 != flags)
                columnList.add(new TdsOrderUnique(pair.getKey(), flags));
        }

        // Write flagged columns
        if (!columnList.isEmpty()) {
            writeByte((byte) TDS.TVP_ORDER_UNIQUE_TOKEN);
            writeShort((short) columnList.size());
            for (TdsOrderUnique column : columnList) {
                writeShort((short) (column.columnOrdinal + 1));
                writeByte(column.flags);
            }
        }
    }

    private class TdsOrderUnique {
        int columnOrdinal;
        byte flags;

        TdsOrderUnique(int ordinal,
                byte flags) {
            this.columnOrdinal = ordinal;
            this.flags = flags;
        }
    }

    void setCryptoMetaData(CryptoMetadata cryptoMetaForBulk) {
        this.cryptoMeta = cryptoMetaForBulk;
    }

    CryptoMetadata getCryptoMetaData() {
        return cryptoMeta;
    }

    void writeEncryptedRPCByteArray(byte bValue[]) throws SQLServerException {
        boolean bValueNull = (bValue == null);
        long nValueLen = bValueNull ? 0 : bValue.length;
        boolean isShortValue = (nValueLen <= DataTypes.SHORT_VARTYPE_MAX_BYTES);

        boolean isPLP = (!isShortValue) && (nValueLen <= DataTypes.MAX_VARTYPE_MAX_BYTES);

        // Handle Shiloh types here.
        if (isShortValue) {
            writeShort((short) DataTypes.SHORT_VARTYPE_MAX_BYTES);
        }
        else if (isPLP) {
            writeShort((short) DataTypes.SQL_USHORTVARMAXLEN);
        }
        else {
            writeInt(DataTypes.IMAGE_TEXT_MAX_BYTES);
        }

        // Data and length
        if (bValueNull) {
            writeShort((short) -1); // actual len
        }
        else {
            if (isShortValue) {
                writeShort((short) nValueLen); // actual len
            }
            else if (isPLP) {
                writeLong(nValueLen); // actual length
            }
            else {
                writeInt((int) nValueLen); // actual len
            }

            // If length is zero, we're done.
            if (0 != nValueLen) {
                if (isPLP) {
                    writeInt((int) nValueLen);
                }
                writeBytes(bValue);
            }

            if (isPLP) {
                writeInt(0); // PLP_TERMINATOR, 0x00000000
            }
        }
    }

    void writeEncryptedRPCPLP() throws SQLServerException {
        writeShort((short) DataTypes.SQL_USHORTVARMAXLEN);
        writeLong((long) 0); // actual length
        writeInt(0); // PLP_TERMINATOR, 0x00000000
    }

    void writeCryptoMetaData() throws SQLServerException {
        writeByte(cryptoMeta.cipherAlgorithmId);
        writeByte(cryptoMeta.encryptionType.getValue());
        writeInt(cryptoMeta.cekTableEntry.getColumnEncryptionKeyValues().get(0).databaseId);
        writeInt(cryptoMeta.cekTableEntry.getColumnEncryptionKeyValues().get(0).cekId);
        writeInt(cryptoMeta.cekTableEntry.getColumnEncryptionKeyValues().get(0).cekVersion);
        writeBytes(cryptoMeta.cekTableEntry.getColumnEncryptionKeyValues().get(0).cekMdVersion);
        writeByte(cryptoMeta.normalizationRuleVersion);
    }

    void writeRPCByteArray(String sName,
            byte bValue[],
            boolean bOut,
            JDBCType jdbcType,
            SQLCollation collation) throws SQLServerException {
        boolean bValueNull = (bValue == null);
        int nValueLen = bValueNull ? 0 : bValue.length;
        boolean isShortValue = (nValueLen <= DataTypes.SHORT_VARTYPE_MAX_BYTES);

        // Use PLP encoding on Yukon and later with long values and OUT parameters
        boolean usePLP = (!isShortValue || bOut);

        TDSType tdsType;

        if (null != cryptoMeta) {
            // send encrypted data as BIGVARBINARY
            tdsType = (isShortValue || usePLP) ? TDSType.BIGVARBINARY : TDSType.IMAGE;
            collation = null;
        }
        else
            switch (jdbcType) {
                case BINARY:
                case VARBINARY:
                case LONGVARBINARY:
                case BLOB:
                default:
                    tdsType = (isShortValue || usePLP) ? TDSType.BIGVARBINARY : TDSType.IMAGE;
                    collation = null;
                    break;

                case CHAR:
                case VARCHAR:
                case LONGVARCHAR:
                case CLOB:
                    tdsType = (isShortValue || usePLP) ? TDSType.BIGVARCHAR : TDSType.TEXT;
                    if (null == collation)
                        collation = con.getDatabaseCollation();
                    break;

                case NCHAR:
                case NVARCHAR:
                case LONGNVARCHAR:
                case NCLOB:
                    tdsType = (isShortValue || usePLP) ? TDSType.NVARCHAR : TDSType.NTEXT;
                    if (null == collation)
                        collation = con.getDatabaseCollation();
                    break;
            }

        writeRPCNameValType(sName, bOut, tdsType);

        if (usePLP) {
            // Handle Yukon v*max type header here.
            writeVMaxHeader(nValueLen, bValueNull, collation);

            // Send the data.
            if (!bValueNull) {
                if (nValueLen > 0) {
                    writeInt(nValueLen);
                    writeBytes(bValue);
                }

                // Send the terminator PLP chunk.
                writeInt(0);
            }
        }
        else // non-PLP type
        {
            // Handle Shiloh types here.
            if (isShortValue) {
                writeShort((short) DataTypes.SHORT_VARTYPE_MAX_BYTES);
            }
            else {
                writeInt(DataTypes.IMAGE_TEXT_MAX_BYTES);
            }

            if (null != collation)
                collation.writeCollation(this);

            // Data and length
            if (bValueNull) {
                writeShort((short) -1); // actual len
            }
            else {
                if (isShortValue)
                    writeShort((short) nValueLen); // actual len
                else
                    writeInt(nValueLen); // actual len

                // If length is zero, we're done.
                if (0 != nValueLen)
                    writeBytes(bValue);
            }
        }
    }

    /**
     * Append a timestamp in RPC transmission format as a SQL Server DATETIME data type
     * 
     * @param sName
     *            the optional parameter name
     * @param cal
     *            Pure Gregorian calendar containing the timestamp, including its associated time zone
     * @param subSecondNanos
     *            the sub-second nanoseconds (0 - 999,999,999)
     * @param bOut
     *            boolean true if the data value is being registered as an ouput parameter
     *
     */
    void writeRPCDateTime(String sName,
            GregorianCalendar cal,
            int subSecondNanos,
            boolean bOut) throws SQLServerException {
        assert (subSecondNanos >= 0) && (subSecondNanos < Nanos.PER_SECOND) : "Invalid subNanoSeconds value: " + subSecondNanos;
        assert (cal != null) || (cal == null && subSecondNanos == 0) : "Invalid subNanoSeconds value when calendar is null: " + subSecondNanos;

        writeRPCNameValType(sName, bOut, TDSType.DATETIMEN);
        writeByte((byte) 8); // max length of datatype

        if (null == cal) {
            writeByte((byte) 0); // len of data bytes
            return;
        }

        writeByte((byte) 8); // len of data bytes

        // We need to extract the Calendar's current date & time in terms
        // of the number of days since the SQL Base Date (1/1/1900) plus
        // the number of milliseconds since midnight in the current day.
        //
        // We cannot rely on any pre-calculated value for the number of
        // milliseconds in a day or the number of milliseconds since the
        // base date to do this because days with DST changes are shorter
        // or longer than "normal" days.
        //
        // ASSUMPTION: We assume we are dealing with a GregorianCalendar here.
        // If not, we have no basis in which to compare dates. E.g. if we
        // are dealing with a Chinese Calendar implementation which does not
        // use the same value for Calendar.YEAR as the GregorianCalendar,
        // we cannot meaningfully compute a value relative to 1/1/1900.

        // First, figure out how many days there have been since the SQL Base Date.
        // These are based on SQL Server algorithms
        int daysSinceSQLBaseDate = DDC.daysSinceBaseDate(cal.get(Calendar.YEAR), cal.get(Calendar.DAY_OF_YEAR), TDS.BASE_YEAR_1900);

        // Next, figure out the number of milliseconds since midnight of the current day.
        int millisSinceMidnight = (subSecondNanos + Nanos.PER_MILLISECOND / 2) / Nanos.PER_MILLISECOND + // Millis into the current second
                1000 * cal.get(Calendar.SECOND) + // Seconds into the current minute
                60 * 1000 * cal.get(Calendar.MINUTE) + // Minutes into the current hour
                60 * 60 * 1000 * cal.get(Calendar.HOUR_OF_DAY); // Hours into the current day

        // The last millisecond of the current day is always rounded to the first millisecond
        // of the next day because DATETIME is only accurate to 1/300th of a second.
        if (millisSinceMidnight >= 1000 * 60 * 60 * 24 - 1) {
            ++daysSinceSQLBaseDate;
            millisSinceMidnight = 0;
        }

        // Last-ditch verification that the value is in the valid range for the
        // DATETIMEN TDS data type (1/1/1753 to 12/31/9999). If it's not, then
        // throw an exception now so that statement execution is safely canceled.
        // Attempting to put an invalid value on the wire would result in a TDS
        // exception, which would close the connection.
        // These are based on SQL Server algorithms
        if (daysSinceSQLBaseDate < DDC.daysSinceBaseDate(1753, 1, TDS.BASE_YEAR_1900)
                || daysSinceSQLBaseDate >= DDC.daysSinceBaseDate(10000, 1, TDS.BASE_YEAR_1900)) {
            MessageFormat form = new MessageFormat(SQLServerException.getErrString("R_valueOutOfRange"));
            Object[] msgArgs = {SSType.DATETIME};
            throw new SQLServerException(form.format(msgArgs), SQLState.DATA_EXCEPTION_DATETIME_FIELD_OVERFLOW, DriverError.NOT_SET, null);
        }

        // And put it all on the wire...

        // Number of days since the SQL Server Base Date (January 1, 1900)
        writeInt(daysSinceSQLBaseDate);

        // Milliseconds since midnight (at a resolution of three hundredths of a second)
        writeInt((3 * millisSinceMidnight + 5) / 10);
    }

    void writeRPCTime(String sName,
            GregorianCalendar localCalendar,
            int subSecondNanos,
            int scale,
            boolean bOut) throws SQLServerException {
        writeRPCNameValType(sName, bOut, TDSType.TIMEN);
        writeByte((byte) scale);

        if (null == localCalendar) {
            writeByte((byte) 0);
            return;
        }

        writeByte((byte) TDS.timeValueLength(scale));
        writeScaledTemporal(localCalendar, subSecondNanos, scale, SSType.TIME);
    }

    void writeRPCDate(String sName,
            GregorianCalendar localCalendar,
            boolean bOut) throws SQLServerException {
        writeRPCNameValType(sName, bOut, TDSType.DATEN);
        if (null == localCalendar) {
            writeByte((byte) 0);
            return;
        }

        writeByte((byte) TDS.DAYS_INTO_CE_LENGTH);
        writeScaledTemporal(localCalendar, 0, // subsecond nanos (none for a date value)
                0, // scale (dates are not scaled)
                SSType.DATE);
    }

    void writeEncryptedRPCTime(String sName,
            GregorianCalendar localCalendar,
            int subSecondNanos,
            int scale,
            boolean bOut) throws SQLServerException {
        if (con.getSendTimeAsDatetime()) {
            throw new SQLServerException(SQLServerException.getErrString("R_sendTimeAsDateTimeForAE"), null);
        }
        writeRPCNameValType(sName, bOut, TDSType.BIGVARBINARY);

        if (null == localCalendar)
            writeEncryptedRPCByteArray(null);
        else
            writeEncryptedRPCByteArray(writeEncryptedScaledTemporal(localCalendar, subSecondNanos, scale, SSType.TIME, (short) 0));

        writeByte(TDSType.TIMEN.byteValue());
        writeByte((byte) scale);
        writeCryptoMetaData();
    }

    void writeEncryptedRPCDate(String sName,
            GregorianCalendar localCalendar,
            boolean bOut) throws SQLServerException {
        writeRPCNameValType(sName, bOut, TDSType.BIGVARBINARY);

        if (null == localCalendar)
            writeEncryptedRPCByteArray(null);
        else
            writeEncryptedRPCByteArray(writeEncryptedScaledTemporal(localCalendar, 0, // subsecond nanos (none for a date value)
                    0, // scale (dates are not scaled)
                    SSType.DATE, (short) 0));

        writeByte(TDSType.DATEN.byteValue());
        writeCryptoMetaData();
    }

    void writeEncryptedRPCDateTime(String sName,
            GregorianCalendar cal,
            int subSecondNanos,
            boolean bOut,
            JDBCType jdbcType) throws SQLServerException {
        assert (subSecondNanos >= 0) && (subSecondNanos < Nanos.PER_SECOND) : "Invalid subNanoSeconds value: " + subSecondNanos;
        assert (cal != null) || (cal == null && subSecondNanos == 0) : "Invalid subNanoSeconds value when calendar is null: " + subSecondNanos;

        writeRPCNameValType(sName, bOut, TDSType.BIGVARBINARY);

        if (null == cal)
            writeEncryptedRPCByteArray(null);
        else
            writeEncryptedRPCByteArray(getEncryptedDateTimeAsBytes(cal, subSecondNanos, jdbcType));

        if (JDBCType.SMALLDATETIME == jdbcType) {
            writeByte(TDSType.DATETIMEN.byteValue());
            writeByte((byte) 4);
        }
        else {
            writeByte(TDSType.DATETIMEN.byteValue());
            writeByte((byte) 8);
        }
        writeCryptoMetaData();
    }

    // getEncryptedDateTimeAsBytes is called if jdbcType/ssType is SMALLDATETIME or DATETIME
    byte[] getEncryptedDateTimeAsBytes(GregorianCalendar cal,
            int subSecondNanos,
            JDBCType jdbcType) throws SQLServerException {
        int daysSinceSQLBaseDate = DDC.daysSinceBaseDate(cal.get(Calendar.YEAR), cal.get(Calendar.DAY_OF_YEAR), TDS.BASE_YEAR_1900);

        // Next, figure out the number of milliseconds since midnight of the current day.
        int millisSinceMidnight = (subSecondNanos + Nanos.PER_MILLISECOND / 2) / Nanos.PER_MILLISECOND + // Millis into the current second
                1000 * cal.get(Calendar.SECOND) + // Seconds into the current minute
                60 * 1000 * cal.get(Calendar.MINUTE) + // Minutes into the current hour
                60 * 60 * 1000 * cal.get(Calendar.HOUR_OF_DAY); // Hours into the current day

        // The last millisecond of the current day is always rounded to the first millisecond
        // of the next day because DATETIME is only accurate to 1/300th of a second.
        if (millisSinceMidnight >= 1000 * 60 * 60 * 24 - 1) {
            ++daysSinceSQLBaseDate;
            millisSinceMidnight = 0;
        }

        if (JDBCType.SMALLDATETIME == jdbcType) {

            int secondsSinceMidnight = (millisSinceMidnight / 1000);
            int minutesSinceMidnight = (secondsSinceMidnight / 60);

            // Values that are 29.998 seconds or less are rounded down to the nearest minute
            minutesSinceMidnight = ((secondsSinceMidnight % 60) > 29.998) ? minutesSinceMidnight + 1 : minutesSinceMidnight;

            // minutesSinceMidnight for (23:59:30)
            int maxMinutesSinceMidnight_SmallDateTime = 1440;
            // Verification for smalldatetime to be within valid range of (1900.01.01) to (2079.06.06)
            // smalldatetime for unencrypted does not allow insertion of 2079.06.06 23:59:59 and it is rounded up
            // to 2079.06.07 00:00:00, therefore, we are checking minutesSinceMidnight for that condition. If it's not within valid range, then
            // throw an exception now so that statement execution is safely canceled.
            // 157 is the calculated day of year from 06-06 , 1440 is minutesince midnight for (23:59:30)
            if ((daysSinceSQLBaseDate < DDC.daysSinceBaseDate(1900, 1, TDS.BASE_YEAR_1900)
                    || daysSinceSQLBaseDate > DDC.daysSinceBaseDate(2079, 157, TDS.BASE_YEAR_1900))
                    || (daysSinceSQLBaseDate == DDC.daysSinceBaseDate(2079, 157, TDS.BASE_YEAR_1900)
                            && minutesSinceMidnight >= maxMinutesSinceMidnight_SmallDateTime)) {
                MessageFormat form = new MessageFormat(SQLServerException.getErrString("R_valueOutOfRange"));
                Object[] msgArgs = {SSType.SMALLDATETIME};
                throw new SQLServerException(form.format(msgArgs), SQLState.DATA_EXCEPTION_DATETIME_FIELD_OVERFLOW, DriverError.NOT_SET, null);
            }

            ByteBuffer days = ByteBuffer.allocate(2).order(ByteOrder.LITTLE_ENDIAN);
            days.putShort((short) daysSinceSQLBaseDate);
            ByteBuffer seconds = ByteBuffer.allocate(2).order(ByteOrder.LITTLE_ENDIAN);
            seconds.putShort((short) minutesSinceMidnight);

            byte[] value = new byte[4];
            System.arraycopy(days.array(), 0, value, 0, 2);
            System.arraycopy(seconds.array(), 0, value, 2, 2);
            return SQLServerSecurityUtility.encryptWithKey(value, cryptoMeta, con);
        }
        else if (JDBCType.DATETIME == jdbcType) {
            // Last-ditch verification that the value is in the valid range for the
            // DATETIMEN TDS data type (1/1/1753 to 12/31/9999). If it's not, then
            // throw an exception now so that statement execution is safely canceled.
            // Attempting to put an invalid value on the wire would result in a TDS
            // exception, which would close the connection.
            // These are based on SQL Server algorithms
            // And put it all on the wire...
            if (daysSinceSQLBaseDate < DDC.daysSinceBaseDate(1753, 1, TDS.BASE_YEAR_1900)
                    || daysSinceSQLBaseDate >= DDC.daysSinceBaseDate(10000, 1, TDS.BASE_YEAR_1900)) {
                MessageFormat form = new MessageFormat(SQLServerException.getErrString("R_valueOutOfRange"));
                Object[] msgArgs = {SSType.DATETIME};
                throw new SQLServerException(form.format(msgArgs), SQLState.DATA_EXCEPTION_DATETIME_FIELD_OVERFLOW, DriverError.NOT_SET, null);
            }

            // Number of days since the SQL Server Base Date (January 1, 1900)
            ByteBuffer days = ByteBuffer.allocate(4).order(ByteOrder.LITTLE_ENDIAN);
            days.putInt(daysSinceSQLBaseDate);
            ByteBuffer seconds = ByteBuffer.allocate(4).order(ByteOrder.LITTLE_ENDIAN);
            seconds.putInt((3 * millisSinceMidnight + 5) / 10);

            byte[] value = new byte[8];
            System.arraycopy(days.array(), 0, value, 0, 4);
            System.arraycopy(seconds.array(), 0, value, 4, 4);
            return SQLServerSecurityUtility.encryptWithKey(value, cryptoMeta, con);
        }

        assert false : "Unexpected JDBCType type " + jdbcType;
        return null;
    }

    void writeEncryptedRPCDateTime2(String sName,
            GregorianCalendar localCalendar,
            int subSecondNanos,
            int scale,
            boolean bOut) throws SQLServerException {
        writeRPCNameValType(sName, bOut, TDSType.BIGVARBINARY);

        if (null == localCalendar)
            writeEncryptedRPCByteArray(null);
        else
            writeEncryptedRPCByteArray(writeEncryptedScaledTemporal(localCalendar, subSecondNanos, scale, SSType.DATETIME2, (short) 0));

        writeByte(TDSType.DATETIME2N.byteValue());
        writeByte((byte) (scale));
        writeCryptoMetaData();
    }

    void writeEncryptedRPCDateTimeOffset(String sName,
            GregorianCalendar utcCalendar,
            int minutesOffset,
            int subSecondNanos,
            int scale,
            boolean bOut) throws SQLServerException {
        writeRPCNameValType(sName, bOut, TDSType.BIGVARBINARY);

        if (null == utcCalendar)
            writeEncryptedRPCByteArray(null);
        else {
            assert 0 == utcCalendar.get(Calendar.ZONE_OFFSET);
            writeEncryptedRPCByteArray(
                    writeEncryptedScaledTemporal(utcCalendar, subSecondNanos, scale, SSType.DATETIMEOFFSET, (short) minutesOffset));
        }

        writeByte(TDSType.DATETIMEOFFSETN.byteValue());
        writeByte((byte) (scale));
        writeCryptoMetaData();

    }

    void writeRPCDateTime2(String sName,
            GregorianCalendar localCalendar,
            int subSecondNanos,
            int scale,
            boolean bOut) throws SQLServerException {
        writeRPCNameValType(sName, bOut, TDSType.DATETIME2N);
        writeByte((byte) scale);

        if (null == localCalendar) {
            writeByte((byte) 0);
            return;
        }

        writeByte((byte) TDS.datetime2ValueLength(scale));
        writeScaledTemporal(localCalendar, subSecondNanos, scale, SSType.DATETIME2);
    }

    void writeRPCDateTimeOffset(String sName,
            GregorianCalendar utcCalendar,
            int minutesOffset,
            int subSecondNanos,
            int scale,
            boolean bOut) throws SQLServerException {
        writeRPCNameValType(sName, bOut, TDSType.DATETIMEOFFSETN);
        writeByte((byte) scale);

        if (null == utcCalendar) {
            writeByte((byte) 0);
            return;
        }

        assert 0 == utcCalendar.get(Calendar.ZONE_OFFSET);

        writeByte((byte) TDS.datetimeoffsetValueLength(scale));
        writeScaledTemporal(utcCalendar, subSecondNanos, scale, SSType.DATETIMEOFFSET);

        writeShort((short) minutesOffset);
    }

    void writeRPCSQLVariant(String sName,
            String value,
            boolean bOut) throws SQLServerException {
        writeRPCStringUnicode(value);
    }

    /**
     * Returns subSecondNanos rounded to the maximum precision supported. The maximum fractional scale is MAX_FRACTIONAL_SECONDS_SCALE(7). Eg1: if you
     * pass 456,790,123 the function would return 456,790,100 Eg2: if you pass 456,790,150 the function would return 456,790,200 Eg3: if you pass
     * 999,999,951 the function would return 1,000,000,000 This is done to ensure that we have consistent rounding behaviour in setters and getters.
     * Bug #507919
     */
    private int getRoundedSubSecondNanos(int subSecondNanos) {
        int roundedNanos = ((subSecondNanos + (Nanos.PER_MAX_SCALE_INTERVAL / 2)) / Nanos.PER_MAX_SCALE_INTERVAL) * Nanos.PER_MAX_SCALE_INTERVAL;
        return roundedNanos;
    }

    /**
     * Writes to the TDS channel a temporal value as an instance instance of one of the scaled temporal SQL types: DATE, TIME, DATETIME2, or
     * DATETIMEOFFSET.
     *
     * @param cal
     *            Calendar representing the value to write, except for any sub-second nanoseconds
     * @param subSecondNanos
     *            the sub-second nanoseconds (0 - 999,999,999)
     * @param scale
     *            the scale (in digits: 0 - 7) to use for the sub-second nanos component
     * @param ssType
     *            the SQL Server data type (DATE, TIME, DATETIME2, or DATETIMEOFFSET)
     *
     * @throws SQLServerException
     *             if an I/O error occurs or if the value is not in the valid range
     */
    private void writeScaledTemporal(GregorianCalendar cal,
            int subSecondNanos,
            int scale,
            SSType ssType) throws SQLServerException {

        assert con.isKatmaiOrLater();

        assert SSType.DATE == ssType || SSType.TIME == ssType || SSType.DATETIME2 == ssType || SSType.DATETIMEOFFSET == ssType : "Unexpected SSType: "
                + ssType;

        // First, for types with a time component, write the scaled nanos since midnight
        if (SSType.TIME == ssType || SSType.DATETIME2 == ssType || SSType.DATETIMEOFFSET == ssType) {
            assert subSecondNanos >= 0;
            assert subSecondNanos < Nanos.PER_SECOND;
            assert scale >= 0;
            assert scale <= TDS.MAX_FRACTIONAL_SECONDS_SCALE;

            int secondsSinceMidnight = cal.get(Calendar.SECOND) + 60 * cal.get(Calendar.MINUTE) + 60 * 60 * cal.get(Calendar.HOUR_OF_DAY);

            // Scale nanos since midnight to the desired scale, rounding the value as necessary
            long divisor = Nanos.PER_MAX_SCALE_INTERVAL * (long) Math.pow(10, TDS.MAX_FRACTIONAL_SECONDS_SCALE - scale);

            // The scaledNanos variable represents the fractional seconds of the value at the scale
            // indicated by the scale variable. So, for example, scaledNanos = 3 means 300 nanoseconds
            // at scale TDS.MAX_FRACTIONAL_SECONDS_SCALE, but 3000 nanoseconds at
            // TDS.MAX_FRACTIONAL_SECONDS_SCALE - 1
            long scaledNanos = ((long) Nanos.PER_SECOND * secondsSinceMidnight + getRoundedSubSecondNanos(subSecondNanos) + divisor / 2) / divisor;

            // SQL Server rounding behavior indicates that it always rounds up unless
            // we are at the max value of the type(NOT every day), in which case it truncates.
            // Side effect on Calendar date:
            // If rounding nanos to the specified scale rolls the value to the next day ...
            if (Nanos.PER_DAY / divisor == scaledNanos) {

                // If the type is time, always truncate
                if (SSType.TIME == ssType) {
                    --scaledNanos;
                }
                // If the type is datetime2 or datetimeoffset, truncate only if its the max value supported
                else {
                    assert SSType.DATETIME2 == ssType || SSType.DATETIMEOFFSET == ssType : "Unexpected SSType: " + ssType;

                    // ... then bump the date, provided that the resulting date is still within
                    // the valid date range.
                    //
                    // Extreme edge case (literally, the VERY edge...):
                    // If nanos overflow rolls the date value out of range (that is, we have a value
                    // a few nanoseconds later than 9999-12-31 23:59:59) then truncate the nanos
                    // instead of rolling.
                    //
                    // This case is very likely never hit by "real world" applications, but exists
                    // here as a security measure to ensure that such values don't result in a
                    // connection-closing TDS exception.
                    cal.add(Calendar.SECOND, 1);

                    if (cal.get(Calendar.YEAR) <= 9999) {
                        scaledNanos = 0;
                    }
                    else {
                        cal.add(Calendar.SECOND, -1);
                        --scaledNanos;
                    }
                }
            }

            // Encode the scaled nanos to TDS
            int encodedLength = TDS.nanosSinceMidnightLength(scale);
            byte[] encodedBytes = scaledNanosToEncodedBytes(scaledNanos, encodedLength);

            writeBytes(encodedBytes);
        }

        // Second, for types with a date component, write the days into the Common Era
        if (SSType.DATE == ssType || SSType.DATETIME2 == ssType || SSType.DATETIMEOFFSET == ssType) {
            // Computation of the number of days into the Common Era assumes that
            // the DAY_OF_YEAR field reflects a pure Gregorian calendar - one that
            // uses Gregorian leap year rules across the entire range of dates.
            //
            // For the DAY_OF_YEAR field to accurately reflect pure Gregorian behavior,
            // we need to use a pure Gregorian calendar for dates that are Julian dates
            // under a standard Gregorian calendar and for (Gregorian) dates later than
            // the cutover date in the cutover year.
            if (cal.getTimeInMillis() < GregorianChange.STANDARD_CHANGE_DATE.getTime()
                    || cal.getActualMaximum(Calendar.DAY_OF_YEAR) < TDS.DAYS_PER_YEAR) {
                int year = cal.get(Calendar.YEAR);
                int month = cal.get(Calendar.MONTH);
                int date = cal.get(Calendar.DATE);

                // Set the cutover as early as possible (pure Gregorian behavior)
                cal.setGregorianChange(GregorianChange.PURE_CHANGE_DATE);

                // Initialize the date field by field (preserving the "wall calendar" value)
                cal.set(year, month, date);
            }

            int daysIntoCE = DDC.daysSinceBaseDate(cal.get(Calendar.YEAR), cal.get(Calendar.DAY_OF_YEAR), 1);

            // Last-ditch verification that the value is in the valid range for the
            // DATE/DATETIME2/DATETIMEOFFSET TDS data type (1/1/0001 to 12/31/9999).
            // If it's not, then throw an exception now so that statement execution
            // is safely canceled. Attempting to put an invalid value on the wire
            // would result in a TDS exception, which would close the connection.
            if (daysIntoCE < 0 || daysIntoCE >= DDC.daysSinceBaseDate(10000, 1, 1)) {
                MessageFormat form = new MessageFormat(SQLServerException.getErrString("R_valueOutOfRange"));
                Object[] msgArgs = {ssType};
                throw new SQLServerException(form.format(msgArgs), SQLState.DATA_EXCEPTION_DATETIME_FIELD_OVERFLOW, DriverError.NOT_SET, null);
            }

            byte encodedBytes[] = new byte[3];
            encodedBytes[0] = (byte) ((daysIntoCE >> 0) & 0xFF);
            encodedBytes[1] = (byte) ((daysIntoCE >> 8) & 0xFF);
            encodedBytes[2] = (byte) ((daysIntoCE >> 16) & 0xFF);
            writeBytes(encodedBytes);
        }
    }

    /**
     * Writes to the TDS channel a temporal value as an instance instance of one of the scaled temporal SQL types: DATE, TIME, DATETIME2, or
     * DATETIMEOFFSET.
     *
     * @param cal
     *            Calendar representing the value to write, except for any sub-second nanoseconds
     * @param subSecondNanos
     *            the sub-second nanoseconds (0 - 999,999,999)
     * @param scale
     *            the scale (in digits: 0 - 7) to use for the sub-second nanos component
     * @param ssType
     *            the SQL Server data type (DATE, TIME, DATETIME2, or DATETIMEOFFSET)
     * @param minutesOffset
     *            the offset value for DATETIMEOFFSET
     * @throws SQLServerException
     *             if an I/O error occurs or if the value is not in the valid range
     */
    byte[] writeEncryptedScaledTemporal(GregorianCalendar cal,
            int subSecondNanos,
            int scale,
            SSType ssType,
            short minutesOffset) throws SQLServerException {
        assert con.isKatmaiOrLater();

        assert SSType.DATE == ssType || SSType.TIME == ssType || SSType.DATETIME2 == ssType || SSType.DATETIMEOFFSET == ssType : "Unexpected SSType: "
                + ssType;

        // store the time and minutesOffset portion of DATETIME2 and DATETIMEOFFSET to be used with date portion
        byte encodedBytesForEncryption[] = null;

        int secondsSinceMidnight = 0;
        long divisor = 0;
        long scaledNanos = 0;

        // First, for types with a time component, write the scaled nanos since midnight
        if (SSType.TIME == ssType || SSType.DATETIME2 == ssType || SSType.DATETIMEOFFSET == ssType) {
            assert subSecondNanos >= 0;
            assert subSecondNanos < Nanos.PER_SECOND;
            assert scale >= 0;
            assert scale <= TDS.MAX_FRACTIONAL_SECONDS_SCALE;

            secondsSinceMidnight = cal.get(Calendar.SECOND) + 60 * cal.get(Calendar.MINUTE) + 60 * 60 * cal.get(Calendar.HOUR_OF_DAY);

            // Scale nanos since midnight to the desired scale, rounding the value as necessary
            divisor = Nanos.PER_MAX_SCALE_INTERVAL * (long) Math.pow(10, TDS.MAX_FRACTIONAL_SECONDS_SCALE - scale);

            // The scaledNanos variable represents the fractional seconds of the value at the scale
            // indicated by the scale variable. So, for example, scaledNanos = 3 means 300 nanoseconds
            // at scale TDS.MAX_FRACTIONAL_SECONDS_SCALE, but 3000 nanoseconds at
            // TDS.MAX_FRACTIONAL_SECONDS_SCALE - 1
            scaledNanos = (((long) Nanos.PER_SECOND * secondsSinceMidnight + getRoundedSubSecondNanos(subSecondNanos) + divisor / 2) / divisor)
                    * divisor / 100;

            // for encrypted time value, SQL server cannot do rounding or casting,
            // So, driver needs to cast it before encryption.
            if (SSType.TIME == ssType && 864000000000L <= scaledNanos) {
                scaledNanos = (((long) Nanos.PER_SECOND * secondsSinceMidnight + getRoundedSubSecondNanos(subSecondNanos)) / divisor) * divisor / 100;
            }

            // SQL Server rounding behavior indicates that it always rounds up unless
            // we are at the max value of the type(NOT every day), in which case it truncates.
            // Side effect on Calendar date:
            // If rounding nanos to the specified scale rolls the value to the next day ...
            if (Nanos.PER_DAY / divisor == scaledNanos) {

                // If the type is time, always truncate
                if (SSType.TIME == ssType) {
                    --scaledNanos;
                }
                // If the type is datetime2 or datetimeoffset, truncate only if its the max value supported
                else {
                    assert SSType.DATETIME2 == ssType || SSType.DATETIMEOFFSET == ssType : "Unexpected SSType: " + ssType;

                    // ... then bump the date, provided that the resulting date is still within
                    // the valid date range.
                    //
                    // Extreme edge case (literally, the VERY edge...):
                    // If nanos overflow rolls the date value out of range (that is, we have a value
                    // a few nanoseconds later than 9999-12-31 23:59:59) then truncate the nanos
                    // instead of rolling.
                    //
                    // This case is very likely never hit by "real world" applications, but exists
                    // here as a security measure to ensure that such values don't result in a
                    // connection-closing TDS exception.
                    cal.add(Calendar.SECOND, 1);

                    if (cal.get(Calendar.YEAR) <= 9999) {
                        scaledNanos = 0;
                    }
                    else {
                        cal.add(Calendar.SECOND, -1);
                        --scaledNanos;
                    }
                }
            }

            // Encode the scaled nanos to TDS
            int encodedLength = TDS.nanosSinceMidnightLength(TDS.MAX_FRACTIONAL_SECONDS_SCALE);
            byte[] encodedBytes = scaledNanosToEncodedBytes(scaledNanos, encodedLength);

            if (SSType.TIME == ssType) {
                byte[] cipherText = SQLServerSecurityUtility.encryptWithKey(encodedBytes, cryptoMeta, con);
                return cipherText;
            }
            else if (SSType.DATETIME2 == ssType) {
                // for DATETIME2 sends both date and time part together for encryption
                encodedBytesForEncryption = new byte[encodedLength + 3];
                System.arraycopy(encodedBytes, 0, encodedBytesForEncryption, 0, encodedBytes.length);
            }
            else if (SSType.DATETIMEOFFSET == ssType) {
                // for DATETIMEOFFSET sends date, time and offset part together for encryption
                encodedBytesForEncryption = new byte[encodedLength + 5];
                System.arraycopy(encodedBytes, 0, encodedBytesForEncryption, 0, encodedBytes.length);
            }
        }

        // Second, for types with a date component, write the days into the Common Era
        if (SSType.DATE == ssType || SSType.DATETIME2 == ssType || SSType.DATETIMEOFFSET == ssType) {
            // Computation of the number of days into the Common Era assumes that
            // the DAY_OF_YEAR field reflects a pure Gregorian calendar - one that
            // uses Gregorian leap year rules across the entire range of dates.
            //
            // For the DAY_OF_YEAR field to accurately reflect pure Gregorian behavior,
            // we need to use a pure Gregorian calendar for dates that are Julian dates
            // under a standard Gregorian calendar and for (Gregorian) dates later than
            // the cutover date in the cutover year.
            if (cal.getTimeInMillis() < GregorianChange.STANDARD_CHANGE_DATE.getTime()
                    || cal.getActualMaximum(Calendar.DAY_OF_YEAR) < TDS.DAYS_PER_YEAR) {
                int year = cal.get(Calendar.YEAR);
                int month = cal.get(Calendar.MONTH);
                int date = cal.get(Calendar.DATE);

                // Set the cutover as early as possible (pure Gregorian behavior)
                cal.setGregorianChange(GregorianChange.PURE_CHANGE_DATE);

                // Initialize the date field by field (preserving the "wall calendar" value)
                cal.set(year, month, date);
            }

            int daysIntoCE = DDC.daysSinceBaseDate(cal.get(Calendar.YEAR), cal.get(Calendar.DAY_OF_YEAR), 1);

            // Last-ditch verification that the value is in the valid range for the
            // DATE/DATETIME2/DATETIMEOFFSET TDS data type (1/1/0001 to 12/31/9999).
            // If it's not, then throw an exception now so that statement execution
            // is safely canceled. Attempting to put an invalid value on the wire
            // would result in a TDS exception, which would close the connection.
            if (daysIntoCE < 0 || daysIntoCE >= DDC.daysSinceBaseDate(10000, 1, 1)) {
                MessageFormat form = new MessageFormat(SQLServerException.getErrString("R_valueOutOfRange"));
                Object[] msgArgs = {ssType};
                throw new SQLServerException(form.format(msgArgs), SQLState.DATA_EXCEPTION_DATETIME_FIELD_OVERFLOW, DriverError.NOT_SET, null);
            }

            byte encodedBytes[] = new byte[3];
            encodedBytes[0] = (byte) ((daysIntoCE >> 0) & 0xFF);
            encodedBytes[1] = (byte) ((daysIntoCE >> 8) & 0xFF);
            encodedBytes[2] = (byte) ((daysIntoCE >> 16) & 0xFF);

            byte[] cipherText;
            if (SSType.DATE == ssType) {
                cipherText = SQLServerSecurityUtility.encryptWithKey(encodedBytes, cryptoMeta, con);
            }
            else if (SSType.DATETIME2 == ssType) {
                // for Max value, does not round up, do casting instead.
                if (3652058 == daysIntoCE) {	// 9999-12-31
                    if (864000000000L == scaledNanos) {	// 24:00:00 in nanoseconds
                        // does not round up
                        scaledNanos = (((long) Nanos.PER_SECOND * secondsSinceMidnight + getRoundedSubSecondNanos(subSecondNanos)) / divisor)
                                * divisor / 100;

                        int encodedLength = TDS.nanosSinceMidnightLength(TDS.MAX_FRACTIONAL_SECONDS_SCALE);
                        byte[] encodedNanoBytes = scaledNanosToEncodedBytes(scaledNanos, encodedLength);

                        // for DATETIME2 sends both date and time part together for encryption
                        encodedBytesForEncryption = new byte[encodedLength + 3];
                        System.arraycopy(encodedNanoBytes, 0, encodedBytesForEncryption, 0, encodedNanoBytes.length);
                    }
                }
                // Copy the 3 byte date value
                System.arraycopy(encodedBytes, 0, encodedBytesForEncryption, (encodedBytesForEncryption.length - 3), 3);

                cipherText = SQLServerSecurityUtility.encryptWithKey(encodedBytesForEncryption, cryptoMeta, con);
            }
            else {
                // for Max value, does not round up, do casting instead.
                if (3652058 == daysIntoCE) {	// 9999-12-31
                    if (864000000000L == scaledNanos) {	// 24:00:00 in nanoseconds
                        // does not round up
                        scaledNanos = (((long) Nanos.PER_SECOND * secondsSinceMidnight + getRoundedSubSecondNanos(subSecondNanos)) / divisor)
                                * divisor / 100;

                        int encodedLength = TDS.nanosSinceMidnightLength(TDS.MAX_FRACTIONAL_SECONDS_SCALE);
                        byte[] encodedNanoBytes = scaledNanosToEncodedBytes(scaledNanos, encodedLength);

                        // for DATETIMEOFFSET sends date, time and offset part together for encryption
                        encodedBytesForEncryption = new byte[encodedLength + 5];
                        System.arraycopy(encodedNanoBytes, 0, encodedBytesForEncryption, 0, encodedNanoBytes.length);
                    }
                }

                // Copy the 3 byte date value
                System.arraycopy(encodedBytes, 0, encodedBytesForEncryption, (encodedBytesForEncryption.length - 5), 3);
                // Copy the 2 byte minutesOffset value
                System.arraycopy(ByteBuffer.allocate(Short.SIZE / Byte.SIZE).order(ByteOrder.LITTLE_ENDIAN).putShort(minutesOffset).array(), 0,
                        encodedBytesForEncryption, (encodedBytesForEncryption.length - 2), 2);

                cipherText = SQLServerSecurityUtility.encryptWithKey(encodedBytesForEncryption, cryptoMeta, con);
            }
            return cipherText;
        }

        // Invalid type ssType. This condition should never happen.
        MessageFormat form = new MessageFormat(SQLServerException.getErrString("R_unknownSSType"));
        Object[] msgArgs = {ssType};
        SQLServerException.makeFromDriverError(null, null, form.format(msgArgs), null, true);

        return null;
    }

    private byte[] scaledNanosToEncodedBytes(long scaledNanos,
            int encodedLength) {
        byte encodedBytes[] = new byte[encodedLength];
        for (int i = 0; i < encodedLength; i++)
            encodedBytes[i] = (byte) ((scaledNanos >> (8 * i)) & 0xFF);
        return encodedBytes;
    }

    /**
     * Append the data in a stream in RPC transmission format.
     * 
     * @param sName
     *            the optional parameter name
     * @param stream
     *            is the stream
     * @param streamLength
     *            length of the stream (may be unknown)
     * @param bOut
     *            boolean true if the data value is being registered as an ouput parameter
     * @param jdbcType
     *            The JDBC type used to determine whether the value is textual or non-textual.
     * @param collation
     *            The SQL collation associated with the value. Null for non-textual SQL Server types.
     * @throws SQLServerException
     */
    void writeRPCInputStream(String sName,
            InputStream stream,
            long streamLength,
            boolean bOut,
            JDBCType jdbcType,
            SQLCollation collation) throws SQLServerException {
        assert null != stream;
        assert DataTypes.UNKNOWN_STREAM_LENGTH == streamLength || streamLength >= 0;

        // Send long values and values with unknown length
        // using PLP chunking on Yukon and later.
        boolean usePLP = (DataTypes.UNKNOWN_STREAM_LENGTH == streamLength || streamLength > DataTypes.SHORT_VARTYPE_MAX_BYTES);
        if (usePLP) {
            assert DataTypes.UNKNOWN_STREAM_LENGTH == streamLength || streamLength <= DataTypes.MAX_VARTYPE_MAX_BYTES;

            writeRPCNameValType(sName, bOut, jdbcType.isTextual() ? TDSType.BIGVARCHAR : TDSType.BIGVARBINARY);

            // Handle Yukon v*max type header here.
            writeVMaxHeader(streamLength, false, jdbcType.isTextual() ? collation : null);
        }

        // Send non-PLP in all other cases
        else {
            // If the length of the InputStream is unknown then we need to buffer the entire stream
            // in memory so that we can determine its length and send that length to the server
            // before the stream data itself.
            if (DataTypes.UNKNOWN_STREAM_LENGTH == streamLength) {
                // Create ByteArrayOutputStream with initial buffer size of 8K to handle typical
                // binary field sizes more efficiently. Note we can grow beyond 8000 bytes.
                ByteArrayOutputStream baos = new ByteArrayOutputStream(8000);
                streamLength = 0L;

                // Since Shiloh is limited to 64K TDS packets, that's a good upper bound on the maximum
                // length of InputStream we should try to handle before throwing an exception.
                long maxStreamLength = 65535L * con.getTDSPacketSize();

                try {
                    byte buff[] = new byte[8000];
                    int bytesRead;

                    while (streamLength < maxStreamLength && -1 != (bytesRead = stream.read(buff, 0, buff.length))) {
                        baos.write(buff);
                        streamLength += bytesRead;
                    }
                }
                catch (IOException e) {
                    throw new SQLServerException(e.getMessage(), SQLState.DATA_EXCEPTION_NOT_SPECIFIC, DriverError.NOT_SET, e);
                }

                if (streamLength >= maxStreamLength) {
                    MessageFormat form = new MessageFormat(SQLServerException.getErrString("R_invalidLength"));
                    Object[] msgArgs = {Long.valueOf(streamLength)};
                    SQLServerException.makeFromDriverError(null, null, form.format(msgArgs), "", true);
                }

                assert streamLength <= Integer.MAX_VALUE;
                stream = new ByteArrayInputStream(baos.toByteArray(), 0, (int) streamLength);
            }

            assert 0 <= streamLength && streamLength <= DataTypes.IMAGE_TEXT_MAX_BYTES;

            boolean useVarType = streamLength <= DataTypes.SHORT_VARTYPE_MAX_BYTES;

            writeRPCNameValType(sName, bOut,
                    jdbcType.isTextual() ? (useVarType ? TDSType.BIGVARCHAR : TDSType.TEXT) : (useVarType ? TDSType.BIGVARBINARY : TDSType.IMAGE));

            // Write maximum length, optional collation, and actual length
            if (useVarType) {
                writeShort((short) DataTypes.SHORT_VARTYPE_MAX_BYTES);
                if (jdbcType.isTextual())
                    collation.writeCollation(this);
                writeShort((short) streamLength);
            }
            else {
                writeInt(DataTypes.IMAGE_TEXT_MAX_BYTES);
                if (jdbcType.isTextual())
                    collation.writeCollation(this);
                writeInt((int) streamLength);
            }
        }

        // Write the data
        writeStream(stream, streamLength, usePLP);
    }

    /**
     * Append the XML data in a stream in RPC transmission format.
     * 
     * @param sName
     *            the optional parameter name
     * @param stream
     *            is the stream
     * @param streamLength
     *            length of the stream (may be unknown)
     * @param bOut
     *            boolean true if the data value is being registered as an ouput parameter
     * @throws SQLServerException
     */
    void writeRPCXML(String sName,
            InputStream stream,
            long streamLength,
            boolean bOut) throws SQLServerException {
        assert DataTypes.UNKNOWN_STREAM_LENGTH == streamLength || streamLength >= 0;
        assert DataTypes.UNKNOWN_STREAM_LENGTH == streamLength || streamLength <= DataTypes.MAX_VARTYPE_MAX_BYTES;

        writeRPCNameValType(sName, bOut, TDSType.XML);
        writeByte((byte) 0); // No schema
        // Handle null here and return, we're done here if it's null.
        if (null == stream) {
            // Null header for v*max types is 0xFFFFFFFFFFFFFFFF.
            writeLong(0xFFFFFFFFFFFFFFFFL);
        }
        else if (DataTypes.UNKNOWN_STREAM_LENGTH == streamLength) {
            // Append v*max length.
            // UNKNOWN_PLP_LEN is 0xFFFFFFFFFFFFFFFE
            writeLong(0xFFFFFFFFFFFFFFFEL);

            // NOTE: Don't send the first chunk length, this will be calculated by caller.
        }
        else {
            // For v*max types with known length, length is <totallength8><chunklength4>
            // We're sending same total length as chunk length (as we're sending 1 chunk).
            writeLong(streamLength);
        }
        if (null != stream)
            // Write the data
            writeStream(stream, streamLength, true);
    }

    /**
     * Append the data in a character reader in RPC transmission format.
     * 
     * @param sName
     *            the optional parameter name
     * @param re
     *            the reader
     * @param reLength
     *            the reader data length (in characters)
     * @param bOut
     *            boolean true if the data value is being registered as an ouput parameter
     * @param collation
     *            The SQL collation associated with the value. Null for non-textual SQL Server types.
     * @throws SQLServerException
     */
    void writeRPCReaderUnicode(String sName,
            Reader re,
            long reLength,
            boolean bOut,
            SQLCollation collation) throws SQLServerException {
        assert null != re;
        assert DataTypes.UNKNOWN_STREAM_LENGTH == reLength || reLength >= 0;

        // Textual RPC requires a collation. If none is provided, as is the case when
        // the SSType is non-textual, then use the database collation by default.
        if (null == collation)
            collation = con.getDatabaseCollation();

        // Send long values and values with unknown length
        // using PLP chunking on Yukon and later.
        boolean usePLP = (DataTypes.UNKNOWN_STREAM_LENGTH == reLength || reLength > DataTypes.SHORT_VARTYPE_MAX_CHARS);
        if (usePLP) {
            assert DataTypes.UNKNOWN_STREAM_LENGTH == reLength || reLength <= DataTypes.MAX_VARTYPE_MAX_CHARS;

            writeRPCNameValType(sName, bOut, TDSType.NVARCHAR);

            // Handle Yukon v*max type header here.
            writeVMaxHeader((DataTypes.UNKNOWN_STREAM_LENGTH == reLength) ? DataTypes.UNKNOWN_STREAM_LENGTH : 2 * reLength,	// Length (in bytes)
                    false, collation);
        }

        // Send non-PLP in all other cases
        else {
            // Length must be known if we're not sending PLP-chunked data. Yukon is handled above.
            // For Shiloh, this is enforced in DTV by converting the Reader to some other length-
            // prefixed value in the setter.
            assert 0 <= reLength && reLength <= DataTypes.NTEXT_MAX_CHARS;

            // For non-PLP types, use the long TEXT type rather than the short VARCHAR
            // type if the stream is too long to fit in the latter or if we don't know the length up
            // front so we have to assume that it might be too long.
            boolean useVarType = reLength <= DataTypes.SHORT_VARTYPE_MAX_CHARS;

            writeRPCNameValType(sName, bOut, useVarType ? TDSType.NVARCHAR : TDSType.NTEXT);

            // Write maximum length, collation, and actual length of the data
            if (useVarType) {
                writeShort((short) DataTypes.SHORT_VARTYPE_MAX_BYTES);
                collation.writeCollation(this);
                writeShort((short) (2 * reLength));
            }
            else {
                writeInt(DataTypes.NTEXT_MAX_CHARS);
                collation.writeCollation(this);
                writeInt((int) (2 * reLength));
            }
        }

        // Write the data
        writeReader(re, reLength, usePLP);
    }
}

/**
 * TDSPacket provides a mechanism for chaining TDS response packets together in a singly-linked list.
 *
 * Having both the link and the data in the same class allows TDSReader marks (see below) to automatically hold onto exactly as much response data as
 * they need, and no more. Java reference semantics ensure that a mark holds onto its referenced packet and subsequent packets (through next
 * references). When all marked references to a packet go away, the packet, and any linked unmarked packets, can be reclaimed by GC.
 */
final class TDSPacket {
    final byte[] header = new byte[TDS.PACKET_HEADER_SIZE];
    final byte[] payload;
    int payloadLength;
    volatile TDSPacket next;

    final public String toString() {
        return "TDSPacket(SPID:" + Util.readUnsignedShortBigEndian(header, TDS.PACKET_HEADER_SPID) + " Seq:" + header[TDS.PACKET_HEADER_SEQUENCE_NUM]
                + ")";
    }

    TDSPacket(int size) {
        payload = new byte[size];
        payloadLength = 0;
        next = null;
    }

    final boolean isEOM() {
        return TDS.STATUS_BIT_EOM == (header[TDS.PACKET_HEADER_MESSAGE_STATUS] & TDS.STATUS_BIT_EOM);
    }
};

/**
 * TDSReaderMark encapsulates a fixed position in the response data stream.
 *
 * Response data is quantized into a linked chain of packets. A mark refers to a specific location in a specific packet and relies on Java's reference
 * semantics to automatically keep all subsequent packets accessible until the mark is destroyed.
 */
final class TDSReaderMark {
    final TDSPacket packet;
    final int payloadOffset;

    TDSReaderMark(TDSPacket packet,
            int payloadOffset) {
        this.packet = packet;
        this.payloadOffset = payloadOffset;
    }
}

/**
 * TDSReader encapsulates the TDS response data stream.
 *
 * Bytes are read from SQL Server into a FIFO of packets. Reader methods traverse the packets to access the data.
 */
final class TDSReader {
    private final static Logger logger = Logger.getLogger("com.microsoft.sqlserver.jdbc.internals.TDS.Reader");
    final private String traceID;

    final public String toString() {
        return traceID;
    }

    private final TDSChannel tdsChannel;
    private final SQLServerConnection con;

    private final TDSCommand command;

    final TDSCommand getCommand() {
        assert null != command;
        return command;
    }

    final SQLServerConnection getConnection() {
        return con;
    }

    private TDSPacket currentPacket = new TDSPacket(0);
    private TDSPacket lastPacket = currentPacket;
    private int payloadOffset = 0;
    private int packetNum = 0;

    private boolean isStreaming = true;
    private boolean useColumnEncryption = false;
    private boolean serverSupportsColumnEncryption = false;

    private final byte valueBytes[] = new byte[256];
    private static final AtomicInteger lastReaderID = new AtomicInteger(0);

    private static int nextReaderID() {
        return lastReaderID.incrementAndGet();
    }

    TDSReader(TDSChannel tdsChannel,
            SQLServerConnection con,
            TDSCommand command) {
        this.tdsChannel = tdsChannel;
        this.con = con;
        this.command = command; // may be null
        // if the logging level is not detailed than fine or more we will not have proper readerids.
        if (logger.isLoggable(Level.FINE))
            traceID = "TDSReader@" + nextReaderID() + " (" + con.toString() + ")";
        else
            traceID = con.toString();
        if (con.isColumnEncryptionSettingEnabled()) {
            useColumnEncryption = true;
        }
        serverSupportsColumnEncryption = con.getServerSupportsColumnEncryption();
    }

    final boolean isColumnEncryptionSettingEnabled() {
        return useColumnEncryption;
    }

    final boolean getServerSupportsColumnEncryption() {
        return serverSupportsColumnEncryption;
    }

    final void throwInvalidTDS() throws SQLServerException {
        if (logger.isLoggable(Level.SEVERE))
            logger.severe(toString() + " got unexpected value in TDS response at offset:" + payloadOffset);
        con.throwInvalidTDS();
    }

    final void throwInvalidTDSToken(String tokenName) throws SQLServerException {
        if (logger.isLoggable(Level.SEVERE))
            logger.severe(toString() + " got unexpected value in TDS response at offset:" + payloadOffset);
        con.throwInvalidTDSToken(tokenName);
    }

    /**
     * Ensures that payload data is available to be read, automatically advancing to (and possibly reading) the next packet.
     *
     * @return true if additional data is available to be read false if no more data is available
     */
    private boolean ensurePayload() throws SQLServerException {
        if (payloadOffset == currentPacket.payloadLength)
            if (!nextPacket())
                return false;
        assert payloadOffset < currentPacket.payloadLength;
        return true;
    }

    /**
     * Advance (and possibly read) the next packet.
     *
     * @return true if additional data is available to be read false if no more data is available
     */
    private boolean nextPacket() throws SQLServerException {
        assert null != currentPacket;

        // Shouldn't call this function unless we're at the end of the current packet...
        TDSPacket consumedPacket = currentPacket;
        assert payloadOffset == consumedPacket.payloadLength;

        // If no buffered packets are left then maybe we can read one...
        // This action must be synchronized against against another thread calling
        // readAllPackets() to read in ALL of the remaining packets of the current response.
        if (null == consumedPacket.next) {
            readPacket();

            if (null == consumedPacket.next)
                return false;
        }

        // Advance to that packet. If we are streaming through the
        // response, then unlink the current packet from the next
        // before moving to allow the packet to be reclaimed.
        TDSPacket nextPacket = consumedPacket.next;
        if (isStreaming) {
            if (logger.isLoggable(Level.FINEST))
                logger.finest(toString() + " Moving to next packet -- unlinking consumed packet");

            consumedPacket.next = null;
        }
        currentPacket = nextPacket;
        payloadOffset = 0;
        return true;
    }

    /**
     * Reads the next packet of the TDS channel.
     *
     * This method is synchronized to guard against simultaneously reading packets from one thread that is processing the response and another thread
     * that is trying to buffer it with TDSCommand.detach().
     */
    synchronized final boolean readPacket() throws SQLServerException {
        if (null != command && !command.readingResponse())
            return false;

        // Number of packets in should always be less than number of packets out.
        // If the server has been notified for an interrupt, it may be less by
        // more than one packet.
        assert tdsChannel.numMsgsRcvd < tdsChannel.numMsgsSent : "numMsgsRcvd:" + tdsChannel.numMsgsRcvd + " should be less than numMsgsSent:"
                + tdsChannel.numMsgsSent;

        TDSPacket newPacket = new TDSPacket(con.getTDSPacketSize());

        // First, read the packet header.
        for (int headerBytesRead = 0; headerBytesRead < TDS.PACKET_HEADER_SIZE;) {
            int bytesRead = tdsChannel.read(newPacket.header, headerBytesRead, TDS.PACKET_HEADER_SIZE - headerBytesRead);
            if (bytesRead < 0) {
                if (logger.isLoggable(Level.FINER))
                    logger.finer(toString() + " Premature EOS in response. packetNum:" + packetNum + " headerBytesRead:" + headerBytesRead);

                con.terminate(SQLServerException.DRIVER_ERROR_IO_FAILED, ((0 == packetNum && 0 == headerBytesRead)
                        ? SQLServerException.getErrString("R_noServerResponse") : SQLServerException.getErrString("R_truncatedServerResponse")));
            }

            headerBytesRead += bytesRead;
        }

        // Header size is a 2 byte unsigned short integer in big-endian order.
        int packetLength = Util.readUnsignedShortBigEndian(newPacket.header, TDS.PACKET_HEADER_MESSAGE_LENGTH);

        // Make header size is properly bounded and compute length of the packet payload.
        if (packetLength < TDS.PACKET_HEADER_SIZE || packetLength > con.getTDSPacketSize()) {
            logger.warning(toString() + " TDS header contained invalid packet length:" + packetLength + "; packet size:" + con.getTDSPacketSize());
            throwInvalidTDS();
        }

        newPacket.payloadLength = packetLength - TDS.PACKET_HEADER_SIZE;

        // Just grab the SPID for logging (another big-endian unsigned short).
        tdsChannel.setSPID(Util.readUnsignedShortBigEndian(newPacket.header, TDS.PACKET_HEADER_SPID));

        // Packet header looks good enough.
        // When logging, copy the packet header to the log buffer.
        byte[] logBuffer = null;
        if (tdsChannel.isLoggingPackets()) {
            logBuffer = new byte[packetLength];
            System.arraycopy(newPacket.header, 0, logBuffer, 0, TDS.PACKET_HEADER_SIZE);
        }

        // Now for the payload...
        for (int payloadBytesRead = 0; payloadBytesRead < newPacket.payloadLength;) {
            int bytesRead = tdsChannel.read(newPacket.payload, payloadBytesRead, newPacket.payloadLength - payloadBytesRead);
            if (bytesRead < 0)
                con.terminate(SQLServerException.DRIVER_ERROR_IO_FAILED, SQLServerException.getErrString("R_truncatedServerResponse"));

            payloadBytesRead += bytesRead;
        }

        ++packetNum;

        lastPacket.next = newPacket;
        lastPacket = newPacket;

        // When logging, append the payload to the log buffer and write out the whole thing.
        if (tdsChannel.isLoggingPackets()) {
            System.arraycopy(newPacket.payload, 0, logBuffer, TDS.PACKET_HEADER_SIZE, newPacket.payloadLength);
            tdsChannel.logPacket(logBuffer, 0, packetLength,
                    this.toString() + " received Packet:" + packetNum + " (" + newPacket.payloadLength + " bytes)");
        }

        // If end of message, then bump the count of messages received and disable
        // interrupts. If an interrupt happened prior to disabling, then expect
        // to read the attention ack packet as well.
        if (newPacket.isEOM()) {
            ++tdsChannel.numMsgsRcvd;

            // Notify the command (if any) that we've reached the end of the response.
            if (null != command)
                command.onResponseEOM();
        }

        return true;
    }

    final TDSReaderMark mark() {
        TDSReaderMark mark = new TDSReaderMark(currentPacket, payloadOffset);
        isStreaming = false;

        if (logger.isLoggable(Level.FINEST))
            logger.finest(this.toString() + ": Buffering from: " + mark.toString());

        return mark;
    }

    final void reset(TDSReaderMark mark) {
        if (logger.isLoggable(Level.FINEST))
            logger.finest(this.toString() + ": Resetting to: " + mark.toString());

        currentPacket = mark.packet;
        payloadOffset = mark.payloadOffset;
    }

    final void stream() {
        isStreaming = true;
    }

    /**
     * Returns the number of bytes that can be read (or skipped over) from this TDSReader without blocking by the next caller of a method for this
     * TDSReader.
     *
     * @return the actual number of bytes available.
     */
    final int available() {
        // The number of bytes that can be read without blocking is just the number
        // of bytes that are currently buffered. That is the number of bytes left
        // in the current packet plus the number of bytes in the remaining packets.
        int available = currentPacket.payloadLength - payloadOffset;
        for (TDSPacket packet = currentPacket.next; null != packet; packet = packet.next)
            available += packet.payloadLength;
        return available;
    }

    /**
     * 
     * @return number of bytes available in the current packet
     */
    final int availableCurrentPacket() {
        /*
         * The number of bytes that can be read from the current chunk, without including the next chunk that is buffered. This is so the driver can
         * confirm if the next chunk sent is new packet or just continuation
         */
        int available = currentPacket.payloadLength - payloadOffset;
        return available;
    }

    final int peekTokenType() throws SQLServerException {
        // Check whether we're at EOF
        if (!ensurePayload())
            return -1;

        // Peek at the current byte (don't increment payloadOffset!)
        return currentPacket.payload[payloadOffset] & 0xFF;
    }

    final short peekStatusFlag() throws SQLServerException {
        // skip the current packet(i.e, TDS packet type) and peek into the status flag (USHORT)
        if (payloadOffset + 3 <= currentPacket.payloadLength) {
            short value = Util.readShort(currentPacket.payload, payloadOffset + 1);
            return value;
        }

        // as per TDS protocol, TDS_DONE packet should always be followed by status flag
        // throw exception if status packet is not available
        throwInvalidTDS();
        return 0;
    }

    final int readUnsignedByte() throws SQLServerException {
        // Ensure that we have a packet to read from.
        if (!ensurePayload())
            throwInvalidTDS();

        return currentPacket.payload[payloadOffset++] & 0xFF;
    }

    final short readShort() throws SQLServerException {
        if (payloadOffset + 2 <= currentPacket.payloadLength) {
            short value = Util.readShort(currentPacket.payload, payloadOffset);
            payloadOffset += 2;
            return value;
        }

        return Util.readShort(readWrappedBytes(2), 0);
    }

    final int readUnsignedShort() throws SQLServerException {
        if (payloadOffset + 2 <= currentPacket.payloadLength) {
            int value = Util.readUnsignedShort(currentPacket.payload, payloadOffset);
            payloadOffset += 2;
            return value;
        }

        return Util.readUnsignedShort(readWrappedBytes(2), 0);
    }

    final String readUnicodeString(int length) throws SQLServerException {
        int byteLength = 2 * length;
        byte bytes[] = new byte[byteLength];
        readBytes(bytes, 0, byteLength);
        return Util.readUnicodeString(bytes, 0, byteLength, con);

    }

    final char readChar() throws SQLServerException {
        return (char) readShort();
    }

    final int readInt() throws SQLServerException {
        if (payloadOffset + 4 <= currentPacket.payloadLength) {
            int value = Util.readInt(currentPacket.payload, payloadOffset);
            payloadOffset += 4;
            return value;
        }

        return Util.readInt(readWrappedBytes(4), 0);
    }

    final int readIntBigEndian() throws SQLServerException {
        if (payloadOffset + 4 <= currentPacket.payloadLength) {
            int value = Util.readIntBigEndian(currentPacket.payload, payloadOffset);
            payloadOffset += 4;
            return value;
        }

        return Util.readIntBigEndian(readWrappedBytes(4), 0);
    }

    final long readUnsignedInt() throws SQLServerException {
        return readInt() & 0xFFFFFFFFL;
    }

    final long readLong() throws SQLServerException {
        if (payloadOffset + 8 <= currentPacket.payloadLength) {
            long value = Util.readLong(currentPacket.payload, payloadOffset);
            payloadOffset += 8;
            return value;
        }

        return Util.readLong(readWrappedBytes(8), 0);
    }

    final void readBytes(byte[] value,
            int valueOffset,
            int valueLength) throws SQLServerException {
        for (int bytesRead = 0; bytesRead < valueLength;) {
            // Ensure that we have a packet to read from.
            if (!ensurePayload())
                throwInvalidTDS();

            // Figure out how many bytes to copy from the current packet
            // (the lesser of the remaining value bytes and the bytes left in the packet).
            int bytesToCopy = valueLength - bytesRead;
            if (bytesToCopy > currentPacket.payloadLength - payloadOffset)
                bytesToCopy = currentPacket.payloadLength - payloadOffset;

            // Copy some bytes from the current packet to the destination value.
            if (logger.isLoggable(Level.FINEST))
                logger.finest(toString() + " Reading " + bytesToCopy + " bytes from offset " + payloadOffset);

            System.arraycopy(currentPacket.payload, payloadOffset, value, valueOffset + bytesRead, bytesToCopy);
            bytesRead += bytesToCopy;
            payloadOffset += bytesToCopy;
        }
    }

    final byte[] readWrappedBytes(int valueLength) throws SQLServerException {
        assert valueLength <= valueBytes.length;
        readBytes(valueBytes, 0, valueLength);
        return valueBytes;
    }

    final Object readDecimal(int valueLength,
            TypeInfo typeInfo,
            JDBCType jdbcType,
            StreamType streamType) throws SQLServerException {
        if (valueLength > valueBytes.length) {
            logger.warning(toString() + " Invalid value length:" + valueLength);
            throwInvalidTDS();
        }

        readBytes(valueBytes, 0, valueLength);
        return DDC.convertBigDecimalToObject(Util.readBigDecimal(valueBytes, valueLength, typeInfo.getScale()), jdbcType, streamType);
    }

    final Object readMoney(int valueLength,
            JDBCType jdbcType,
            StreamType streamType) throws SQLServerException {
        BigInteger bi;
        switch (valueLength) {
            case 8: // money
            {
                int intBitsHi = readInt();
                int intBitsLo = readInt();

                if (JDBCType.BINARY == jdbcType) {
                    byte value[] = new byte[8];
                    Util.writeIntBigEndian(intBitsHi, value, 0);
                    Util.writeIntBigEndian(intBitsLo, value, 4);
                    return value;
                }

                bi = BigInteger.valueOf(((long) intBitsHi << 32) | (intBitsLo & 0xFFFFFFFFL));
                break;
            }

            case 4: // smallmoney
                if (JDBCType.BINARY == jdbcType) {
                    byte value[] = new byte[4];
                    Util.writeIntBigEndian(readInt(), value, 0);
                    return value;
                }

                bi = BigInteger.valueOf(readInt());
                break;

            default:
                throwInvalidTDS();
                return null;
        }

        return DDC.convertBigDecimalToObject(new BigDecimal(bi, 4), jdbcType, streamType);
    }

    final Object readReal(int valueLength,
            JDBCType jdbcType,
            StreamType streamType) throws SQLServerException {
        if (4 != valueLength)
            throwInvalidTDS();

        return DDC.convertFloatToObject(Float.intBitsToFloat(readInt()), jdbcType, streamType);
    }

    final Object readFloat(int valueLength,
            JDBCType jdbcType,
            StreamType streamType) throws SQLServerException {
        if (8 != valueLength)
            throwInvalidTDS();

        return DDC.convertDoubleToObject(Double.longBitsToDouble(readLong()), jdbcType, streamType);
    }

    final Object readDateTime(int valueLength,
            Calendar appTimeZoneCalendar,
            JDBCType jdbcType,
            StreamType streamType) throws SQLServerException {
        // Build and return the right kind of temporal object.
        int daysSinceSQLBaseDate;
        int ticksSinceMidnight;
        int msecSinceMidnight;

        switch (valueLength) {
            case 8:
                // SQL datetime is 4 bytes for days since SQL Base Date
                // (January 1, 1900 00:00:00 GMT) and 4 bytes for
                // the number of three hundredths (1/300) of a second
                // since midnight.
                daysSinceSQLBaseDate = readInt();
                ticksSinceMidnight = readInt();

                if (JDBCType.BINARY == jdbcType) {
                    byte value[] = new byte[8];
                    Util.writeIntBigEndian(daysSinceSQLBaseDate, value, 0);
                    Util.writeIntBigEndian(ticksSinceMidnight, value, 4);
                    return value;
                }

                msecSinceMidnight = (ticksSinceMidnight * 10 + 1) / 3; // Convert to msec (1 tick = 1 300th of a sec = 3 msec)
                break;

            case 4:
                // SQL smalldatetime has less precision. It stores 2 bytes
                // for the days since SQL Base Date and 2 bytes for minutes
                // after midnight.
                daysSinceSQLBaseDate = readUnsignedShort();
                ticksSinceMidnight = readUnsignedShort();

                if (JDBCType.BINARY == jdbcType) {
                    byte value[] = new byte[4];
                    Util.writeShortBigEndian((short) daysSinceSQLBaseDate, value, 0);
                    Util.writeShortBigEndian((short) ticksSinceMidnight, value, 2);
                    return value;
                }

                msecSinceMidnight = ticksSinceMidnight * 60 * 1000; // Convert to msec (1 tick = 1 min = 60,000 msec)
                break;

            default:
                throwInvalidTDS();
                return null;
        }

        // Convert the DATETIME/SMALLDATETIME value to the desired Java type.
        return DDC.convertTemporalToObject(jdbcType, SSType.DATETIME, appTimeZoneCalendar, daysSinceSQLBaseDate, msecSinceMidnight, 0); // scale
                                                                                                                                        // (ignored
                                                                                                                                        // for
                                                                                                                                        // fixed-scale
                                                                                                                                        // DATETIME/SMALLDATETIME
                                                                                                                                        // types)
    }

    final Object readDate(int valueLength,
            Calendar appTimeZoneCalendar,
            JDBCType jdbcType) throws SQLServerException {
        if (TDS.DAYS_INTO_CE_LENGTH != valueLength)
            throwInvalidTDS();

        // Initialize the date fields to their appropriate values.
        int localDaysIntoCE = readDaysIntoCE();

        // Convert the DATE value to the desired Java type.
        return DDC.convertTemporalToObject(jdbcType, SSType.DATE, appTimeZoneCalendar, localDaysIntoCE, 0,  // midnight local to app time zone
                0); // scale (ignored for DATE)
    }

    final Object readTime(int valueLength,
            TypeInfo typeInfo,
            Calendar appTimeZoneCalendar,
            JDBCType jdbcType) throws SQLServerException {
        if (TDS.timeValueLength(typeInfo.getScale()) != valueLength)
            throwInvalidTDS();

        // Read the value from the server
        long localNanosSinceMidnight = readNanosSinceMidnight(typeInfo.getScale());

        // Convert the TIME value to the desired Java type.
        return DDC.convertTemporalToObject(jdbcType, SSType.TIME, appTimeZoneCalendar, 0, localNanosSinceMidnight, typeInfo.getScale());
    }

    final Object readDateTime2(int valueLength,
            TypeInfo typeInfo,
            Calendar appTimeZoneCalendar,
            JDBCType jdbcType) throws SQLServerException {
        if (TDS.datetime2ValueLength(typeInfo.getScale()) != valueLength)
            throwInvalidTDS();

        // Read the value's constituent components
        long localNanosSinceMidnight = readNanosSinceMidnight(typeInfo.getScale());
        int localDaysIntoCE = readDaysIntoCE();

        // Convert the DATETIME2 value to the desired Java type.
        return DDC.convertTemporalToObject(jdbcType, SSType.DATETIME2, appTimeZoneCalendar, localDaysIntoCE, localNanosSinceMidnight,
                typeInfo.getScale());
    }

    final Object readDateTimeOffset(int valueLength,
            TypeInfo typeInfo,
            JDBCType jdbcType) throws SQLServerException {
        if (TDS.datetimeoffsetValueLength(typeInfo.getScale()) != valueLength)
            throwInvalidTDS();

        // The nanos since midnight and days into Common Era parts of DATETIMEOFFSET values
        // are in UTC. Use the minutes offset part to convert to local.
        long utcNanosSinceMidnight = readNanosSinceMidnight(typeInfo.getScale());
        int utcDaysIntoCE = readDaysIntoCE();
        int localMinutesOffset = readShort();

        // Convert the DATETIMEOFFSET value to the desired Java type.
        return DDC.convertTemporalToObject(jdbcType, SSType.DATETIMEOFFSET,
                new GregorianCalendar(new SimpleTimeZone(localMinutesOffset * 60 * 1000, ""), Locale.US), utcDaysIntoCE, utcNanosSinceMidnight,
                typeInfo.getScale());
    }

    private int readDaysIntoCE() throws SQLServerException {
        byte value[] = new byte[TDS.DAYS_INTO_CE_LENGTH];
        readBytes(value, 0, value.length);

        int daysIntoCE = 0;
        for (int i = 0; i < value.length; i++)
            daysIntoCE |= ((value[i] & 0xFF) << (8 * i));

        // Theoretically should never encounter a value that is outside of the valid date range
        if (daysIntoCE < 0)
            throwInvalidTDS();

        return daysIntoCE;
    }

    // Scale multipliers used to convert variable-scaled temporal values to a fixed 100ns scale.
    //
    // Using this array is measurably faster than using Math.pow(10, ...)
    private final static int[] SCALED_MULTIPLIERS = {10000000, 1000000, 100000, 10000, 1000, 100, 10, 1};

    private long readNanosSinceMidnight(int scale) throws SQLServerException {
        assert 0 <= scale && scale <= TDS.MAX_FRACTIONAL_SECONDS_SCALE;

        byte value[] = new byte[TDS.nanosSinceMidnightLength(scale)];
        readBytes(value, 0, value.length);

        long hundredNanosSinceMidnight = 0;
        for (int i = 0; i < value.length; i++)
            hundredNanosSinceMidnight |= (value[i] & 0xFFL) << (8 * i);

        hundredNanosSinceMidnight *= SCALED_MULTIPLIERS[scale];

        if (!(0 <= hundredNanosSinceMidnight && hundredNanosSinceMidnight < Nanos.PER_DAY / 100))
            throwInvalidTDS();

        return 100 * hundredNanosSinceMidnight;
    }

    final static String guidTemplate = "NNNNNNNN-NNNN-NNNN-NNNN-NNNNNNNNNNNN";

    final Object readGUID(int valueLength,
            JDBCType jdbcType,
            StreamType streamType) throws SQLServerException {
        // GUIDs must be exactly 16 bytes
        if (16 != valueLength)
            throwInvalidTDS();

        // Read in the GUID's binary value
        byte guid[] = new byte[16];
        readBytes(guid, 0, 16);

        switch (jdbcType) {
            case CHAR:
            case VARCHAR:
            case LONGVARCHAR:
            case GUID: {
                StringBuilder sb = new StringBuilder(guidTemplate.length());
                for (int i = 0; i < 4; i++) {
                    sb.append(Util.hexChars[(guid[3 - i] & 0xF0) >> 4]);
                    sb.append(Util.hexChars[guid[3 - i] & 0x0F]);
                }
                sb.append('-');
                for (int i = 0; i < 2; i++) {
                    sb.append(Util.hexChars[(guid[5 - i] & 0xF0) >> 4]);
                    sb.append(Util.hexChars[guid[5 - i] & 0x0F]);
                }
                sb.append('-');
                for (int i = 0; i < 2; i++) {
                    sb.append(Util.hexChars[(guid[7 - i] & 0xF0) >> 4]);
                    sb.append(Util.hexChars[guid[7 - i] & 0x0F]);
                }
                sb.append('-');
                for (int i = 0; i < 2; i++) {
                    sb.append(Util.hexChars[(guid[8 + i] & 0xF0) >> 4]);
                    sb.append(Util.hexChars[guid[8 + i] & 0x0F]);
                }
                sb.append('-');
                for (int i = 0; i < 6; i++) {
                    sb.append(Util.hexChars[(guid[10 + i] & 0xF0) >> 4]);
                    sb.append(Util.hexChars[guid[10 + i] & 0x0F]);
                }

                try {
                    return DDC.convertStringToObject(sb.toString(), Encoding.UNICODE.charset(), jdbcType, streamType);
                }
                catch (UnsupportedEncodingException e) {
                    MessageFormat form = new MessageFormat(SQLServerException.getErrString("R_errorConvertingValue"));
                    throw new SQLServerException(form.format(new Object[] {"UNIQUEIDENTIFIER", jdbcType}), null, 0, e);
                }
            }

            default: {
                if (StreamType.BINARY == streamType || StreamType.ASCII == streamType)
                    return new ByteArrayInputStream(guid);

                return guid;
            }
        }
    }

    /**
     * Reads a multi-part table name from TDS and returns it as an array of Strings.
     */
    final SQLIdentifier readSQLIdentifier() throws SQLServerException {
        // Multi-part names should have between 1 and 4 parts
        int numParts = readUnsignedByte();
        if (!(1 <= numParts && numParts <= 4))
            throwInvalidTDS();

        // Each part is a length-prefixed Unicode string
        String[] nameParts = new String[numParts];
        for (int i = 0; i < numParts; i++)
            nameParts[i] = readUnicodeString(readUnsignedShort());

        // Build the identifier from the name parts
        SQLIdentifier identifier = new SQLIdentifier();
        identifier.setObjectName(nameParts[numParts - 1]);
        if (numParts >= 2)
            identifier.setSchemaName(nameParts[numParts - 2]);
        if (numParts >= 3)
            identifier.setDatabaseName(nameParts[numParts - 3]);
        if (4 == numParts)
            identifier.setServerName(nameParts[numParts - 4]);

        return identifier;
    }

    final SQLCollation readCollation() throws SQLServerException {
        SQLCollation collation = null;

        try {
            collation = new SQLCollation(this);
        }
        catch (UnsupportedEncodingException e) {
            con.terminate(SQLServerException.DRIVER_ERROR_INVALID_TDS, e.getMessage(), e);
            // not reached
        }

        return collation;
    }

    final void skip(int bytesToSkip) throws SQLServerException {
        assert bytesToSkip >= 0;

        while (bytesToSkip > 0) {
            // Ensure that we have a packet to read from.
            if (!ensurePayload())
                throwInvalidTDS();

            int bytesSkipped = bytesToSkip;
            if (bytesSkipped > currentPacket.payloadLength - payloadOffset)
                bytesSkipped = currentPacket.payloadLength - payloadOffset;

            bytesToSkip -= bytesSkipped;
            payloadOffset += bytesSkipped;
        }
    }

    final void TryProcessFeatureExtAck(boolean featureExtAckReceived) throws SQLServerException {
        // in case of redirection, do not check if TDS_FEATURE_EXTENSION_ACK is received or not.
        if (null != this.con.getRoutingInfo()) {
            return;
        }

        if (isColumnEncryptionSettingEnabled() && !featureExtAckReceived)
            throw new SQLServerException(this, SQLServerException.getErrString("R_AE_NotSupportedByServer"), null, 0, false);
    }
}

/**
 * Timer for use with Commands that support a timeout.
 *
 * Once started, the timer runs for the prescribed number of seconds unless stopped. If the timer runs out, it interrupts its associated Command with
 * a reason like "timed out".
 */
final class TimeoutTimer implements Runnable {
    private static final String threadGroupName = "mssql-jdbc-TimeoutTimer";
    private final int timeoutSeconds;
    private final TDSCommand command;
    private volatile Future<?> task;

    private static final ExecutorService executor = Executors.newCachedThreadPool(new ThreadFactory() {
        private final ThreadGroup tg = new ThreadGroup(threadGroupName);
        private final String threadNamePrefix = tg.getName() + "-";
        private final AtomicInteger threadNumber = new AtomicInteger(0);

        @Override
        public Thread newThread(Runnable r) {
            Thread t = new Thread(tg, r, threadNamePrefix + threadNumber.incrementAndGet());
            t.setDaemon(true);
            return t;
        }
    });
    
    private volatile boolean canceled = false;

    TimeoutTimer(int timeoutSeconds,
            TDSCommand command) {
        assert timeoutSeconds > 0;
        assert null != command;

        this.timeoutSeconds = timeoutSeconds;
        this.command = command;
    }

    final void start() {
        task = executor.submit(this);
    }

    final void stop() {
        task.cancel(true);
        canceled = true;
    }

    public void run() { 
        int secondsRemaining = timeoutSeconds;
        try {
            // Poll every second while time is left on the timer.
            // Return if/when the timer is canceled.
            do {
                if (canceled)
                    return;

                Thread.sleep(1000);
            }
            while (--secondsRemaining > 0);
        }
        catch (InterruptedException e) {
            // re-interrupt the current thread, in order to restore the thread's interrupt status.
            Thread.currentThread().interrupt();
            return;
        }

        // If the timer wasn't canceled before it ran out of
        // time then interrupt the registered command.
        try {
            command.interrupt(SQLServerException.getErrString("R_queryTimedOut"));
        }
        catch (SQLServerException e) {
            // Unfortunately, there's nothing we can do if we
            // fail to time out the request. There is no way
            // to report back what happened.
            command.log(Level.FINE, "Command could not be timed out. Reason: " + e.getMessage());
        }
    }
}

/**
 * TDSCommand encapsulates an interruptable TDS conversation.
 *
 * A conversation may consist of one or more TDS request and response messages. A command may be interrupted at any point, from any thread, and for
 * any reason. Acknowledgement and handling of an interrupt is fully encapsulated by this class.
 *
 * Commands may be created with an optional timeout (in seconds). Timeouts are implemented as a form of interrupt, where the interrupt event occurs
 * when the timeout period expires. Currently, only the time to receive the response from the channel counts against the timeout period.
 */
abstract class TDSCommand {
    abstract boolean doExecute() throws SQLServerException;

    final static Logger logger = Logger.getLogger("com.microsoft.sqlserver.jdbc.internals.TDS.Command");
    private final String logContext;

    final String getLogContext() {
        return logContext;
    }

    private String traceID;

    final public String toString() {
        if (traceID == null)
            traceID = "TDSCommand@" + Integer.toHexString(hashCode()) + " (" + logContext + ")";
        return traceID;
    }

    final void log(Level level,
            String message) {
        logger.log(level, toString() + ": " + message);
    }

    // Optional timer that is set if the command was created with a non-zero timeout period.
    // When the timer expires, the command is interrupted.
    private final TimeoutTimer timeoutTimer;

    // TDS channel accessors
    // These are set/reset at command execution time.
    // Volatile ensures visibility to execution thread and interrupt thread
    private volatile TDSWriter tdsWriter;
    private volatile TDSReader tdsReader;
    
    protected TDSWriter getTDSWriter(){
        return tdsWriter;
    }

    // Lock to ensure atomicity when manipulating more than one of the following
    // shared interrupt state variables below.
    private final Object interruptLock = new Object();

    // Flag set when this command starts execution, indicating that it is
    // ready to respond to interrupts; and cleared when its last response packet is
    // received, indicating that it is no longer able to respond to interrupts.
    // If the command is interrupted after interrupts have been disabled, then the
    // interrupt is ignored.
    private volatile boolean interruptsEnabled = false;

    protected boolean getInterruptsEnabled() {
        return interruptsEnabled;
    }

    protected void setInterruptsEnabled(boolean interruptsEnabled) {
        synchronized (interruptLock) {
            this.interruptsEnabled = interruptsEnabled;
        }
    }

    // Flag set to indicate that an interrupt has happened.
    private volatile boolean wasInterrupted = false;

    private boolean wasInterrupted() {
        return wasInterrupted;
    }

    // The reason for the interrupt.
    private volatile String interruptReason = null;

    // Flag set when this command's request to the server is complete.
    // If a command is interrupted before its request is complete, it is the executing
    // thread's responsibility to send the attention signal to the server if necessary.
    // After the request is complete, the interrupting thread must send the attention signal.
    private volatile boolean requestComplete;

    protected boolean getRequestComplete() {
        return requestComplete;
    }

    protected void setRequestComplete(boolean requestComplete) {
        synchronized (interruptLock) {
            this.requestComplete = requestComplete;
        }
    }

    // Flag set when an attention signal has been sent to the server, indicating that a
    // TDS packet containing the attention ack message is to be expected in the response.
    // This flag is cleared after the attention ack message has been received and processed.
    private volatile boolean attentionPending = false;

    boolean attentionPending() {
        return attentionPending;
    }

    // Flag set when this command's response has been processed. Until this flag is set,
    // there may be unprocessed information left in the response, such as transaction
    // ENVCHANGE notifications.
    private volatile boolean processedResponse;

    protected boolean getProcessedResponse() {
        return processedResponse;
    }

    protected void setProcessedResponse(boolean processedResponse) {
        synchronized (interruptLock) {
            this.processedResponse = processedResponse;
        }
    }

    // Flag set when this command's response is ready to be read from the server and cleared
    // after its response has been received, but not necessarily processed, up to and including
    // any attention ack. The command's response is read either on demand as it is processed,
    // or by detaching.
    private volatile boolean readingResponse;

    final boolean readingResponse() {
        return readingResponse;
    }

    /**
     * Creates this command with an optional timeout.
     *
     * @param logContext
     *            the string describing the context for this command.
     * @param timeoutSeconds
     *            (optional) the time before which the command must complete before it is interrupted. A value of 0 means no timeout.
     */
    TDSCommand(String logContext,
            int timeoutSeconds) {
        this.logContext = logContext;
        this.timeoutTimer = (timeoutSeconds > 0) ? (new TimeoutTimer(timeoutSeconds, this)) : null;
    }

    /**
     * Executes this command.
     *
     * @param tdsWriter
     * @param tdsReader
     * @throws SQLServerException
     *             on any error executing the command, including cancel or timeout.
     */

    boolean execute(TDSWriter tdsWriter,
            TDSReader tdsReader) throws SQLServerException {
        this.tdsWriter = tdsWriter;
        this.tdsReader = tdsReader;
        assert null != tdsReader;
        try {
            return doExecute(); // Derived classes implement the execution details
        }
        catch (SQLServerException e) {
            try {
                // If command execution threw an exception for any reason before the request
                // was complete then interrupt the command (it may already be interrupted)
                // and close it out to ensure that any response to the error/interrupt
                // is processed.
                // no point in trying to cancel on a closed connection.
                if (!requestComplete && !tdsReader.getConnection().isClosed()) {
                    interrupt(e.getMessage());
                    onRequestComplete();
                    close();
                }
            }
            catch (SQLServerException interruptException) {
                if (logger.isLoggable(Level.FINE))
                    logger.fine(this.toString() + ": Ignoring error in sending attention: " + interruptException.getMessage());
            }
            // throw the original exception even if trying to interrupt fails even in the case
            // of trying to send a cancel to the server.
            throw e;
        }
    }

    /**
     * Provides sane default response handling.
     *
     * This default implementation just consumes everything in the response message.
     */
    void processResponse(TDSReader tdsReader) throws SQLServerException {
        if (logger.isLoggable(Level.FINEST))
            logger.finest(this.toString() + ": Processing response");
        try {
            TDSParser.parse(tdsReader, getLogContext());
        }
        catch (SQLServerException e) {
            if (SQLServerException.DRIVER_ERROR_FROM_DATABASE != e.getDriverErrorCode())
                throw e;

            if (logger.isLoggable(Level.FINEST))
                logger.finest(this.toString() + ": Ignoring error from database: " + e.getMessage());
        }
    }

    /**
     * Clears this command from the TDS channel so that another command can execute.
     *
     * This method does not process the response. It just buffers it in memory, including any attention ack that may be present.
     */
    final void detach() throws SQLServerException {
        if (logger.isLoggable(Level.FINEST))
            logger.finest(this + ": detaching...");

        // Read any remaining response packets from the server.
        // This operation may be timed out or cancelled from another thread.
        while (tdsReader.readPacket())
            ;

        // Postcondition: the entire response has been read
        assert !readingResponse;
    }

    final void close() {
        if (logger.isLoggable(Level.FINEST))
            logger.finest(this + ": closing...");

        if (logger.isLoggable(Level.FINEST))
            logger.finest(this + ": processing response...");

        while (!processedResponse) {
            try {
                processResponse(tdsReader);
            }
            catch (SQLServerException e) {
                if (logger.isLoggable(Level.FINEST))
                    logger.finest(this + ": close ignoring error processing response: " + e.getMessage());

                if (tdsReader.getConnection().isSessionUnAvailable()) {
                    processedResponse = true;
                    attentionPending = false;
                }
            }
        }

        if (attentionPending) {
            if (logger.isLoggable(Level.FINEST))
                logger.finest(this + ": processing attention ack...");

            try {
                TDSParser.parse(tdsReader, "attention ack");
            }
            catch (SQLServerException e) {
                if (tdsReader.getConnection().isSessionUnAvailable()) {
                    if (logger.isLoggable(Level.FINEST))
                        logger.finest(this + ": giving up on attention ack after connection closed by exception: " + e);
                    attentionPending = false;
                }
                else {
                    if (logger.isLoggable(Level.FINEST))
                        logger.finest(this + ": ignored exception: " + e);
                }
            }

            // If the parser returns to us without processing the expected attention ack,
            // then assume that no attention ack is forthcoming from the server and
            // terminate the connection to prevent any other command from executing.
            if (attentionPending) {
                logger.severe(this + ": expected attn ack missing or not processed; terminating connection...");

                try {
                    tdsReader.throwInvalidTDS();
                }
                catch (SQLServerException e) {
                    if (logger.isLoggable(Level.FINEST))
                        logger.finest(this + ": ignored expected invalid TDS exception: " + e);

                    assert tdsReader.getConnection().isSessionUnAvailable();
                    attentionPending = false;
                }
            }
        }

        // Postcondition:
        // Response has been processed and there is no attention pending -- the command is closed.
        // Of course the connection may be closed too, but the command is done regardless...
        assert processedResponse && !attentionPending;
    }

    /**
     * Interrupts execution of this command, typically from another thread.
     *
     * Only the first interrupt has any effect. Subsequent interrupts are ignored. Interrupts are also ignored until enabled. If interrupting the
     * command requires an attention signal to be sent to the server, then this method sends that signal if the command's request is already complete.
     *
     * Signalling mechanism is "fire and forget". It is up to either the execution thread or, possibly, a detaching thread, to ensure that any pending
     * attention ack later will be received and processed.
     *
     * @param reason
     *            the reason for the interrupt, typically cancel or timeout.
     * @throws SQLServerException
     *             if interrupting fails for some reason. This call does not throw the reason for the interrupt.
     */
    void interrupt(String reason) throws SQLServerException {
        // Multiple, possibly simultaneous, interrupts may occur.
        // Only the first one should be recognized and acted upon.
        synchronized (interruptLock) {
            if (interruptsEnabled && !wasInterrupted()) {
                if (logger.isLoggable(Level.FINEST))
                    logger.finest(this + ": Raising interrupt for reason:" + reason);

                wasInterrupted = true;
                interruptReason = reason;
                if (requestComplete)
                    attentionPending = tdsWriter.sendAttention();

            }
        }
    }

    private boolean interruptChecked = false;

    /**
     * Checks once whether an interrupt has occurred, and, if it has, throws an exception indicating that fact.
     *
     * Any calls after the first to check for interrupts are no-ops. This method is called periodically from this command's execution thread to notify
     * the app when an interrupt has happened.
     *
     * It should only be called from places where consistent behavior can be ensured after the exception is thrown. For example, it should not be
     * called at arbitrary times while processing the response, as doing so could leave the response token stream in an inconsistent state. Currently,
     * response processing only checks for interrupts after every result or OUT parameter.
     *
     * Request processing checks for interrupts before writing each packet.
     *
     * @throws SQLServerException
     *             if this command was interrupted, throws the reason for the interrupt.
     */
    final void checkForInterrupt() throws SQLServerException {
        // Throw an exception with the interrupt reason if this command was interrupted.
        // Note that the interrupt reason may be null. Checking whether the
        // command was interrupted does not require the interrupt lock since only one
        // of the shared state variables is being manipulated; interruptChecked is not
        // shared with the interrupt thread.
        if (wasInterrupted() && !interruptChecked) {
            interruptChecked = true;

            if (logger.isLoggable(Level.FINEST))
                logger.finest(this + ": throwing interrupt exception, reason: " + interruptReason);

            throw new SQLServerException(interruptReason, SQLState.STATEMENT_CANCELED, DriverError.NOT_SET, null);
        }
    }

    /**
     * Notifies this command when no more request packets are to be sent to the server.
     *
     * After the last packet has been sent, the only way to interrupt the request is to send an attention signal from the interrupt() method.
     *
     * Note that this method is called when the request completes normally (last packet sent with EOM bit) or when it completes after being
     * interrupted (0 or more packets sent with no EOM bit).
     */
    final void onRequestComplete() throws SQLServerException {
        assert !requestComplete;

        if (logger.isLoggable(Level.FINEST))
            logger.finest(this + ": request complete");

        synchronized (interruptLock) {
            requestComplete = true;

            // If this command was interrupted before its request was complete then
            // we need to send the attention signal if necessary. Note that if no
            // attention signal is sent (i.e. no packets were sent to the server before
            // the interrupt happened), then don't expect an attention ack or any
            // other response.
            if (!interruptsEnabled) {
                assert !attentionPending;
                assert !processedResponse;
                assert !readingResponse;
                processedResponse = true;
            }
            else if (wasInterrupted()) {

                if (tdsWriter.isEOMSent()) {
                    attentionPending = tdsWriter.sendAttention();
                    readingResponse = attentionPending;
                }
                else {
                    assert !attentionPending;
                    readingResponse = tdsWriter.ignoreMessage();
                }

                processedResponse = !readingResponse;
            }
            else {
                assert !attentionPending;
                assert !processedResponse;
                readingResponse = true;
            }
        }
    }

    /**
     * Notifies this command when the last packet of the response has been read.
     *
     * When the last packet is read, interrupts are disabled. If an interrupt occurred prior to disabling that caused an attention signal to be sent
     * to the server, then an extra packet containing the attention ack is read.
     *
     * This ensures that on return from this method, the TDS channel is clear of all response packets for this command.
     *
     * Note that this method is called for the attention ack message itself as well, so we need to be sure not to expect more than one attention
     * ack...
     */
    final void onResponseEOM() throws SQLServerException {
        boolean readAttentionAck = false;

        // Atomically disable interrupts and check for a previous interrupt requiring
        // an attention ack to be read.
        synchronized (interruptLock) {
            if (interruptsEnabled) {
                if (logger.isLoggable(Level.FINEST))
                    logger.finest(this + ": disabling interrupts");

                // Determine whether we still need to read the attention ack packet.
                //
                // When a command is interrupted, Yukon (and later) always sends a response
                // containing at least a DONE(ERROR) token before it sends the attention ack,
                // even if the command's request was not complete.
                readAttentionAck = attentionPending;

                interruptsEnabled = false;
            }
        }

        // If an attention packet needs to be read then read it. This should
        // be done outside of the interrupt lock to avoid unnecessarily blocking
        // interrupting threads. Note that it is remotely possible that the call
        // to readPacket won't actually read anything if the attention ack was
        // already read by TDSCommand.detach(), in which case this method could
        // be called from multiple threads, leading to a benign race to clear the
        // readingResponse flag.
        if (readAttentionAck)
            tdsReader.readPacket();

        readingResponse = false;
    }

    /**
     * Notifies this command when the end of its response token stream has been reached.
     *
     * After this call, we are guaranteed that tokens in the response have been processed.
     */
    final void onTokenEOF() {
        processedResponse = true;
    }

    /**
     * Notifies this command when the attention ack (a DONE token with a special flag) has been processed.
     *
     * After this call, the attention ack should no longer be expected.
     */
    final void onAttentionAck() {
        assert attentionPending;
        attentionPending = false;
    }

    /**
     * Starts sending this command's TDS request to the server.
     *
     * @param tdsMessageType
     *            the type of the TDS message (RPC, QUERY, etc.)
     * @return the TDS writer used to write the request.
     * @throws SQLServerException
     *             on any error, including acknowledgement of an interrupt.
     */
    final TDSWriter startRequest(byte tdsMessageType) throws SQLServerException {
        if (logger.isLoggable(Level.FINEST))
            logger.finest(this + ": starting request...");

        // Start this command's request message
        try {
            tdsWriter.startMessage(this, tdsMessageType);
        }
        catch (SQLServerException e) {
            if (logger.isLoggable(Level.FINEST))
                logger.finest(this + ": starting request: exception: " + e.getMessage());

            throw e;
        }

        // (Re)initialize this command's interrupt state for its current execution.
        // To ensure atomically consistent behavior, do not leave the interrupt lock
        // until interrupts have been (re)enabled.
        synchronized (interruptLock) {
            requestComplete = false;
            readingResponse = false;
            processedResponse = false;
            attentionPending = false;
            wasInterrupted = false;
            interruptReason = null;
            interruptsEnabled = true;
        }

        return tdsWriter;
    }

    /**
     * Finishes the TDS request and then starts reading the TDS response from the server.
     *
     * @return the TDS reader used to read the response.
     * @throws SQLServerException
     *             if there is any kind of error.
     */
    final TDSReader startResponse() throws SQLServerException {
        return startResponse(false);
    }

    final TDSReader startResponse(boolean isAdaptive) throws SQLServerException {
        // Finish sending the request message. If this command was interrupted
        // at any point before endMessage() returns, then endMessage() throws an
        // exception with the reason for the interrupt. Request interrupts
        // are disabled by the time endMessage() returns.
        if (logger.isLoggable(Level.FINEST))
            logger.finest(this + ": finishing request");

        try {
            tdsWriter.endMessage();
        }
        catch (SQLServerException e) {
            if (logger.isLoggable(Level.FINEST))
                logger.finest(this + ": finishing request: endMessage threw exception: " + e.getMessage());

            throw e;
        }

        // If command execution is subject to timeout then start timing until
        // the server returns the first response packet.
        if (null != timeoutTimer) {
            if (logger.isLoggable(Level.FINEST))
                logger.finest(this.toString() + ": Starting timer...");

            timeoutTimer.start();
        }

        if (logger.isLoggable(Level.FINEST))
            logger.finest(this.toString() + ": Reading response...");

        try {
            // Wait for the server to execute the request and read the first packet
            // (responseBuffering=adaptive) or all packets (responseBuffering=full)
            // of the response.
            if (isAdaptive) {
                tdsReader.readPacket();
            }
            else {
                while (tdsReader.readPacket())
                    ;
            }
        }
        catch (SQLServerException e) {
            if (logger.isLoggable(Level.FINEST))
                logger.finest(this.toString() + ": Exception reading response: " + e.getMessage());

            throw e;
        }
        finally {
            // If command execution was subject to timeout then stop timing as soon
            // as the server returns the first response packet or errors out.
            if (null != timeoutTimer) {
                if (logger.isLoggable(Level.FINEST))
                    logger.finest(this.toString() + ": Stopping timer...");

                timeoutTimer.stop();
            }
        }

        return tdsReader;
    }
}

/**
 * UninterruptableTDSCommand encapsulates an uninterruptable TDS conversation.
 *
 * TDSCommands have interruptability built in. However, some TDSCommands such as DTC commands, connection commands, cursor close and prepared
 * statement handle close shouldn't be interruptable. This class provides a base implementation for such commands.
 */
abstract class UninterruptableTDSCommand extends TDSCommand {
    UninterruptableTDSCommand(String logContext) {
        super(logContext, 0);
    }

    final void interrupt(String reason) throws SQLServerException {
        // Interrupting an uninterruptable command is a no-op. That is,
        // it can happen, but it should have no effect.
        logger.finest(toString() + " Ignoring interrupt of uninterruptable TDS command; Reason:" + reason);
    }
}<|MERGE_RESOLUTION|>--- conflicted
+++ resolved
@@ -517,11 +517,13 @@
     }
 }
 
-// UTC/GMT time zone singleton. The enum type delays initialization until first use.
-enum UTC {
-    INSTANCE;
-
+final class UTC {
+
+    // UTC/GMT time zone singleton.
     static final TimeZone timeZone = new SimpleTimeZone(0, "UTC");
+
+    private UTC() {
+    }
 }
 
 final class TDSChannel {
@@ -3393,32 +3395,25 @@
          * 8-, 12-, or 16-byte signed integer that represents the decimal value multiplied by 10^scale.
          */
 
-<<<<<<< HEAD
-        boolean isNegative = (bigDecimalVal.signum() < 0);
-        BigInteger bi = bigDecimalVal.unscaledValue();
-        if (isNegative)
-            bi = bi.negate();
-        if (9 >= precision) {
-            writeByte((byte) (BYTES4 + 1));
-            writeByte((byte) (isNegative ? 0 : 1));
-            writeInt(bi.intValue());
-        }
-        else if (19 >= precision) {
-            writeByte((byte) (BYTES8 + 1));
-            writeByte((byte) (isNegative ? 0 : 1));
-            writeLong(bi.longValue());
-        }
-        else {
-            int bLength;
-            if (28 >= precision)
-                bLength = BYTES12;
-            else
-                bLength = BYTES16;
-            writeByte((byte) (bLength + 1));
-            writeInternalBigDecimal(bigDecimalVal, srcJdbcType, isNegative, bi, bLength);
-        }
-    }
-
+        /*
+         * setScale of all BigDecimal value based on metadata as scale is not sent seperately for individual value. Use the rounding used in Server.
+         * Say, for BigDecimal("0.1"), if scale in metdadata is 0, then ArithmeticException would be thrown if RoundingMode is not set
+         */
+        bigDecimalVal = bigDecimalVal.setScale(scale, RoundingMode.HALF_UP);
+
+        // data length + 1 byte for sign
+        int bLength = BYTES16 + 1;
+        writeByte((byte) (bLength));
+
+        // Byte array to hold all the data and padding bytes.
+        byte[] bytes = new byte[bLength];
+
+        byte[] valueBytes = DDC.convertBigDecimalToBytes(bigDecimalVal, scale);
+        // removing the precision and scale information from the valueBytes array
+        System.arraycopy(valueBytes, 2, bytes, 0, valueBytes.length - 2);
+        writeBytes(bytes);
+    }
+    
     /**
      * Append a big decimal inside sql_variant in the TDS stream.
      * 
@@ -3441,26 +3436,36 @@
             bi = bi.negate();
         int bLength;
         bLength = BYTES16;
-        writeInternalBigDecimal(bigDecimalVal, srcJdbcType, isNegative, bi, bLength);
-=======
-        /*
-         * setScale of all BigDecimal value based on metadata as scale is not sent seperately for individual value. Use the rounding used in Server.
-         * Say, for BigDecimal("0.1"), if scale in metdadata is 0, then ArithmeticException would be thrown if RoundingMode is not set
-         */
-        bigDecimalVal = bigDecimalVal.setScale(scale, RoundingMode.HALF_UP);
-
-        // data length + 1 byte for sign
-        int bLength = BYTES16 + 1;
-        writeByte((byte) (bLength));
-
-        // Byte array to hold all the data and padding bytes.
+
+        writeByte((byte) (isNegative ? 0 : 1));
+
+        // Get the bytes of the BigInteger value. It is in reverse order, with
+        // most significant byte in 0-th element. We need to reverse it first before sending over TDS.
+        byte[] unscaledBytes = bi.toByteArray();
+
+        if (unscaledBytes.length > bLength) {
+            // If precession of input is greater than maximum allowed (p><= 38) throw Exception
+            MessageFormat form = new MessageFormat(SQLServerException.getErrString("R_valueOutOfRange"));
+            Object[] msgArgs = {JDBCType.of(srcJdbcType)};
+            throw new SQLServerException(form.format(msgArgs), SQLState.DATA_EXCEPTION_LENGTH_MISMATCH, DriverError.NOT_SET, null);
+        }
+
+        // Byte array to hold all the reversed and padding bytes.
         byte[] bytes = new byte[bLength];
 
-        byte[] valueBytes = DDC.convertBigDecimalToBytes(bigDecimalVal, scale);
-        // removing the precision and scale information from the valueBytes array
-        System.arraycopy(valueBytes, 2, bytes, 0, valueBytes.length - 2);
+        // We need to fill up the rest of the array with zeros, as unscaledBytes may have less bytes
+        // than the required size for TDS.
+        int remaining = bLength - unscaledBytes.length;
+
+        // Reverse the bytes.
+        int i, j;
+        for (i = 0, j = unscaledBytes.length - 1; i < unscaledBytes.length;)
+            bytes[i++] = unscaledBytes[j--];
+
+        // Fill the rest of the array with zeros.
+        for (; i < remaining; i++)
+            bytes[i] = (byte) 0x00;
         writeBytes(bytes);
->>>>>>> 43dda170
     }
 
     void writeSmalldatetime(String value) throws SQLServerException {
@@ -4795,7 +4800,6 @@
                             }
                         }
                     }
-<<<<<<< HEAD
                     writeInternalTVPRowValues(jdbcType, currentColumnStringValue, currentObject, columnPair, false);
                     currentColumn++;
                 }
@@ -4881,54 +4885,6 @@
                         writeByte((byte) TDSWriter.BIGDECIMAL_MAX_LENGTH); // maximum length
                     }
                     BigDecimal bdValue = new BigDecimal(currentColumnStringValue);
-=======
-                    try {
-                        switch (jdbcType) {
-                            case BIGINT:
-                                if (null == currentColumnStringValue)
-                                    writeByte((byte) 0);
-                                else {
-                                    writeByte((byte) 8);
-                                    writeLong(Long.valueOf(currentColumnStringValue).longValue());
-                                }
-                                break;
-
-                            case BIT:
-                                if (null == currentColumnStringValue)
-                                    writeByte((byte) 0);
-                                else {
-                                    writeByte((byte) 1);
-                                    writeByte((byte) (Boolean.valueOf(currentColumnStringValue).booleanValue() ? 1 : 0));
-                                }
-                                break;
-
-                            case INTEGER:
-                                if (null == currentColumnStringValue)
-                                    writeByte((byte) 0);
-                                else {
-                                    writeByte((byte) 4);
-                                    writeInt(Integer.valueOf(currentColumnStringValue).intValue());
-                                }
-                                break;
-
-                            case SMALLINT:
-                            case TINYINT:
-                                if (null == currentColumnStringValue)
-                                    writeByte((byte) 0);
-                                else {
-                                    writeByte((byte) 2); // length of datatype
-                                    writeShort(Short.valueOf(currentColumnStringValue).shortValue());
-                                }
-                                break;
-
-                            case DECIMAL:
-                            case NUMERIC:
-                                if (null == currentColumnStringValue)
-                                    writeByte((byte) 0);
-                                else {
-                                    writeByte((byte) TDSWriter.BIGDECIMAL_MAX_LENGTH); // maximum length
-                                    BigDecimal bdValue = new BigDecimal(currentColumnStringValue);
->>>>>>> 43dda170
 
                                     /*
                                      * setScale of all BigDecimal value based on metadata as scale is not sent seperately for individual value. Use
@@ -4948,7 +4904,6 @@
                                 }
                                 break;
 
-<<<<<<< HEAD
             case DOUBLE:
                 if (null == currentColumnStringValue)
                     writeByte((byte) 0); // len of data bytes
@@ -4996,7 +4951,7 @@
             case VARCHAR:               
             case NCHAR:
             case NVARCHAR:
-                isShortValue = (2 * columnPair.getValue().precision) <= DataTypes.SHORT_VARTYPE_MAX_BYTES;
+                isShortValue = (2L * columnPair.getValue().precision) <= DataTypes.SHORT_VARTYPE_MAX_BYTES;
                 isNull = (null == currentColumnStringValue);
                 dataLength = isNull ? 0 : currentColumnStringValue.length() * 2;
                 if (!isShortValue) {
@@ -5100,140 +5055,8 @@
                         }
                         // Send the terminator PLP chunk.
                         writeInt(0);
-=======
-                            case DOUBLE:
-                                if (null == currentColumnStringValue)
-                                    writeByte((byte) 0); // len of data bytes
-                                else {
-                                    writeByte((byte) 8); // len of data bytes
-                                    long bits = Double.doubleToLongBits(Double.valueOf(currentColumnStringValue).doubleValue());
-                                    long mask = 0xFF;
-                                    int nShift = 0;
-                                    for (int i = 0; i < 8; i++) {
-                                        writeByte((byte) ((bits & mask) >> nShift));
-                                        nShift += 8;
-                                        mask = mask << 8;
-                                    }
-                                }
-                                break;
-
-                            case FLOAT:
-                            case REAL:
-                                if (null == currentColumnStringValue)
-                                    writeByte((byte) 0); // actual length (0 == null)
-                                else {
-                                    writeByte((byte) 4); // actual length
-                                    writeInt(Float.floatToRawIntBits(Float.valueOf(currentColumnStringValue).floatValue()));
-                                }
-                                break;
-
-                            case DATE:
-                            case TIME:
-                            case TIMESTAMP:
-                            case DATETIMEOFFSET:
-                            case TIMESTAMP_WITH_TIMEZONE:
-                            case TIME_WITH_TIMEZONE:
-                            case CHAR:
-                            case VARCHAR:
-                            case NCHAR:
-                            case NVARCHAR:
-                            case LONGVARCHAR:
-                            case LONGNVARCHAR:
-                            case SQLXML:
-                                isShortValue = (2L * columnPair.getValue().precision) <= DataTypes.SHORT_VARTYPE_MAX_BYTES;
-                                isNull = (null == currentColumnStringValue);
-                                dataLength = isNull ? 0 : currentColumnStringValue.length() * 2;
-                                if (!isShortValue) {
-                                    // check null
-                                    if (isNull)
-                                        // Null header for v*max types is 0xFFFFFFFFFFFFFFFF.
-                                        writeLong(0xFFFFFFFFFFFFFFFFL);
-                                    else if (DataTypes.UNKNOWN_STREAM_LENGTH == dataLength)
-                                        // Append v*max length.
-                                        // UNKNOWN_PLP_LEN is 0xFFFFFFFFFFFFFFFE
-                                        writeLong(0xFFFFFFFFFFFFFFFEL);
-                                    else
-                                        // For v*max types with known length, length is <totallength8><chunklength4>
-                                        writeLong(dataLength);
-                                    if (!isNull) {
-                                        if (dataLength > 0) {
-                                            writeInt(dataLength);
-                                            writeString(currentColumnStringValue);
-                                        }
-                                        // Send the terminator PLP chunk.
-                                        writeInt(0);
-                                    }
-                                }
-                                else {
-                                    if (isNull)
-                                        writeShort((short) -1); // actual len
-                                    else {
-                                        writeShort((short) dataLength);
-                                        writeString(currentColumnStringValue);
-                                    }
-                                }
-                                break;
-
-                            case BINARY:
-                            case VARBINARY:
-                            case LONGVARBINARY:
-                                // Handle conversions as done in other types.
-                                isShortValue = columnPair.getValue().precision <= DataTypes.SHORT_VARTYPE_MAX_BYTES;
-                                isNull = (null == currentObject);
-                                if (currentObject instanceof String)
-                                    dataLength = isNull ? 0 : (toByteArray(currentObject.toString())).length;
-                                else
-                                    dataLength = isNull ? 0 : ((byte[]) currentObject).length;
-                                if (!isShortValue) {
-                                    // check null
-                                    if (isNull)
-                                        // Null header for v*max types is 0xFFFFFFFFFFFFFFFF.
-                                        writeLong(0xFFFFFFFFFFFFFFFFL);
-                                    else if (DataTypes.UNKNOWN_STREAM_LENGTH == dataLength)
-                                        // Append v*max length.
-                                        // UNKNOWN_PLP_LEN is 0xFFFFFFFFFFFFFFFE
-                                        writeLong(0xFFFFFFFFFFFFFFFEL);
-                                    else
-                                        // For v*max types with known length, length is <totallength8><chunklength4>
-                                        writeLong(dataLength);
-                                    if (!isNull) {
-                                        if (dataLength > 0) {
-                                            writeInt(dataLength);
-                                            if (currentObject instanceof String)
-                                                writeBytes(toByteArray(currentObject.toString()));
-                                            else
-                                                writeBytes((byte[]) currentObject);
-                                        }
-                                        // Send the terminator PLP chunk.
-                                        writeInt(0);
-                                    }
-                                }
-                                else {
-                                    if (isNull)
-                                        writeShort((short) -1); // actual len
-                                    else {
-                                        writeShort((short) dataLength);
-                                        if (currentObject instanceof String)
-                                            writeBytes(toByteArray(currentObject.toString()));
-                                        else
-                                            writeBytes((byte[]) currentObject);
-                                    }
-                                }
-                                break;
-
-                            default:
-                                assert false : "Unexpected JDBC type " + jdbcType.toString();
-                        }
                     }
-                    catch (IllegalArgumentException e) {
-                        throw new SQLServerException(SQLServerException.getErrString("R_errorConvertingValue"), e);
-                    }
-                    catch (ArrayIndexOutOfBoundsException e) {
-                        throw new SQLServerException(SQLServerException.getErrString("R_CSVDataSchemaMismatch"), e);
->>>>>>> 43dda170
-                    }
-                }
-<<<<<<< HEAD
+                }
                 else {
                     if (isNull)
                         writeShort((short) -1); // actual len
@@ -5275,42 +5098,6 @@
         writeInt(length);
         writeByte(tdsType);
         writeByte(probBytes);
-=======
-
-                // send this row, read its response (throw exception in case of errors) and reset command status
-                if (tdsWritterCached) {
-                    // TVP_END_TOKEN
-                    writeByte((byte) 0x00);
-
-                    writePacket(TDS.STATUS_BIT_EOM);
-
-                    TDSReader tdsReader = tdsChannel.getReader(command);
-                    int tokenType = tdsReader.peekTokenType();
-
-                    if (TDS.TDS_ERR == tokenType) {
-                        StreamError databaseError = new StreamError();
-                        databaseError.setFromTDS(tdsReader);
-
-                        SQLServerException.makeFromDatabaseError(con, null, databaseError.getMessage(), databaseError, false);
-                    }
-
-                    command.setInterruptsEnabled(true);
-                    command.setRequestComplete(false);
-                }
-            }
-        }
-
-        // reset command status which have been overwritten
-        if (tdsWritterCached) {
-            command.setRequestComplete(cachedRequestComplete);
-            command.setInterruptsEnabled(cachedInterruptsEnabled);
-            command.setProcessedResponse(cachedProcessedResponse);
-        }
-        else {
-            // TVP_END_TOKEN
-            writeByte((byte) 0x00);
-        }
->>>>>>> 43dda170
     }
 
     private static byte[] toByteArray(String s) {
@@ -6928,9 +6715,6 @@
             return value;
         }
 
-        // as per TDS protocol, TDS_DONE packet should always be followed by status flag
-        // throw exception if status packet is not available
-        throwInvalidTDS();
         return 0;
     }
 
