--- conflicted
+++ resolved
@@ -627,8 +627,6 @@
     {
         return getIntProperty(connectionProps, SQLServerDriverIntProperty.QUERY_TIMEOUT.toString(), SQLServerDriverIntProperty.QUERY_TIMEOUT.getDefaultValue());
     }
-<<<<<<< HEAD
-=======
 
     
     public void setSocketTimeout(int socketTimeout)
@@ -640,7 +638,6 @@
  		int defaultTimeOut = SQLServerDriverIntProperty.SOCKET_TIMEOUT.getDefaultValue();   
  		return getIntProperty(connectionProps, SQLServerDriverIntProperty.SOCKET_TIMEOUT.toString(), defaultTimeOut);
     }
->>>>>>> 0a8344e1
 
     // responseBuffering controls the driver's buffering of responses from SQL Server.
     // Possible values are:
