--- conflicted
+++ resolved
@@ -1248,18 +1248,11 @@
             SQLServerPooledConnection pooledConnection) throws SQLServerException {
         try {
             if (propsIn != null) {
-<<<<<<< HEAD
+
                 activeConnectionProperties = (Properties) propsIn.clone();
 
                 pooledConnectionParent = pooledConnection;
 
-=======
-
-                activeConnectionProperties = (Properties) propsIn.clone();
-
-                pooledConnectionParent = pooledConnection;
-
->>>>>>> 9beb6a7d
                 String hostNameInCertificate = activeConnectionProperties
                         .getProperty(SQLServerDriverStringProperty.HOSTNAME_IN_CERTIFICATE.toString());
 
@@ -1357,11 +1350,7 @@
                 }
                 trustedServerNameAE = sPropValue;
 
-<<<<<<< HEAD
-                if (true == serverNameAsACE) {
-=======
                 if (serverNameAsACE) {
->>>>>>> 9beb6a7d
                     try {
                         sPropValue = java.net.IDN.toASCII(sPropValue);
                     } catch (IllegalArgumentException ex) {
@@ -1569,13 +1558,8 @@
                 }
                 authenticationString = SqlAuthentication.valueOfString(sPropValue).toString();
 
-<<<<<<< HEAD
-                if ((true == integratedSecurity)
-                        && (!authenticationString.equalsIgnoreCase(SqlAuthentication.NotSpecified.toString()))) {
-=======
                 if (integratedSecurity
                         && !authenticationString.equalsIgnoreCase(SqlAuthentication.NotSpecified.toString())) {
->>>>>>> 9beb6a7d
                     if (connectionlogger.isLoggable(Level.SEVERE)) {
                         connectionlogger.severe(toString() + " "
                                 + SQLServerException.getErrString("R_SetAuthenticationWhenIntegratedSecurityTrue"));
@@ -1637,11 +1621,7 @@
                     throw new SQLServerException(SQLServerException.getErrString("R_AccessTokenCannotBeEmpty"), null);
                 }
 
-<<<<<<< HEAD
-                if ((true == integratedSecurity) && (null != accessTokenInByte)) {
-=======
                 if (integratedSecurity && (null != accessTokenInByte)) {
->>>>>>> 9beb6a7d
                     if (connectionlogger.isLoggable(Level.SEVERE)) {
                         connectionlogger.severe(toString() + " "
                                 + SQLServerException.getErrString("R_SetAccesstokenWhenIntegratedSecurityTrue"));
@@ -3002,7 +2982,6 @@
                         if (connectionlogger.isLoggable(Level.FINER)) {
                             connectionlogger.finer(this.toString() + "Connection is detected to be broken.");
                         }
-                        sessionRecovery.getReconnectThread().init(newCommand);
                         sessionRecovery.getReconnectThread().start();
                         /*
                          * Join only blocks the thread that started the reconnect. Currently can't think of a good
@@ -5204,10 +5183,6 @@
             terminate(SQLServerException.DRIVER_ERROR_INVALID_TDS,
                     SQLServerException.getErrString("R_crClientNoRecoveryAckFromLogin"));
         }
-<<<<<<< HEAD
-
-=======
->>>>>>> 9beb6a7d
         if (connectRetryCount > 0 && !sessionRecovery.getReconnectThread().isAlive()) {
             sessionRecovery.getSessionStateTable().setOriginalCatalog(sCatalog);
             sessionRecovery.getSessionStateTable().setOriginalCollation(databaseCollation);
