--- conflicted
+++ resolved
@@ -1572,7 +1572,6 @@
                     integratedSecurity = booleanPropertyOn(sPropKey, sPropValue);
                 }
 
-<<<<<<< HEAD
                 // Ignore authenticationScheme setting if integrated authentication not specified
                 if (integratedSecurity) {
                     sPropKey = SQLServerDriverStringProperty.AUTHENTICATION_SCHEME.toString();
@@ -1581,14 +1580,6 @@
                         intAuthScheme = AuthenticationScheme.valueOfString(sPropValue);
                     }
                 }
-=======
-            sPropKey = SQLServerDriverStringProperty.AUTHENTICATION.toString();
-            sPropValue = activeConnectionProperties.getProperty(sPropKey);
-            if (sPropValue == null) {
-                sPropValue = SQLServerDriverStringProperty.AUTHENTICATION.getDefaultValue();
-            }
-            authenticationString = SqlAuthentication.valueOfString(sPropValue).toString().trim();
->>>>>>> a38e970c
 
                 if (intAuthScheme == AuthenticationScheme.javaKerberos) {
                     sPropKey = SQLServerDriverObjectProperty.GSS_CREDENTIAL.toString();
@@ -1615,7 +1606,6 @@
                             SQLServerException.getErrString("R_SetAuthenticationWhenIntegratedSecurityTrue"), null);
                 }
 
-<<<<<<< HEAD
                 if (authenticationString.equalsIgnoreCase(SqlAuthentication.ActiveDirectoryIntegrated.toString())
                         && ((!activeConnectionProperties.getProperty(SQLServerDriverStringProperty.USER.toString())
                                 .isEmpty())
@@ -1627,29 +1617,6 @@
                     }
                     throw new SQLServerException(
                             SQLServerException.getErrString("R_IntegratedAuthenticationWithUserPassword"), null);
-=======
-            if (authenticationString.equalsIgnoreCase(SqlAuthentication.ActiveDirectoryMSI.toString())
-                    && ((!activeConnectionProperties.getProperty(SQLServerDriverStringProperty.USER.toString())
-                            .isEmpty())
-                            || (!activeConnectionProperties
-                                    .getProperty(SQLServerDriverStringProperty.PASSWORD.toString()).isEmpty()))) {
-                if (connectionlogger.isLoggable(Level.SEVERE)) {
-                    connectionlogger.severe(
-                            toString() + " " + SQLServerException.getErrString("R_MSIAuthenticationWithUserPassword"));
-                }
-                throw new SQLServerException(SQLServerException.getErrString("R_MSIAuthenticationWithUserPassword"),
-                        null);
-            }
-
-            if (authenticationString.equalsIgnoreCase(SqlAuthentication.SqlPassword.toString())
-                    && ((activeConnectionProperties.getProperty(SQLServerDriverStringProperty.USER.toString())
-                            .isEmpty())
-                            || (activeConnectionProperties
-                                    .getProperty(SQLServerDriverStringProperty.PASSWORD.toString()).isEmpty()))) {
-                if (connectionlogger.isLoggable(Level.SEVERE)) {
-                    connectionlogger.severe(
-                            toString() + " " + SQLServerException.getErrString("R_NoUserPasswordForSqlPassword"));
->>>>>>> a38e970c
                 }
 
                 if (authenticationString.equalsIgnoreCase(SqlAuthentication.ActiveDirectoryPassword.toString())
@@ -1662,6 +1629,19 @@
                                 + SQLServerException.getErrString("R_NoUserPasswordForActivePassword"));
                     }
                     throw new SQLServerException(SQLServerException.getErrString("R_NoUserPasswordForActivePassword"),
+                            null);
+                }
+
+                if (authenticationString.equalsIgnoreCase(SqlAuthentication.ActiveDirectoryMSI.toString())
+                        && ((!activeConnectionProperties.getProperty(SQLServerDriverStringProperty.USER.toString())
+                                .isEmpty())
+                                || (!activeConnectionProperties
+                                        .getProperty(SQLServerDriverStringProperty.PASSWORD.toString()).isEmpty()))) {
+                    if (connectionlogger.isLoggable(Level.SEVERE)) {
+                        connectionlogger.severe(toString() + " "
+                                + SQLServerException.getErrString("R_MSIAuthenticationWithUserPassword"));
+                    }
+                    throw new SQLServerException(SQLServerException.getErrString("R_MSIAuthenticationWithUserPassword"),
                             null);
                 }
 
@@ -1960,7 +1940,6 @@
                         SQLServerException.makeFromDriverError(this, this, form.format(msgArgs), null, false);
                     }
 
-<<<<<<< HEAD
                     if (connectRetryCount < 0 || connectRetryCount > 255) {
                         MessageFormat form = new MessageFormat(
                                 SQLServerException.getErrString("R_invalidConnectRetryCount"));
@@ -1968,19 +1947,6 @@
                         SQLServerException.makeFromDriverError(this, this, form.format(msgArgs), null, false);
                     }
                 }
-=======
-            sPropKey = SQLServerDriverStringProperty.MSI_CLIENT_ID.toString();
-            sPropValue = activeConnectionProperties.getProperty(sPropKey);
-            if (null != sPropValue) {
-                activeConnectionProperties.setProperty(sPropKey, sPropValue);
-            }
-
-            FailoverInfo fo = null;
-            String databaseNameProperty = SQLServerDriverStringProperty.DATABASE_NAME.toString();
-            String serverNameProperty = SQLServerDriverStringProperty.SERVER_NAME.toString();
-            String failOverPartnerProperty = SQLServerDriverStringProperty.FAILOVER_PARTNER.toString();
-            String failOverPartnerPropertyValue = activeConnectionProperties.getProperty(failOverPartnerProperty);
->>>>>>> a38e970c
 
                 connectRetryInterval = SQLServerDriverIntProperty.CONNECT_RETRY_INTERVAL.getDefaultValue();
                 sPropValue = activeConnectionProperties
@@ -2001,6 +1967,12 @@
                         Object[] msgArgs = {sPropValue};
                         SQLServerException.makeFromDriverError(this, this, form.format(msgArgs), null, false);
                     }
+                }
+
+                sPropKey = SQLServerDriverStringProperty.MSI_CLIENT_ID.toString();
+                sPropValue = activeConnectionProperties.getProperty(sPropKey);
+                if (null != sPropValue) {
+                    activeConnectionProperties.setProperty(sPropKey, sPropValue);
                 }
 
                 FailoverInfo fo = null;
