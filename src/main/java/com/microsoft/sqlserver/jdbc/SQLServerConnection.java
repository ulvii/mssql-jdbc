--- conflicted
+++ resolved
@@ -3755,11 +3755,7 @@
             int initialLength = 0;
             initialLength += 1 + 2 * ssTable.getOriginalCatalog().length();
             initialLength += 1 + 2 * ssTable.getOriginalLanguage().length();
-<<<<<<< HEAD
-            initialLength += 1 + (databaseCollation == null ? 0 : SQLCollation.tdsLength());
-=======
             initialLength += 1 + (ssTable.getOriginalCollation() == null ? 0 : SQLCollation.tdsLength());
->>>>>>> 5666f0aa
             initialLength += ssTable.getInitialLength();
 
             int currentLength = 0;
