--- conflicted
+++ resolved
@@ -93,7 +93,6 @@
      * may not need more info
      */
 
-<<<<<<< HEAD
     // Threasholds related to when prepared statement handles are cleaned-up. 1 == immediately.
     /**
      * The default for the prepared statement clean-up action threshold (i.e. when sp_unprepare is called). 
@@ -118,11 +117,9 @@
     private boolean federatedAuthenticationInfoRequested = false; // Keep this distinct from _federatedAuthenticationRequested, since some fedauth
                                                                   // library types may not need more info
 
-    private FederatedAuthenticationFeatureExtensionData fedAuthFeatureExtensionData = null;
-=======
+    // private FederatedAuthenticationFeatureExtensionData fedAuthFeatureExtensionData = null;
     FeatureAckOptFedAuth fedAuth = new FeatureAckOptFedAuth();
-    // private FederatedAuthenticationFeatureExtensionData fedAuthFeatureExtensionData = null;
->>>>>>> 57b292c5
+    
     private String authenticationString = null;
     private byte[] accessTokenInByte = null;
 
@@ -1192,14 +1189,9 @@
 
                 pooledConnectionParent = pooledConnection;
 
-<<<<<<< HEAD
-            String sPropKey;
-            String sPropValue;
-=======
-                String sPropKey = null;
-                String sPropValue = null;
->>>>>>> 57b292c5
-
+	            String sPropKey;
+	            String sPropValue;
+	            
                 sPropKey = SQLServerDriverStringProperty.USER.toString();
                 sPropValue = activeConnectionProperties.getProperty(sPropKey);
                 if (sPropValue == null) {
@@ -1261,11 +1253,8 @@
                 String sPropKeyPort = SQLServerDriverIntProperty.PORT_NUMBER.toString();
                 String sPropValuePort = activeConnectionProperties.getProperty(sPropKeyPort);
 
-<<<<<<< HEAD
-            String instanceValue = null;
-=======
+                String instanceValue = null;
                 int px = sPropValue.indexOf('\\');
->>>>>>> 57b292c5
 
                 String instancePort = null;
 
@@ -1345,19 +1334,17 @@
                 if (null != sPropValue) {
                     keyStoreLocation = sPropValue;
                 }
-
-<<<<<<< HEAD
-            sPropKey = SQLServerDriverBooleanProperty.TRANSPARENT_NETWORK_IP_RESOLUTION.toString();
-            sPropValue = activeConnectionProperties.getProperty(sPropKey);
-            if (sPropValue == null) {
-                userSetTNIR = false;
-                sPropValue = Boolean.toString(SQLServerDriverBooleanProperty.TRANSPARENT_NETWORK_IP_RESOLUTION.getDefaultValue());
-                activeConnectionProperties.setProperty(sPropKey, sPropValue);
-            }
-            transparentNetworkIPResolution = booleanPropertyOn(sPropKey, sPropValue);
-=======
+                
                 registerKeyStoreProviderOnConnection(keyStoreAuthentication, keyStoreSecret, keyStoreLocation);
->>>>>>> 57b292c5
+
+	            sPropKey = SQLServerDriverBooleanProperty.TRANSPARENT_NETWORK_IP_RESOLUTION.toString();
+	            sPropValue = activeConnectionProperties.getProperty(sPropKey);
+	            if (sPropValue == null) {
+	                userSetTNIR = false;
+	                sPropValue = Boolean.toString(SQLServerDriverBooleanProperty.TRANSPARENT_NETWORK_IP_RESOLUTION.getDefaultValue());
+	                activeConnectionProperties.setProperty(sPropKey, sPropValue);
+	            }
+	            transparentNetworkIPResolution = booleanPropertyOn(sPropKey, sPropValue);
 
                 sPropKey = SQLServerDriverBooleanProperty.MULTI_SUBNET_FAILOVER.toString();
                 sPropValue = activeConnectionProperties.getProperty(sPropKey);
@@ -1385,36 +1372,9 @@
                 // Set requestedEncryptionLevel according to the value of the encrypt connection property
                 requestedEncryptionLevel = booleanPropertyOn(sPropKey, sPropValue) ? TDS.ENCRYPT_ON : TDS.ENCRYPT_OFF;
 
-<<<<<<< HEAD
-            trustManagerClass = activeConnectionProperties.getProperty(SQLServerDriverStringProperty.TRUST_MANAGER_CLASS.toString());
-            trustManagerConstructorArg = activeConnectionProperties.getProperty(SQLServerDriverStringProperty.TRUST_MANAGER_CONSTRUCTOR_ARG.toString());
-
-            sPropKey = SQLServerDriverStringProperty.SELECT_METHOD.toString();
-            sPropValue = activeConnectionProperties.getProperty(sPropKey);
-            if (sPropValue == null)
-                sPropValue = SQLServerDriverStringProperty.SELECT_METHOD.getDefaultValue();
-            if ("cursor".equalsIgnoreCase(sPropValue) || "direct".equalsIgnoreCase(sPropValue)) {
-                activeConnectionProperties.setProperty(sPropKey, sPropValue.toLowerCase(Locale.ENGLISH));
-            }
-            else {
-                MessageFormat form = new MessageFormat(SQLServerException.getErrString("R_invalidselectMethod"));
-                Object[] msgArgs = {sPropValue};
-                SQLServerException.makeFromDriverError(this, this, form.format(msgArgs), null, false);
-            }
-
-            sPropKey = SQLServerDriverStringProperty.RESPONSE_BUFFERING.toString();
-            sPropValue = activeConnectionProperties.getProperty(sPropKey);
-            if (sPropValue == null)
-                sPropValue = SQLServerDriverStringProperty.RESPONSE_BUFFERING.getDefaultValue();
-            if ("full".equalsIgnoreCase(sPropValue) || "adaptive".equalsIgnoreCase(sPropValue)) {
-                activeConnectionProperties.setProperty(sPropKey, sPropValue.toLowerCase(Locale.ENGLISH));
-            }
-            else {
-                MessageFormat form = new MessageFormat(SQLServerException.getErrString("R_invalidresponseBuffering"));
-                Object[] msgArgs = {sPropValue};
-                SQLServerException.makeFromDriverError(this, this, form.format(msgArgs), null, false);
-            }
-=======
+	            trustManagerClass = activeConnectionProperties.getProperty(SQLServerDriverStringProperty.TRUST_MANAGER_CLASS.toString());
+	            trustManagerConstructorArg = activeConnectionProperties.getProperty(SQLServerDriverStringProperty.TRUST_MANAGER_CONSTRUCTOR_ARG.toString());
+
                 sPropKey = SQLServerDriverBooleanProperty.TRUST_SERVER_CERTIFICATE.toString();
                 sPropValue = activeConnectionProperties.getProperty(sPropKey);
                 if (sPropValue == null) {
@@ -1423,7 +1383,6 @@
                 }
 
                 trustServerCertificate = booleanPropertyOn(sPropKey, sPropValue);
->>>>>>> 57b292c5
 
                 sPropKey = SQLServerDriverStringProperty.SELECT_METHOD.toString();
                 sPropValue = activeConnectionProperties.getProperty(sPropKey);
@@ -1458,36 +1417,28 @@
                 applicationIntent = ApplicationIntent.valueOfString(sPropValue);
                 activeConnectionProperties.setProperty(sPropKey, applicationIntent.toString());
 
-<<<<<<< HEAD
-            // Must be set before DISABLE_STATEMENT_POOLING
-            sPropKey = SQLServerDriverIntProperty.STATEMENT_POOLING_CACHE_SIZE.toString();
-            if (activeConnectionProperties.getProperty(sPropKey) != null && activeConnectionProperties.getProperty(sPropKey).length() > 0) {
-                try {
-                    int n = new Integer(activeConnectionProperties.getProperty(sPropKey));
-                    this.setStatementPoolingCacheSize(n);
-                }
-                catch (NumberFormatException e) {
-                    MessageFormat form = new MessageFormat(SQLServerException.getErrString("R_statementPoolingCacheSize"));
-                    Object[] msgArgs = {activeConnectionProperties.getProperty(sPropKey)};
-                    SQLServerException.makeFromDriverError(this, this, form.format(msgArgs), null, false);
-=======
-                sPropKey = SQLServerDriverBooleanProperty.SEND_TIME_AS_DATETIME.toString();
-                sPropValue = activeConnectionProperties.getProperty(sPropKey);
-                if (sPropValue == null) {
-                    sPropValue = Boolean.toString(SQLServerDriverBooleanProperty.SEND_TIME_AS_DATETIME.getDefaultValue());
-                    activeConnectionProperties.setProperty(sPropKey, sPropValue);
->>>>>>> 57b292c5
-                }
-            }
-
-            // Must be set after STATEMENT_POOLING_CACHE_SIZE
-            sPropKey = SQLServerDriverBooleanProperty.DISABLE_STATEMENT_POOLING.toString();
-            sPropValue = activeConnectionProperties.getProperty(sPropKey);
-            if (null != sPropValue) {
-                // If disabled set cache size to 0 if disabled.
-                if(booleanPropertyOn(sPropKey, sPropValue))
-                    this.setStatementPoolingCacheSize(0);
-            }
+	            // Must be set before DISABLE_STATEMENT_POOLING
+	            sPropKey = SQLServerDriverIntProperty.STATEMENT_POOLING_CACHE_SIZE.toString();
+	            if (activeConnectionProperties.getProperty(sPropKey) != null && activeConnectionProperties.getProperty(sPropKey).length() > 0) {
+	                try {
+	                    int n = new Integer(activeConnectionProperties.getProperty(sPropKey));
+	                    this.setStatementPoolingCacheSize(n);
+	                }
+	                catch (NumberFormatException e) {
+	                    MessageFormat form = new MessageFormat(SQLServerException.getErrString("R_statementPoolingCacheSize"));
+	                    Object[] msgArgs = {activeConnectionProperties.getProperty(sPropKey)};
+	                    SQLServerException.makeFromDriverError(this, this, form.format(msgArgs), null, false);
+	                }
+	            }
+	
+	            // Must be set after STATEMENT_POOLING_CACHE_SIZE
+	            sPropKey = SQLServerDriverBooleanProperty.DISABLE_STATEMENT_POOLING.toString();
+	            sPropValue = activeConnectionProperties.getProperty(sPropKey);
+	            if (null != sPropValue) {
+	                // If disabled set cache size to 0 if disabled.
+	                if(booleanPropertyOn(sPropKey, sPropValue))
+	                    this.setStatementPoolingCacheSize(0);
+	            }
 
                 sendTimeAsDatetime = booleanPropertyOn(sPropKey, sPropValue);
 
@@ -1515,175 +1466,109 @@
                     }
                 }
 
-            if(intAuthScheme == AuthenticationScheme.javaKerberos){
-                sPropKey = SQLServerDriverObjectProperty.GSS_CREDENTIAL.toString();
-                if(activeConnectionProperties.containsKey(sPropKey))
-                    ImpersonatedUserCred = (GSSCredential) activeConnectionProperties.get(sPropKey);
-            }
-            
-            sPropKey = SQLServerDriverStringProperty.AUTHENTICATION.toString();
-            sPropValue = activeConnectionProperties.getProperty(sPropKey);
-            if (sPropValue == null) {
-                sPropValue = SQLServerDriverStringProperty.AUTHENTICATION.getDefaultValue();
-            }
-            authenticationString = SqlAuthentication.valueOfString(sPropValue).toString();
-
-<<<<<<< HEAD
-            if ((true == integratedSecurity) && (!authenticationString.equalsIgnoreCase(SqlAuthentication.NotSpecified.toString()))) {
-                if (connectionlogger.isLoggable(Level.SEVERE)) {
-                    connectionlogger.severe(toString() + " " + SQLServerException.getErrString("R_SetAuthenticationWhenIntegratedSecurityTrue"));
-                }
-                throw new SQLServerException(SQLServerException.getErrString("R_SetAuthenticationWhenIntegratedSecurityTrue"), null);
-            }
-
-            if (authenticationString.equalsIgnoreCase(SqlAuthentication.ActiveDirectoryIntegrated.toString())
-                    && ((!activeConnectionProperties.getProperty(SQLServerDriverStringProperty.USER.toString()).isEmpty())
-                            || (!activeConnectionProperties.getProperty(SQLServerDriverStringProperty.PASSWORD.toString()).isEmpty()))) {
-                if (connectionlogger.isLoggable(Level.SEVERE)) {
-                    connectionlogger.severe(toString() + " " + SQLServerException.getErrString("R_IntegratedAuthenticationWithUserPassword"));
-                }
-                throw new SQLServerException(SQLServerException.getErrString("R_IntegratedAuthenticationWithUserPassword"), null);
-            }
-
-            if (authenticationString.equalsIgnoreCase(SqlAuthentication.ActiveDirectoryPassword.toString())
-                    && ((activeConnectionProperties.getProperty(SQLServerDriverStringProperty.USER.toString()).isEmpty())
-                            || (activeConnectionProperties.getProperty(SQLServerDriverStringProperty.PASSWORD.toString()).isEmpty()))) {
-                if (connectionlogger.isLoggable(Level.SEVERE)) {
-                    connectionlogger.severe(toString() + " " + SQLServerException.getErrString("R_NoUserPasswordForActivePassword"));
-                }
-                throw new SQLServerException(SQLServerException.getErrString("R_NoUserPasswordForActivePassword"), null);
-            }
-
-            if (authenticationString.equalsIgnoreCase(SqlAuthentication.SqlPassword.toString())
-                    && ((activeConnectionProperties.getProperty(SQLServerDriverStringProperty.USER.toString()).isEmpty())
-                            || (activeConnectionProperties.getProperty(SQLServerDriverStringProperty.PASSWORD.toString()).isEmpty()))) {
-                if (connectionlogger.isLoggable(Level.SEVERE)) {
-                    connectionlogger.severe(toString() + " " + SQLServerException.getErrString("R_NoUserPasswordForSqlPassword"));
-                }
-                throw new SQLServerException(SQLServerException.getErrString("R_NoUserPasswordForSqlPassword"), null);
-            }
-=======
-                if ((true == integratedSecurity) && (!authenticationString.equalsIgnoreCase(SqlAuthentication.NotSpecified.toString()))) {
-                    connectionlogger.severe(toString() + " " + SQLServerException.getErrString("R_SetAuthenticationWhenIntegratedSecurityTrue"));
-                    throw new SQLServerException(SQLServerException.getErrString("R_SetAuthenticationWhenIntegratedSecurityTrue"), null);
-                }
-
-                if (authenticationString.equalsIgnoreCase(SqlAuthentication.ActiveDirectoryIntegrated.toString())
-                        && ((!activeConnectionProperties.getProperty(SQLServerDriverStringProperty.USER.toString()).isEmpty())
-                                || (!activeConnectionProperties.getProperty(SQLServerDriverStringProperty.PASSWORD.toString()).isEmpty()))) {
-                    connectionlogger.severe(toString() + " " + SQLServerException.getErrString("R_IntegratedAuthenticationWithUserPassword"));
-                    throw new SQLServerException(SQLServerException.getErrString("R_IntegratedAuthenticationWithUserPassword"), null);
-                }
-
-                if (authenticationString.equalsIgnoreCase(SqlAuthentication.ActiveDirectoryPassword.toString())
-                        && ((activeConnectionProperties.getProperty(SQLServerDriverStringProperty.USER.toString()).isEmpty())
-                                || (activeConnectionProperties.getProperty(SQLServerDriverStringProperty.PASSWORD.toString()).isEmpty()))) {
-                    connectionlogger.severe(toString() + " " + SQLServerException.getErrString("R_NoUserPasswordForActivePassword"));
-                    throw new SQLServerException(SQLServerException.getErrString("R_NoUserPasswordForActivePassword"), null);
-                }
-
-                if (authenticationString.equalsIgnoreCase(SqlAuthentication.SqlPassword.toString())
-                        && ((activeConnectionProperties.getProperty(SQLServerDriverStringProperty.USER.toString()).isEmpty())
-                                || (activeConnectionProperties.getProperty(SQLServerDriverStringProperty.PASSWORD.toString()).isEmpty()))) {
-                    connectionlogger.severe(toString() + " " + SQLServerException.getErrString("R_NoUserPasswordForSqlPassword"));
-                    throw new SQLServerException(SQLServerException.getErrString("R_NoUserPasswordForSqlPassword"), null);
-                }
->>>>>>> 57b292c5
-
-                sPropKey = SQLServerDriverStringProperty.ACCESS_TOKEN.toString();
-                sPropValue = activeConnectionProperties.getProperty(sPropKey);
-                if (null != sPropValue) {
-                    accessTokenInByte = sPropValue.getBytes(UTF_16LE);
-                }
-
-<<<<<<< HEAD
-            if ((null != accessTokenInByte) && 0 == accessTokenInByte.length) {
-                if (connectionlogger.isLoggable(Level.SEVERE)) {
-                    connectionlogger.severe(toString() + " " + SQLServerException.getErrString("R_AccessTokenCannotBeEmpty"));
-                }
-                throw new SQLServerException(SQLServerException.getErrString("R_AccessTokenCannotBeEmpty"), null);
-            }
-
-            if ((true == integratedSecurity) && (null != accessTokenInByte)) {
-                if (connectionlogger.isLoggable(Level.SEVERE)) {
-                    connectionlogger.severe(toString() + " " + SQLServerException.getErrString("R_SetAccesstokenWhenIntegratedSecurityTrue"));
-                }
-                throw new SQLServerException(SQLServerException.getErrString("R_SetAccesstokenWhenIntegratedSecurityTrue"), null);
-            }
-
-            if ((!authenticationString.equalsIgnoreCase(SqlAuthentication.NotSpecified.toString())) && (null != accessTokenInByte)) {
-                if (connectionlogger.isLoggable(Level.SEVERE)) {
-                    connectionlogger.severe(toString() + " " + SQLServerException.getErrString("R_SetBothAuthenticationAndAccessToken"));
-                }
-                throw new SQLServerException(SQLServerException.getErrString("R_SetBothAuthenticationAndAccessToken"), null);
-            }
-
-            if ((null != accessTokenInByte) && ((!activeConnectionProperties.getProperty(SQLServerDriverStringProperty.USER.toString()).isEmpty())
-                    || (!activeConnectionProperties.getProperty(SQLServerDriverStringProperty.PASSWORD.toString()).isEmpty()))) {
-                if (connectionlogger.isLoggable(Level.SEVERE)) {
-                    connectionlogger.severe(toString() + " " + SQLServerException.getErrString("R_AccessTokenWithUserPassword"));
-                }
-                throw new SQLServerException(SQLServerException.getErrString("R_AccessTokenWithUserPassword"), null);
-            }
-
-            if ((!System.getProperty("os.name").toLowerCase(Locale.ENGLISH).startsWith("windows"))
-                    && (authenticationString.equalsIgnoreCase(SqlAuthentication.ActiveDirectoryIntegrated.toString()))) {
-                throw new SQLServerException(SQLServerException.getErrString("R_AADIntegratedOnNonWindows"), null);
-            }
-            
-            // Turn off TNIR for FedAuth if user does not set TNIR explicitly
-            if (!userSetTNIR) {
-                if ((!authenticationString.equalsIgnoreCase(SqlAuthentication.NotSpecified.toString())) || (null != accessTokenInByte)) {
-                    transparentNetworkIPResolution = false;
-                }
-            }
-=======
-                if ((null != accessTokenInByte) && 0 == accessTokenInByte.length) {
-                    connectionlogger.severe(toString() + " " + SQLServerException.getErrString("R_AccessTokenCannotBeEmpty"));
-                    throw new SQLServerException(SQLServerException.getErrString("R_AccessTokenCannotBeEmpty"), null);
-                }
-
-                if ((true == integratedSecurity) && (null != accessTokenInByte)) {
-                    connectionlogger.severe(toString() + " " + SQLServerException.getErrString("R_SetAccesstokenWhenIntegratedSecurityTrue"));
-                    throw new SQLServerException(SQLServerException.getErrString("R_SetAccesstokenWhenIntegratedSecurityTrue"), null);
-                }
-
-                if ((!authenticationString.equalsIgnoreCase(SqlAuthentication.NotSpecified.toString())) && (null != accessTokenInByte)) {
-                    connectionlogger.severe(toString() + " " + SQLServerException.getErrString("R_SetBothAuthenticationAndAccessToken"));
-                    throw new SQLServerException(SQLServerException.getErrString("R_SetBothAuthenticationAndAccessToken"), null);
-                }
-
-                if ((null != accessTokenInByte) && ((!activeConnectionProperties.getProperty(SQLServerDriverStringProperty.USER.toString()).isEmpty())
-                        || (!activeConnectionProperties.getProperty(SQLServerDriverStringProperty.PASSWORD.toString()).isEmpty()))) {
-                    connectionlogger.severe(toString() + " " + SQLServerException.getErrString("R_AccessTokenWithUserPassword"));
-                    throw new SQLServerException(SQLServerException.getErrString("R_AccessTokenWithUserPassword"), null);
-                }
-
-                if ((!System.getProperty("os.name").toLowerCase().startsWith("windows"))
-                        && (authenticationString.equalsIgnoreCase(SqlAuthentication.ActiveDirectoryIntegrated.toString()))) {
-                    throw new SQLServerException(SQLServerException.getErrString("R_AADIntegratedOnNonWindows"), null);
-                }
->>>>>>> 57b292c5
-
+	            if(intAuthScheme == AuthenticationScheme.javaKerberos){
+	                sPropKey = SQLServerDriverObjectProperty.GSS_CREDENTIAL.toString();
+	                if(activeConnectionProperties.containsKey(sPropKey))
+	                    ImpersonatedUserCred = (GSSCredential) activeConnectionProperties.get(sPropKey);
+	            }
+	            
+	            sPropKey = SQLServerDriverStringProperty.AUTHENTICATION.toString();
+	            sPropValue = activeConnectionProperties.getProperty(sPropKey);
+	            if (sPropValue == null) {
+	                sPropValue = SQLServerDriverStringProperty.AUTHENTICATION.getDefaultValue();
+	            }
+	            authenticationString = SqlAuthentication.valueOfString(sPropValue).toString();
+	
+	            if ((true == integratedSecurity) && (!authenticationString.equalsIgnoreCase(SqlAuthentication.NotSpecified.toString()))) {
+	                if (connectionlogger.isLoggable(Level.SEVERE)) {
+	                    connectionlogger.severe(toString() + " " + SQLServerException.getErrString("R_SetAuthenticationWhenIntegratedSecurityTrue"));
+	                }
+	                throw new SQLServerException(SQLServerException.getErrString("R_SetAuthenticationWhenIntegratedSecurityTrue"), null);
+	            }
+	
+	            if (authenticationString.equalsIgnoreCase(SqlAuthentication.ActiveDirectoryIntegrated.toString())
+	                    && ((!activeConnectionProperties.getProperty(SQLServerDriverStringProperty.USER.toString()).isEmpty())
+	                            || (!activeConnectionProperties.getProperty(SQLServerDriverStringProperty.PASSWORD.toString()).isEmpty()))) {
+	                if (connectionlogger.isLoggable(Level.SEVERE)) {
+	                    connectionlogger.severe(toString() + " " + SQLServerException.getErrString("R_IntegratedAuthenticationWithUserPassword"));
+	                }
+	                throw new SQLServerException(SQLServerException.getErrString("R_IntegratedAuthenticationWithUserPassword"), null);
+	            }
+	
+	            if (authenticationString.equalsIgnoreCase(SqlAuthentication.ActiveDirectoryPassword.toString())
+	                    && ((activeConnectionProperties.getProperty(SQLServerDriverStringProperty.USER.toString()).isEmpty())
+	                            || (activeConnectionProperties.getProperty(SQLServerDriverStringProperty.PASSWORD.toString()).isEmpty()))) {
+	                if (connectionlogger.isLoggable(Level.SEVERE)) {
+	                    connectionlogger.severe(toString() + " " + SQLServerException.getErrString("R_NoUserPasswordForActivePassword"));
+	                }
+	                throw new SQLServerException(SQLServerException.getErrString("R_NoUserPasswordForActivePassword"), null);
+	            }
+	
+	            if (authenticationString.equalsIgnoreCase(SqlAuthentication.SqlPassword.toString())
+	                    && ((activeConnectionProperties.getProperty(SQLServerDriverStringProperty.USER.toString()).isEmpty())
+	                            || (activeConnectionProperties.getProperty(SQLServerDriverStringProperty.PASSWORD.toString()).isEmpty()))) {
+	                if (connectionlogger.isLoggable(Level.SEVERE)) {
+	                    connectionlogger.severe(toString() + " " + SQLServerException.getErrString("R_NoUserPasswordForSqlPassword"));
+	                }
+	                throw new SQLServerException(SQLServerException.getErrString("R_NoUserPasswordForSqlPassword"), null);
+	            }
+	
+	                sPropKey = SQLServerDriverStringProperty.ACCESS_TOKEN.toString();
+	                sPropValue = activeConnectionProperties.getProperty(sPropKey);
+	                if (null != sPropValue) {
+	                    accessTokenInByte = sPropValue.getBytes(UTF_16LE);
+	                }
+	                
+	            if ((null != accessTokenInByte) && 0 == accessTokenInByte.length) {
+	                if (connectionlogger.isLoggable(Level.SEVERE)) {
+	                    connectionlogger.severe(toString() + " " + SQLServerException.getErrString("R_AccessTokenCannotBeEmpty"));
+	                }
+	                throw new SQLServerException(SQLServerException.getErrString("R_AccessTokenCannotBeEmpty"), null);
+	            }
+	
+	            if ((true == integratedSecurity) && (null != accessTokenInByte)) {
+	                if (connectionlogger.isLoggable(Level.SEVERE)) {
+	                    connectionlogger.severe(toString() + " " + SQLServerException.getErrString("R_SetAccesstokenWhenIntegratedSecurityTrue"));
+	                }
+	                throw new SQLServerException(SQLServerException.getErrString("R_SetAccesstokenWhenIntegratedSecurityTrue"), null);
+	            }
+	
+	            if ((!authenticationString.equalsIgnoreCase(SqlAuthentication.NotSpecified.toString())) && (null != accessTokenInByte)) {
+	                if (connectionlogger.isLoggable(Level.SEVERE)) {
+	                    connectionlogger.severe(toString() + " " + SQLServerException.getErrString("R_SetBothAuthenticationAndAccessToken"));
+	                }
+	                throw new SQLServerException(SQLServerException.getErrString("R_SetBothAuthenticationAndAccessToken"), null);
+	            }
+	
+	            if ((null != accessTokenInByte) && ((!activeConnectionProperties.getProperty(SQLServerDriverStringProperty.USER.toString()).isEmpty())
+	                    || (!activeConnectionProperties.getProperty(SQLServerDriverStringProperty.PASSWORD.toString()).isEmpty()))) {
+	                if (connectionlogger.isLoggable(Level.SEVERE)) {
+	                    connectionlogger.severe(toString() + " " + SQLServerException.getErrString("R_AccessTokenWithUserPassword"));
+	                }
+	                throw new SQLServerException(SQLServerException.getErrString("R_AccessTokenWithUserPassword"), null);
+	            }
+	
+	            if ((!System.getProperty("os.name").toLowerCase(Locale.ENGLISH).startsWith("windows"))
+	                    && (authenticationString.equalsIgnoreCase(SqlAuthentication.ActiveDirectoryIntegrated.toString()))) {
+	                throw new SQLServerException(SQLServerException.getErrString("R_AADIntegratedOnNonWindows"), null);
+	            }
+	            
+	            // Turn off TNIR for FedAuth if user does not set TNIR explicitly
+	            if (!userSetTNIR) {
+	                if ((!authenticationString.equalsIgnoreCase(SqlAuthentication.NotSpecified.toString())) || (null != accessTokenInByte)) {
+	                    transparentNetworkIPResolution = false;
+	                }
+	            }
                 sPropKey = SQLServerDriverStringProperty.WORKSTATION_ID.toString();
                 sPropValue = activeConnectionProperties.getProperty(sPropKey);
                 ValidateMaxSQLLoginName(sPropKey, sPropValue);
 
-<<<<<<< HEAD
-            int nPort = 0;
-            sPropKey = SQLServerDriverIntProperty.PORT_NUMBER.toString();
-            try {
-                String strPort = activeConnectionProperties.getProperty(sPropKey);
-                if (null != strPort) {
-                    nPort = new Integer(strPort);
-=======
-                sPropKey = SQLServerDriverIntProperty.PORT_NUMBER.toString();
-                try {
-                    String strPort = activeConnectionProperties.getProperty(sPropKey);
-                    if (null != strPort) {
-                        nPort = (new Integer(strPort)).intValue();
->>>>>>> 57b292c5
-
+	            int nPort = 0;
+	            sPropKey = SQLServerDriverIntProperty.PORT_NUMBER.toString();
+	            try {
+	                String strPort = activeConnectionProperties.getProperty(sPropKey);
+	                if (null != strPort) {
+	                    nPort = new Integer(strPort);
                         if ((nPort < 0) || (nPort > 65535)) {
                             MessageFormat form = new MessageFormat(SQLServerException.getErrString("R_invalidPortNumber"));
                             Object[] msgArgs = {Integer.toString(nPort)};
@@ -1757,17 +1642,6 @@
                     responseBuffering = activeConnectionProperties.getProperty(sPropKey);
                 }
 
-<<<<<<< HEAD
-            sPropKey = SQLServerDriverIntProperty.LOCK_TIMEOUT.toString();
-            int defaultLockTimeOut = SQLServerDriverIntProperty.LOCK_TIMEOUT.getDefaultValue();
-            nLockTimeout = defaultLockTimeOut; // Wait forever
-            if (activeConnectionProperties.getProperty(sPropKey) != null && activeConnectionProperties.getProperty(sPropKey).length() > 0) {
-                try {
-                    int n = new Integer(activeConnectionProperties.getProperty(sPropKey));
-                    if (n >= defaultLockTimeOut)
-                        nLockTimeout = n;
-                    else {
-=======
                 sPropKey = SQLServerDriverIntProperty.LOCK_TIMEOUT.toString();
                 int defaultLockTimeOut = SQLServerDriverIntProperty.LOCK_TIMEOUT.getDefaultValue();
                 nLockTimeout = defaultLockTimeOut; // Wait forever
@@ -1783,23 +1657,12 @@
                         }
                     }
                     catch (NumberFormatException e) {
->>>>>>> 57b292c5
                         MessageFormat form = new MessageFormat(SQLServerException.getErrString("R_invalidLockTimeOut"));
                         Object[] msgArgs = {activeConnectionProperties.getProperty(sPropKey)};
                         SQLServerException.makeFromDriverError(this, this, form.format(msgArgs), null, false);
                     }
                 }
 
-<<<<<<< HEAD
-            sPropKey = SQLServerDriverIntProperty.QUERY_TIMEOUT.toString();
-            int defaultQueryTimeout = SQLServerDriverIntProperty.QUERY_TIMEOUT.getDefaultValue();
-            queryTimeoutSeconds = defaultQueryTimeout; // Wait forever
-            if (activeConnectionProperties.getProperty(sPropKey) != null && activeConnectionProperties.getProperty(sPropKey).length() > 0) {
-                try {
-                    int n = new Integer(activeConnectionProperties.getProperty(sPropKey));
-                    if (n >= defaultQueryTimeout) {
-                        queryTimeoutSeconds = n;
-=======
                 sPropKey = SQLServerDriverIntProperty.QUERY_TIMEOUT.toString();
                 int defaultQueryTimeout = SQLServerDriverIntProperty.QUERY_TIMEOUT.getDefaultValue();
                 queryTimeoutSeconds = defaultQueryTimeout; // Wait forever
@@ -1814,7 +1677,6 @@
                             Object[] msgArgs = {activeConnectionProperties.getProperty(sPropKey)};
                             SQLServerException.makeFromDriverError(this, this, form.format(msgArgs), null, false);
                         }
->>>>>>> 57b292c5
                     }
                     catch (NumberFormatException e) {
                         MessageFormat form = new MessageFormat(SQLServerException.getErrString("R_invalidQueryTimeout"));
@@ -1823,16 +1685,6 @@
                     }
                 }
 
-<<<<<<< HEAD
-            sPropKey = SQLServerDriverIntProperty.SOCKET_TIMEOUT.toString();
-            int defaultSocketTimeout = SQLServerDriverIntProperty.SOCKET_TIMEOUT.getDefaultValue();
-            socketTimeoutMilliseconds = defaultSocketTimeout; // Wait forever
-            if (activeConnectionProperties.getProperty(sPropKey) != null && activeConnectionProperties.getProperty(sPropKey).length() > 0) {
-                try {
-                    int n = new Integer(activeConnectionProperties.getProperty(sPropKey));
-                    if (n >= defaultSocketTimeout) {
-                        socketTimeoutMilliseconds = n;
-=======
                 sPropKey = SQLServerDriverIntProperty.SOCKET_TIMEOUT.toString();
                 int defaultSocketTimeout = SQLServerDriverIntProperty.SOCKET_TIMEOUT.getDefaultValue();
                 socketTimeoutMilliseconds = defaultSocketTimeout; // Wait forever
@@ -1847,7 +1699,6 @@
                             Object[] msgArgs = {activeConnectionProperties.getProperty(sPropKey)};
                             SQLServerException.makeFromDriverError(this, this, form.format(msgArgs), null, false);
                         }
->>>>>>> 57b292c5
                     }
                     catch (NumberFormatException e) {
                         MessageFormat form = new MessageFormat(SQLServerException.getErrString("R_invalidSocketTimeout"));
@@ -1856,6 +1707,80 @@
                     }
                 }
 
+                sPropKey = SQLServerDriverIntProperty.SERVER_PREPARED_STATEMENT_DISCARD_THRESHOLD.toString();
+                if (activeConnectionProperties.getProperty(sPropKey) != null && activeConnectionProperties.getProperty(sPropKey).length() > 0) {
+                    try {
+                        int n = new Integer(activeConnectionProperties.getProperty(sPropKey));
+                        setServerPreparedStatementDiscardThreshold(n);
+                    }
+                    catch (NumberFormatException e) {
+                        MessageFormat form = new MessageFormat(SQLServerException.getErrString("R_serverPreparedStatementDiscardThreshold"));
+                        Object[] msgArgs = {activeConnectionProperties.getProperty(sPropKey)};
+                        SQLServerException.makeFromDriverError(this, this, form.format(msgArgs), null, false);
+                    }
+                }
+
+                sPropKey = SQLServerDriverBooleanProperty.ENABLE_PREPARE_ON_FIRST_PREPARED_STATEMENT.toString();
+                sPropValue = activeConnectionProperties.getProperty(sPropKey);
+                if (null != sPropValue) {
+                    setEnablePrepareOnFirstPreparedStatementCall(booleanPropertyOn(sPropKey, sPropValue));
+                }
+
+                sPropKey = SQLServerDriverStringProperty.SSL_PROTOCOL.toString();
+                sPropValue = activeConnectionProperties.getProperty(sPropKey);
+                if (null == sPropValue) {
+                    sPropValue = SQLServerDriverStringProperty.SSL_PROTOCOL.getDefaultValue().toString();
+                    activeConnectionProperties.setProperty(sPropKey, sPropValue);
+                }
+                else {
+                    activeConnectionProperties.setProperty(sPropKey, SSLProtocol.valueOfString(sPropValue).toString());
+                }
+                
+                FailoverInfo fo = null;
+                String databaseNameProperty = SQLServerDriverStringProperty.DATABASE_NAME.toString();
+                String serverNameProperty = SQLServerDriverStringProperty.SERVER_NAME.toString();
+                String failOverPartnerProperty = SQLServerDriverStringProperty.FAILOVER_PARTNER.toString();
+                String failOverPartnerPropertyValue = activeConnectionProperties.getProperty(failOverPartnerProperty);
+                
+                // transparentNetworkIPResolution is ignored if multiSubnetFailover or DBMirroring is true and user does not set TNIR explicitly
+                if (multiSubnetFailover || (null != failOverPartnerPropertyValue)) {
+                    if (!userSetTNIR) {
+                        transparentNetworkIPResolution = false;
+                    }
+                }
+                
+                // transparentNetworkIPResolution is ignored if multiSubnetFailover or DBMirroring is true.
+                if (multiSubnetFailover || (null != failOverPartnerPropertyValue)) {
+                    transparentNetworkIPResolution = false;
+                }
+
+                // failoverPartner and applicationIntent=ReadOnly cannot be used together
+                if ((applicationIntent != null) && applicationIntent.equals(ApplicationIntent.READ_ONLY) && failOverPartnerPropertyValue != null) {
+                    SQLServerException.makeFromDriverError(this, this, SQLServerException.getErrString("R_dbMirroringWithReadOnlyIntent"), null,
+                            false);
+                }
+
+                // check to see failover specified without DB error here if not.
+                if (null != activeConnectionProperties.getProperty(databaseNameProperty)) {
+                    // look to see if there exists a failover
+                    failoverInfo = FailoverMapSingleton.getFailoverInfo(this, activeConnectionProperties.getProperty(serverNameProperty),
+                            activeConnectionProperties.getProperty(instanceNameProperty),
+                            activeConnectionProperties.getProperty(databaseNameProperty));
+                }
+                else {
+                    // it is an error to specify failover without db.
+                    if (null != failOverPartnerPropertyValue)
+                        SQLServerException.makeFromDriverError(this, this, SQLServerException.getErrString("R_failoverPartnerWithoutDB"), null, true);
+                }
+
+                String mirror = null;
+                if (null == failoverInfo)
+                    mirror = failOverPartnerPropertyValue;
+
+                long startTime = System.currentTimeMillis();
+                login(activeConnectionProperties.getProperty(serverNameProperty), instanceValue, nPort, mirror, failoverInfo, loginTimeoutSeconds,
+                        startTime);
+                
                 connectRetryCount = SQLServerDriverIntProperty.CONNECT_RETRY_COUNT.getDefaultValue(); // if the user does not specify a default
                                                                                                       // timeout, default is 1
                 sPropValue = activeConnectionProperties.getProperty(SQLServerDriverIntProperty.CONNECT_RETRY_COUNT.toString());
@@ -1873,44 +1798,7 @@
                         connectionPropertyExceptionHelper("R_invalidConnectRetryCount", sPropValue);
                     }
                 }
-<<<<<<< HEAD
-            }
-            
-            sPropKey = SQLServerDriverIntProperty.SERVER_PREPARED_STATEMENT_DISCARD_THRESHOLD.toString();
-            if (activeConnectionProperties.getProperty(sPropKey) != null && activeConnectionProperties.getProperty(sPropKey).length() > 0) {
-                try {
-                    int n = new Integer(activeConnectionProperties.getProperty(sPropKey));
-                    setServerPreparedStatementDiscardThreshold(n);
-                }
-                catch (NumberFormatException e) {
-                    MessageFormat form = new MessageFormat(SQLServerException.getErrString("R_serverPreparedStatementDiscardThreshold"));
-                    Object[] msgArgs = {activeConnectionProperties.getProperty(sPropKey)};
-                    SQLServerException.makeFromDriverError(this, this, form.format(msgArgs), null, false);
-                }
-            }
-
-            sPropKey = SQLServerDriverBooleanProperty.ENABLE_PREPARE_ON_FIRST_PREPARED_STATEMENT.toString();
-            sPropValue = activeConnectionProperties.getProperty(sPropKey);
-            if (null != sPropValue) {
-                setEnablePrepareOnFirstPreparedStatementCall(booleanPropertyOn(sPropKey, sPropValue));
-            }
-
-            sPropKey = SQLServerDriverStringProperty.SSL_PROTOCOL.toString();
-            sPropValue = activeConnectionProperties.getProperty(sPropKey);
-            if (null == sPropValue) {
-                sPropValue = SQLServerDriverStringProperty.SSL_PROTOCOL.getDefaultValue().toString();
-                activeConnectionProperties.setProperty(sPropKey, sPropValue);
-            }
-            else {
-                activeConnectionProperties.setProperty(sPropKey, SSLProtocol.valueOfString(sPropValue).toString());
-            }
-            
-            FailoverInfo fo = null;
-            String databaseNameProperty = SQLServerDriverStringProperty.DATABASE_NAME.toString();
-            String serverNameProperty = SQLServerDriverStringProperty.SERVER_NAME.toString();
-            String failOverPartnerProperty = SQLServerDriverStringProperty.FAILOVER_PARTNER.toString();
-            String failOverPartnerPropertyValue = activeConnectionProperties.getProperty(failOverPartnerProperty);
-=======
+
                 connectRetryInterval = SQLServerDriverIntProperty.CONNECT_RETRY_INTERVAL.getDefaultValue(); // if the user does not specify a default
                                                                                                             // timeout, default is 10 seconds
                 sPropValue = activeConnectionProperties.getProperty(SQLServerDriverIntProperty.CONNECT_RETRY_INTERVAL.toString());
@@ -1926,59 +1814,6 @@
                         connectionPropertyExceptionHelper("R_invalidConnectRetryInterval", sPropValue);
                     }
                 }
->>>>>>> 57b292c5
-
-                String databaseNameProperty = SQLServerDriverStringProperty.DATABASE_NAME.toString();
-                String serverNameProperty = SQLServerDriverStringProperty.SERVER_NAME.toString();
-                String failOverPartnerProperty = SQLServerDriverStringProperty.FAILOVER_PARTNER.toString();
-                String failOverPartnerPropertyValue = activeConnectionProperties.getProperty(failOverPartnerProperty);
-
-<<<<<<< HEAD
-            // transparentNetworkIPResolution is ignored if multiSubnetFailover or DBMirroring is true and user does not set TNIR explicitly
-            if (multiSubnetFailover || (null != failOverPartnerPropertyValue)) {
-                if (!userSetTNIR) {
-                    transparentNetworkIPResolution = false;
-                }
-            }
-=======
-                // failoverPartner and multiSubnetFailover=true cannot be used together
-                if (multiSubnetFailover && failOverPartnerPropertyValue != null) {
-                    SQLServerException.makeFromDriverError(this, this, SQLServerException.getErrString("R_dbMirroringWithMultiSubnetFailover"), null,
-                            false);
-                }
->>>>>>> 57b292c5
-
-                // transparentNetworkIPResolution is ignored if multiSubnetFailover or DBMirroring is true.
-                if (multiSubnetFailover || (null != failOverPartnerPropertyValue)) {
-                    transparentNetworkIPResolution = false;
-                }
-
-                // failoverPartner and applicationIntent=ReadOnly cannot be used together
-                if ((applicationIntent != null) && applicationIntent.equals(ApplicationIntent.READ_ONLY) && failOverPartnerPropertyValue != null) {
-                    SQLServerException.makeFromDriverError(this, this, SQLServerException.getErrString("R_dbMirroringWithReadOnlyIntent"), null,
-                            false);
-                }
-
-                // check to see failover specified without DB error here if not.
-                if (null != activeConnectionProperties.getProperty(databaseNameProperty)) {
-                    // look to see if there exists a failover
-                    failoverInfo = FailoverMapSingleton.getFailoverInfo(this, activeConnectionProperties.getProperty(serverNameProperty),
-                            activeConnectionProperties.getProperty(instanceNameProperty),
-                            activeConnectionProperties.getProperty(databaseNameProperty));
-                }
-                else {
-                    // it is an error to specify failover without db.
-                    if (null != failOverPartnerPropertyValue)
-                        SQLServerException.makeFromDriverError(this, this, SQLServerException.getErrString("R_failoverPartnerWithoutDB"), null, true);
-                }
-
-                String mirror = null;
-                if (null == failoverInfo)
-                    mirror = failOverPartnerPropertyValue;
-
-                long startTime = System.currentTimeMillis();
-                login(activeConnectionProperties.getProperty(serverNameProperty), instanceValue, nPort, mirror, failoverInfo, loginTimeoutSeconds,
-                        startTime);
             }
             else {
                 // reconnecting
@@ -2046,12 +1881,9 @@
             long timerStart) throws SQLServerException {
         // standardLogin would be false only for db mirroring scenarios. It would be true
         // for all other cases, including multiSubnetFailover
-<<<<<<< HEAD
         final boolean isDBMirroring = null != mirror || null != foActual;
-=======
-        final boolean isDBMirroring = (null == mirror && null == foActual) ? false : true;
+        
         long timerExpire;
->>>>>>> 57b292c5
         int sleepInterval = 100;  // milliseconds to sleep (back off) between attempts.
         long timeoutUnitInterval;
 
@@ -2872,11 +2704,7 @@
                     // Or AccessToken is not null, mean token based authentication is used.
                     if (((null != authenticationString) && (!authenticationString.equalsIgnoreCase(SqlAuthentication.NotSpecified.toString())))
                             || (null != accessTokenInByte)) {
-<<<<<<< HEAD
                         fedAuthRequiredPreLoginResponse = (preloginResponse[optionOffset] == 1);
-=======
-                        fedAuth.fedAuthRequiredPreLoginResponse = (preloginResponse[optionOffset] == 1 ? true : false);
->>>>>>> 57b292c5
                     }
                     break;
 
@@ -3537,7 +3365,6 @@
         if (null != tdsChannel) {
             tdsChannel.close();
         }
-<<<<<<< HEAD
 
         // Invalidate statement caches.
         if (null != preparedStatementHandleCache)
@@ -3552,8 +3379,6 @@
         ActivityCorrelator.cleanupActivityId();
 
         loggerExternal.exiting(getClassNameLogging(), "close");
-=======
->>>>>>> 57b292c5
     }
 
     // This function is used by the proxy for notifying the pool manager that this connection proxy is closed
@@ -4758,16 +4583,10 @@
                 if (connectionlogger.isLoggable(Level.FINER)) {
                     connectionlogger.fine(toString() + " Received feature extension acknowledgement for federated authentication.");
                 }
-
-<<<<<<< HEAD
                 if (!federatedAuthenticationRequested) {
                     if (connectionlogger.isLoggable(Level.SEVERE)) {
                         connectionlogger.severe(toString() + " Did not request federated authentication.");
                     }
-=======
-                if (!fedAuth.federatedAuthenticationRequested) {
-                    connectionlogger.severe(toString() + " Did not request federated authentication.");
->>>>>>> 57b292c5
                     MessageFormat form = new MessageFormat(SQLServerException.getErrString("R_UnrequestedFeatureAckReceived"));
                     Object[] msgArgs = {featureId};
                     throw new SQLServerException(form.format(msgArgs), null);
@@ -5173,13 +4992,8 @@
 
         TDSWriter tdsWriter = logonCommand.startRequest(TDS.PKT_LOGON70);
 
-<<<<<<< HEAD
-        int len2 = TDS_LOGIN_REQUEST_BASE_LEN + hostnameBytes.length + appNameBytes.length + serverNameBytes.length + interfaceLibNameBytes.length
-                + databaseNameBytes.length + secBlob.length + 4;// AE is always on;
-=======
-        len2 = (int) (TDS_LOGIN_REQUEST_BASE_LEN + hostnameBytes.length + appNameBytes.length + serverNameBytes.length + interfaceLibNameBytes.length
+        int len2 = (int) (TDS_LOGIN_REQUEST_BASE_LEN + hostnameBytes.length + appNameBytes.length + serverNameBytes.length + interfaceLibNameBytes.length
                 + databaseNameBytes.length + secBlob.length /* + featureExtLength */ + IB_FEATURE_EXT_LENGTH /* +4 */);// AE is always on;
->>>>>>> 57b292c5
 
         // only add lengths of password and username if not using SSPI or requesting federated authentication info
         if (!integratedSecurity && !(fedAuth.federatedAuthenticationInfoRequested || fedAuth.federatedAuthenticationRequested)) {
@@ -5387,13 +5201,9 @@
         tdsWriter.writeByte((byte) TDS.FEATURE_EXT_TERMINATOR);
         tdsWriter.setDataLoggable(true);
 
-<<<<<<< HEAD
-        LogonProcessor logonProcessor = new LogonProcessor(authentication);
-        TDSReader tdsReader;
-=======
         LogonProcessor logonProcessor = new LogonProcessor(authentication, fedAuth);
         TDSReader tdsReader = null;
->>>>>>> 57b292c5
+
         do {
             tdsReader = logonCommand.startResponse();
             connectionRecoveryPossible = false; // This is set to false to verify that sessionRecoveryFeatureExtension is received while reconnecting.
