/*
 * Microsoft JDBC Driver for SQL Server Copyright(c) Microsoft Corporation All rights reserved. This program is made
 * available under the terms of the MIT License. See the LICENSE file in the project root for more information.
 */

package com.microsoft.sqlserver.jdbc;

import static java.nio.charset.StandardCharsets.UTF_16LE;

import java.io.IOException;
import java.net.DatagramPacket;
import java.net.DatagramSocket;
import java.net.InetAddress;
import java.net.SocketException;
import java.net.UnknownHostException;
import java.sql.CallableStatement;
import java.sql.Connection;
import java.sql.DatabaseMetaData;
import java.sql.PreparedStatement;
import java.sql.ResultSet;
import java.sql.SQLClientInfoException;
import java.sql.SQLException;
import java.sql.SQLPermission;
import java.sql.SQLWarning;
import java.sql.SQLXML;
import java.sql.Savepoint;
import java.sql.Statement;
import java.text.MessageFormat;
import java.util.Arrays;
import java.util.Enumeration;
import java.util.HashMap;
import java.util.LinkedList;
import java.util.List;
import java.util.Locale;
import java.util.Map;
import java.util.Properties;
import java.util.UUID;
import java.util.concurrent.ConcurrentLinkedQueue;
import java.util.concurrent.Executor;
import java.util.concurrent.TimeUnit;
import java.util.concurrent.atomic.AtomicInteger;
import java.util.logging.Level;

import javax.sql.XAConnection;

import org.ietf.jgss.GSSCredential;

import mssql.googlecode.cityhash.CityHash;
import mssql.googlecode.concurrentlinkedhashmap.ConcurrentLinkedHashMap;
import mssql.googlecode.concurrentlinkedhashmap.ConcurrentLinkedHashMap.Builder;
import mssql.googlecode.concurrentlinkedhashmap.EvictionListener;


/**
 * Provides an implementation java.sql.connection interface that assists creating a JDBC connection to SQL Server.
 * SQLServerConnections support JDBC connection pooling and may be either physical JDBC connections or logical JDBC
 * connections.
 * <p>
 * SQLServerConnection manages transaction control for all statements that were created from it. SQLServerConnection may
 * participate in XA distributed transactions managed via an XAResource adapter.
 * <p>
 * SQLServerConnection instantiates a new TDSChannel object for use by itself and all statement objects that are created
 * under this connection. SQLServerConnection is thread safe.
 * <p>
 * SQLServerConnection manages a pool of prepared statement handles. Prepared statements are prepared once and typically
 * executed many times with different data values for their parameters. Prepared statements are also maintained across
 * logical (pooled) connection closes.
 * <p>
 * SQLServerConnection is not thread safe, however multiple statements created from a single connection can be
 * processing simultaneously in concurrent threads.
 * <p>
 * This class's public functions need to be kept identical to the SQLServerConnectionPoolProxy's.
 * <p>
 * The API javadoc for JDBC API methods that this class implements are not repeated here. Please see Sun's JDBC API
 * interfaces javadoc for those details.
 *
 * NOTE: All the public functions in this class also need to be defined in SQLServerConnectionPoolProxy Declare all new
 * custom (non-static) Public APIs in ISQLServerConnection interface such that they can also be implemented by
 * SQLServerConnectionPoolProxy
 */
public class SQLServerConnection implements ISQLServerConnection, java.io.Serializable {

    /**
     * Always refresh SerialVersionUID when prompted
     */
    private static final long serialVersionUID = 1965647556064751510L;

    long timerExpire;
    boolean attemptRefreshTokenLocked = false;

    // Thresholds related to when prepared statement handles are cleaned-up. 1 == immediately.
    /**
     * The default for the prepared statement clean-up action threshold (i.e. when sp_unprepare is called).
     */
    static final int DEFAULT_SERVER_PREPARED_STATEMENT_DISCARD_THRESHOLD = 10; // Used to set the initial default, can
                                                                               // be changed later.
    private int serverPreparedStatementDiscardThreshold = -1; // Current limit for this particular connection.

    /**
     * The default for if prepared statements should execute sp_executesql before following the prepare, unprepare
     * pattern.
     * 
     * Used to set the initial default, can be changed later. false == use sp_executesql -> sp_prepexec -> sp_execute ->
     * batched -> sp_unprepare pattern, true == skip sp_executesql part of pattern.
     */
    static final boolean DEFAULT_ENABLE_PREPARE_ON_FIRST_PREPARED_STATEMENT_CALL = false;

    private Boolean enablePrepareOnFirstPreparedStatementCall = null; // Current limit for this particular connection.

    // Handle the actual queue of discarded prepared statements.
    private ConcurrentLinkedQueue<PreparedStatementHandle> discardedPreparedStatementHandles = new ConcurrentLinkedQueue<>();
    private AtomicInteger discardedPreparedStatementHandleCount = new AtomicInteger(0);

    private boolean fedAuthRequiredByUser = false;
    private boolean fedAuthRequiredPreLoginResponse = false;
    private boolean federatedAuthenticationRequested = false;
    private boolean federatedAuthenticationInfoRequested = false; // Keep this distinct from
                                                                  // _federatedAuthenticationRequested, since some
                                                                  // fedauth
                                                                  // library types may not need more info

    private FederatedAuthenticationFeatureExtensionData fedAuthFeatureExtensionData = null;
    private String authenticationString = null;
    private byte[] accessTokenInByte = null;

    private SqlFedAuthToken fedAuthToken = null;

    private String originalHostNameInCertificate = null;

    private Boolean isAzureDW = null;

    static class CityHash128Key implements java.io.Serializable {

        /**
         * Always refresh SerialVersionUID when prompted
         */
        private static final long serialVersionUID = 166788428640603097L;
        String unhashedString;
        private long[] segments;
        private int hashCode;

        CityHash128Key(String sql, String parametersDefinition) {
            this(sql + parametersDefinition);
        }

        @SuppressWarnings("deprecation")
        CityHash128Key(String s) {
            unhashedString = s;
            byte[] bytes = new byte[s.length()];
            s.getBytes(0, s.length(), bytes, 0);
            segments = CityHash.cityHash128(bytes, 0, bytes.length);
        }

        public boolean equals(Object obj) {
            if (!(obj instanceof CityHash128Key))
                return false;

            return (java.util.Arrays.equals(segments, ((CityHash128Key) obj).segments)// checks if hash is equal,
                                                                                      // short-circuitting;
                    && this.unhashedString.equals(((CityHash128Key) obj).unhashedString));// checks if string is equal
        }

        public int hashCode() {
            if (0 == hashCode) {
                hashCode = java.util.Arrays.hashCode(segments);
            }
            return hashCode;
        }
    }

    /**
     * Keeps track of an individual prepared statement handle.
     */
    class PreparedStatementHandle {
        private int handle = 0;
        private final AtomicInteger handleRefCount = new AtomicInteger();
        private boolean isDirectSql;
        private volatile boolean evictedFromCache;
        private volatile boolean explicitlyDiscarded;
        private CityHash128Key key;

        PreparedStatementHandle(CityHash128Key key, int handle, boolean isDirectSql, boolean isEvictedFromCache) {
            this.key = key;
            this.handle = handle;
            this.isDirectSql = isDirectSql;
            this.setIsEvictedFromCache(isEvictedFromCache);
            handleRefCount.set(1);
        }

        /** Has the statement been evicted from the statement handle cache. */
        private boolean isEvictedFromCache() {
            return evictedFromCache;
        }

        /** Specify whether the statement been evicted from the statement handle cache. */
        private void setIsEvictedFromCache(boolean isEvictedFromCache) {
            this.evictedFromCache = isEvictedFromCache;
        }

        /** Specify that this statement has been explicitly discarded from being used by the cache. */
        void setIsExplicitlyDiscarded() {
            this.explicitlyDiscarded = true;

            evictCachedPreparedStatementHandle(this);
        }

        /** Has the statement been explicitly discarded. */
        private boolean isExplicitlyDiscarded() {
            return explicitlyDiscarded;
        }

        /** Returns the actual handle. */
        int getHandle() {
            return handle;
        }

        /** Returns the cache key. */
        CityHash128Key getKey() {
            return key;
        }

        boolean isDirectSql() {
            return isDirectSql;
        }

        /**
         * Makes sure handle cannot be re-used.
         * 
         * @return false: Handle could not be discarded, it is in use. true: Handle was successfully put on path for
         *         discarding.
         */
        private boolean tryDiscardHandle() {
            return handleRefCount.compareAndSet(0, -999);
        }

        /** Returns whether this statement has been discarded and can no longer be re-used. */
        private boolean isDiscarded() {
            return 0 > handleRefCount.intValue();
        }

        /**
         * Adds a new reference to this handle, i.e. re-using it.
         * 
         * @return false: Reference could not be added, statement has been discarded or does not have a handle
         *         associated with it. true: Reference was successfully added.
         */
        boolean tryAddReference() {
            if (isDiscarded() || isExplicitlyDiscarded())
                return false;
            else {
                int refCount = handleRefCount.incrementAndGet();
                return refCount > 0;
            }
        }

        /** Remove a reference from this handle */
        void removeReference() {
            handleRefCount.decrementAndGet();
        }
    }

    /** Size of the parsed SQL-text metadata cache */
    static final private int PARSED_SQL_CACHE_SIZE = 100;

    /** Cache of parsed SQL meta data */
    static private ConcurrentLinkedHashMap<CityHash128Key, ParsedSQLCacheItem> parsedSQLCache;

    static {
        parsedSQLCache = new Builder<CityHash128Key, ParsedSQLCacheItem>()
                .maximumWeightedCapacity(PARSED_SQL_CACHE_SIZE).build();
    }

    /** Returns prepared statement cache entry if exists, if not parse and create a new one */
    static ParsedSQLCacheItem getCachedParsedSQL(CityHash128Key key) {
        return parsedSQLCache.get(key);
    }

    /** Parses and create a information about parsed SQL text */
    static ParsedSQLCacheItem parseAndCacheSQL(CityHash128Key key, String sql) throws SQLServerException {
        JDBCSyntaxTranslator translator = new JDBCSyntaxTranslator();

        String parsedSql = translator.translate(sql);
        String procName = translator.getProcedureName(); // may return null
        boolean returnValueSyntax = translator.hasReturnValueSyntax();
        int[] parameterPositions = locateParams(parsedSql);

        ParsedSQLCacheItem cacheItem = new ParsedSQLCacheItem(parsedSql, parameterPositions, procName,
                returnValueSyntax);
        parsedSQLCache.putIfAbsent(key, cacheItem);
        return cacheItem;
    }

    /** Default size for prepared statement caches */
    static final int DEFAULT_STATEMENT_POOLING_CACHE_SIZE = 0;

    /** Size of the prepared statement handle cache */
    private int statementPoolingCacheSize = DEFAULT_STATEMENT_POOLING_CACHE_SIZE;

    /** Cache of prepared statement handles */
    private ConcurrentLinkedHashMap<CityHash128Key, PreparedStatementHandle> preparedStatementHandleCache;
    /** Cache of prepared statement parameter metadata */
    private ConcurrentLinkedHashMap<CityHash128Key, SQLServerParameterMetaData> parameterMetadataCache;
    /**
     * Checks whether statement pooling is enabled or disabled. The default is set to true;
     */
    private boolean disableStatementPooling = true;

    /**
     * Locates statement parameters.
     * 
     * @param sql
     *        SQL text to parse for positions of parameters to initialize.
     */
    private static int[] locateParams(String sql) {
        LinkedList<Integer> parameterPositions = new LinkedList<>();

        // Locate the parameter placeholders in the SQL string.
        int offset = -1;
        while ((offset = ParameterUtils.scanSQLForChar('?', sql, ++offset)) < sql.length()) {
            parameterPositions.add(offset);
        }

        // return as int[]
        return parameterPositions.stream().mapToInt(Integer::valueOf).toArray();
    }

    SqlFedAuthToken getAuthenticationResult() {
        return fedAuthToken;
    }

    /**
     * Encapsulates the data to be sent to the server as part of Federated Authentication Feature Extension.
     */
    class FederatedAuthenticationFeatureExtensionData {
        boolean fedAuthRequiredPreLoginResponse;
        int libraryType = -1;
        byte[] accessToken = null;
        SqlAuthentication authentication = null;

        FederatedAuthenticationFeatureExtensionData(int libraryType, String authenticationString,
                boolean fedAuthRequiredPreLoginResponse) throws SQLServerException {
            this.libraryType = libraryType;
            this.fedAuthRequiredPreLoginResponse = fedAuthRequiredPreLoginResponse;

            switch (authenticationString.toUpperCase(Locale.ENGLISH).trim()) {
                case "ACTIVEDIRECTORYPASSWORD":
                    this.authentication = SqlAuthentication.ActiveDirectoryPassword;
                    break;
                case "ACTIVEDIRECTORYINTEGRATED":
                    this.authentication = SqlAuthentication.ActiveDirectoryIntegrated;
                    break;
                default:
                    assert (false);
                    MessageFormat form = new MessageFormat(
                            SQLServerException.getErrString("R_InvalidConnectionSetting"));
                    Object[] msgArgs = {"authentication", authenticationString};
                    throw new SQLServerException(null, form.format(msgArgs), null, 0, false);
            }
        }

        FederatedAuthenticationFeatureExtensionData(int libraryType, boolean fedAuthRequiredPreLoginResponse,
                byte[] accessToken) {
            this.libraryType = libraryType;
            this.fedAuthRequiredPreLoginResponse = fedAuthRequiredPreLoginResponse;
            this.accessToken = accessToken;
        }
    }

    class SqlFedAuthInfo {
        String spn;
        String stsurl;

        @Override
        public String toString() {
            return "STSURL: " + stsurl + ", SPN: " + spn;
        }
    }

    class ActiveDirectoryAuthentication {
        static final String JDBC_FEDAUTH_CLIENT_ID = "7f98cb04-cd1e-40df-9140-3bf7e2cea4db";
        static final String ADAL_GET_ACCESS_TOKEN_FUNCTION_NAME = "ADALGetAccessToken";
        static final int GET_ACCESS_TOKEN_SUCCESS = 0;
        static final int GET_ACCESS_TOKEN_INVALID_GRANT = 1;
        static final int GET_ACCESS_TOKEN_TANSISENT_ERROR = 2;
        static final int GET_ACCESS_TOKEN_OTHER_ERROR = 3;
    }

    /**
     * Denotes the state of the SqlServerConnection.
     */
    private enum State {
        Initialized, // default value on calling SQLServerConnection constructor
        Connected, // indicates that the TCP connection has completed
        Opened, // indicates that the prelogin, login have completed, the database session established and the
                // connection is ready for use.
        Closed // indicates that the connection has been closed.
    }

    private final static float TIMEOUTSTEP = 0.08F; // fraction of timeout to use for fast failover connections
    private final static float TIMEOUTSTEP_TNIR = 0.125F;
    final static int TnirFirstAttemptTimeoutMs = 500; // fraction of timeout to use for fast failover connections

    /*
     * Connection state variables. NB If new state is added then logical connections derived from a physical connection
     * must inherit the same state. If state variables are added they must be added also in connection cloning method
     * clone()
     */
    private final static int INTERMITTENT_TLS_MAX_RETRY = 5;

    // Indicates if we received a routing ENVCHANGE in the current connection attempt
    private boolean isRoutedInCurrentAttempt = false;

    // Contains the routing info received from routing ENVCHANGE
    private ServerPortPlaceHolder routingInfo = null;

    ServerPortPlaceHolder getRoutingInfo() {
        return routingInfo;
    }

    // Permission targets
    private static final String callAbortPerm = "callAbort";

    private static final String SET_NETWORK_TIMEOUT_PERM = "setNetworkTimeout";

    // see connection properties doc (default is false).
    private boolean sendStringParametersAsUnicode = SQLServerDriverBooleanProperty.SEND_STRING_PARAMETERS_AS_UNICODE
            .getDefaultValue();

    private String hostName = null;

    boolean sendStringParametersAsUnicode() {
        return sendStringParametersAsUnicode;
    }

    private boolean lastUpdateCount; // see connection properties doc

    final boolean useLastUpdateCount() {
        return lastUpdateCount;
    }

    // Translates the serverName from Unicode to ASCII Compatible Encoding (ACE), as defined by the ToASCII operation of
    // RFC 3490
    private boolean serverNameAsACE = SQLServerDriverBooleanProperty.SERVER_NAME_AS_ACE.getDefaultValue();

    boolean serverNameAsACE() {
        return serverNameAsACE;
    }

    // see feature_connection_director_multi_subnet_JDBC.docx
    private boolean multiSubnetFailover;

    final boolean getMultiSubnetFailover() {
        return multiSubnetFailover;
    }

    private boolean transparentNetworkIPResolution;

    final boolean getTransparentNetworkIPResolution() {
        return transparentNetworkIPResolution;
    }

    private ApplicationIntent applicationIntent = null;

    final ApplicationIntent getApplicationIntent() {
        return applicationIntent;
    }

    private int nLockTimeout; // see connection properties doc
    private String selectMethod; // see connection properties doc 4.0 new property

    final String getSelectMethod() {
        return selectMethod;
    }

    private String responseBuffering;

    final String getResponseBuffering() {
        return responseBuffering;
    }

    private int queryTimeoutSeconds;

    final int getQueryTimeoutSeconds() {
        return queryTimeoutSeconds;
    }

    /**
     * Timeout value for canceling the query timeout.
     */
    private int cancelQueryTimeoutSeconds;

    /**
     * Returns the cancelTimeout in seconds.
     * 
     * @return
     */
    final int getCancelQueryTimeoutSeconds() {
        return cancelQueryTimeoutSeconds;
    }

    private int socketTimeoutMilliseconds;

    final int getSocketTimeoutMilliseconds() {
        return socketTimeoutMilliseconds;
    }

    /**
     * boolean value for deciding if the driver should use bulk copy API for batch inserts.
     */
    private boolean useBulkCopyForBatchInsert;

    /**
     * Returns the useBulkCopyForBatchInsert value.
     * 
     * @return flag for using Bulk Copy API for batch insert operations.
     */
    public boolean getUseBulkCopyForBatchInsert() {
        return useBulkCopyForBatchInsert;
    }

    /**
     * Specifies the flag for using Bulk Copy API for batch insert operations.
     * 
     * @param useBulkCopyForBatchInsert
     *        boolean value for useBulkCopyForBatchInsert.
     */
    public void setUseBulkCopyForBatchInsert(boolean useBulkCopyForBatchInsert) {
        this.useBulkCopyForBatchInsert = useBulkCopyForBatchInsert;
    }

    boolean userSetTNIR = true;

    private boolean sendTimeAsDatetime = SQLServerDriverBooleanProperty.SEND_TIME_AS_DATETIME.getDefaultValue();

    @Override
    public final boolean getSendTimeAsDatetime() {
        return !isKatmaiOrLater() || sendTimeAsDatetime;
    }

    final int baseYear() {
        return getSendTimeAsDatetime() ? TDS.BASE_YEAR_1970 : TDS.BASE_YEAR_1900;
    }

    private byte requestedEncryptionLevel = TDS.ENCRYPT_INVALID;

    final byte getRequestedEncryptionLevel() {
        assert TDS.ENCRYPT_INVALID != requestedEncryptionLevel;
        return requestedEncryptionLevel;
    }

    private boolean trustServerCertificate;

    final boolean trustServerCertificate() {
        return trustServerCertificate;
    }

    private byte negotiatedEncryptionLevel = TDS.ENCRYPT_INVALID;

    final byte getNegotiatedEncryptionLevel() {
        assert TDS.ENCRYPT_INVALID != negotiatedEncryptionLevel;
        return negotiatedEncryptionLevel;
    }

    private String trustManagerClass = null;

    final String getTrustManagerClass() {
        assert TDS.ENCRYPT_INVALID != requestedEncryptionLevel;
        return trustManagerClass;
    }

    private String trustManagerConstructorArg = null;

    final String getTrustManagerConstructorArg() {
        assert TDS.ENCRYPT_INVALID != requestedEncryptionLevel;
        return trustManagerConstructorArg;
    }

    static final String RESERVED_PROVIDER_NAME_PREFIX = "MSSQL_";
    String columnEncryptionSetting = null;

    boolean isColumnEncryptionSettingEnabled() {
        return (columnEncryptionSetting.equalsIgnoreCase(ColumnEncryptionSetting.Enabled.toString()));
    }

    String keyStoreAuthentication = null;
    String keyStoreSecret = null;
    String keyStoreLocation = null;

    private boolean serverSupportsColumnEncryption = false;

    boolean getServerSupportsColumnEncryption() {
        return serverSupportsColumnEncryption;
    }

    private boolean serverSupportsDataClassification = false;

    boolean getServerSupportsDataClassification() {
        return serverSupportsDataClassification;
    }

    private SessionRecoveryFeature sessionRecovery = new SessionRecoveryFeature(this);

    SessionRecoveryFeature getSessionRecovery() {
        return sessionRecovery;
    }

    static boolean isWindows;
    static Map<String, SQLServerColumnEncryptionKeyStoreProvider> globalSystemColumnEncryptionKeyStoreProviders = new HashMap<>();
    static {
        if (System.getProperty("os.name").toLowerCase(Locale.ENGLISH).startsWith("windows")) {
            isWindows = true;
            SQLServerColumnEncryptionCertificateStoreProvider provider = new SQLServerColumnEncryptionCertificateStoreProvider();
            globalSystemColumnEncryptionKeyStoreProviders.put(provider.getName(), provider);
        } else {
            isWindows = false;
        }
    }
    static Map<String, SQLServerColumnEncryptionKeyStoreProvider> globalCustomColumnEncryptionKeyStoreProviders = null;
    // This is a per-connection store provider. It can be JKS or AKV.
    Map<String, SQLServerColumnEncryptionKeyStoreProvider> systemColumnEncryptionKeyStoreProvider = new HashMap<>();

    /**
     * Registers key store providers in the globalCustomColumnEncryptionKeyStoreProviders.
     * 
     * @param clientKeyStoreProviders
     *        a map containing the store providers information.
     * @throws SQLServerException
     *         when an error occurs
     */
    public static synchronized void registerColumnEncryptionKeyStoreProviders(
            Map<String, SQLServerColumnEncryptionKeyStoreProvider> clientKeyStoreProviders) throws SQLServerException {
        loggerExternal.entering(SQLServerConnection.class.getName(), "registerColumnEncryptionKeyStoreProviders",
                "Registering Column Encryption Key Store Providers");

        if (null == clientKeyStoreProviders) {
            throw new SQLServerException(null, SQLServerException.getErrString("R_CustomKeyStoreProviderMapNull"), null,
                    0, false);
        }

        if (null != globalCustomColumnEncryptionKeyStoreProviders) {
            throw new SQLServerException(null, SQLServerException.getErrString("R_CustomKeyStoreProviderSetOnce"), null,
                    0, false);
        }

        globalCustomColumnEncryptionKeyStoreProviders = new HashMap<>();

        for (Map.Entry<String, SQLServerColumnEncryptionKeyStoreProvider> entry : clientKeyStoreProviders.entrySet()) {
            String providerName = entry.getKey();
            if (null == providerName || 0 == providerName.length()) {
                throw new SQLServerException(null, SQLServerException.getErrString("R_EmptyCustomKeyStoreProviderName"),
                        null, 0, false);
            }
            if ((providerName.substring(0, 6).equalsIgnoreCase(RESERVED_PROVIDER_NAME_PREFIX))) {
                MessageFormat form = new MessageFormat(
                        SQLServerException.getErrString("R_InvalidCustomKeyStoreProviderName"));
                Object[] msgArgs = {providerName, RESERVED_PROVIDER_NAME_PREFIX};
                throw new SQLServerException(null, form.format(msgArgs), null, 0, false);
            }
            if (null == entry.getValue()) {
                MessageFormat form = new MessageFormat(
                        SQLServerException.getErrString("R_CustomKeyStoreProviderValueNull"));
                Object[] msgArgs = {providerName, RESERVED_PROVIDER_NAME_PREFIX};
                throw new SQLServerException(null, form.format(msgArgs), null, 0, false);
            }
            globalCustomColumnEncryptionKeyStoreProviders.put(entry.getKey(), entry.getValue());
        }

        loggerExternal.exiting(SQLServerConnection.class.getName(), "registerColumnEncryptionKeyStoreProviders",
                "Number of Key store providers that are registered:"
                        + globalCustomColumnEncryptionKeyStoreProviders.size());
    }

    static synchronized SQLServerColumnEncryptionKeyStoreProvider getGlobalSystemColumnEncryptionKeyStoreProvider(
            String providerName) {
        if (null != globalSystemColumnEncryptionKeyStoreProviders
                && globalSystemColumnEncryptionKeyStoreProviders.containsKey(providerName)) {
            return globalSystemColumnEncryptionKeyStoreProviders.get(providerName);
        }
        return null;
    }

    static synchronized String getAllGlobalCustomSystemColumnEncryptionKeyStoreProviders() {
        if (null != globalCustomColumnEncryptionKeyStoreProviders)
            return globalCustomColumnEncryptionKeyStoreProviders.keySet().toString();
        else
            return null;
    }

    synchronized String getAllSystemColumnEncryptionKeyStoreProviders() {
        String keyStores = "";
        if (0 != systemColumnEncryptionKeyStoreProvider.size())
            keyStores = systemColumnEncryptionKeyStoreProvider.keySet().toString();
        if (0 != SQLServerConnection.globalSystemColumnEncryptionKeyStoreProviders.size())
            keyStores += "," + SQLServerConnection.globalSystemColumnEncryptionKeyStoreProviders.keySet().toString();
        return keyStores;
    }

    static synchronized SQLServerColumnEncryptionKeyStoreProvider getGlobalCustomColumnEncryptionKeyStoreProvider(
            String providerName) {
        if (null != globalCustomColumnEncryptionKeyStoreProviders
                && globalCustomColumnEncryptionKeyStoreProviders.containsKey(providerName)) {
            return globalCustomColumnEncryptionKeyStoreProviders.get(providerName);
        }
        return null;
    }

    synchronized SQLServerColumnEncryptionKeyStoreProvider getSystemColumnEncryptionKeyStoreProvider(
            String providerName) {
        if ((null != systemColumnEncryptionKeyStoreProvider)
                && (systemColumnEncryptionKeyStoreProvider.containsKey(providerName))) {
            return systemColumnEncryptionKeyStoreProvider.get(providerName);
        } else {
            return null;
        }
    }

    private String trustedServerNameAE = null;
    private static Map<String, List<String>> columnEncryptionTrustedMasterKeyPaths = new HashMap<>();

    /**
     * Sets Trusted Master Key Paths in the columnEncryptionTrustedMasterKeyPaths.
     * 
     * @param trustedKeyPaths
     *        all master key paths that are trusted
     */
    public static synchronized void setColumnEncryptionTrustedMasterKeyPaths(
            Map<String, List<String>> trustedKeyPaths) {
        loggerExternal.entering(SQLServerConnection.class.getName(), "setColumnEncryptionTrustedMasterKeyPaths",
                "Setting Trusted Master Key Paths");

        // Use upper case for server and instance names.
        columnEncryptionTrustedMasterKeyPaths.clear();
        for (Map.Entry<String, List<String>> entry : trustedKeyPaths.entrySet()) {
            columnEncryptionTrustedMasterKeyPaths.put(entry.getKey().toUpperCase(), entry.getValue());
        }

        loggerExternal.exiting(SQLServerConnection.class.getName(), "setColumnEncryptionTrustedMasterKeyPaths",
                "Number of Trusted Master Key Paths: " + columnEncryptionTrustedMasterKeyPaths.size());
    }

    /**
     * Updates the columnEncryptionTrustedMasterKeyPaths with the new Server and trustedKeyPaths.
     * 
     * @param server
     *        String server name
     * @param trustedKeyPaths
     *        all master key paths that are trusted
     */
    public static synchronized void updateColumnEncryptionTrustedMasterKeyPaths(String server,
            List<String> trustedKeyPaths) {
        loggerExternal.entering(SQLServerConnection.class.getName(), "updateColumnEncryptionTrustedMasterKeyPaths",
                "Updating Trusted Master Key Paths");

        // Use upper case for server and instance names.
        columnEncryptionTrustedMasterKeyPaths.put(server.toUpperCase(), trustedKeyPaths);

        loggerExternal.exiting(SQLServerConnection.class.getName(), "updateColumnEncryptionTrustedMasterKeyPaths",
                "Number of Trusted Master Key Paths: " + columnEncryptionTrustedMasterKeyPaths.size());
    }

    /**
     * Removes the trusted Master key Path from the columnEncryptionTrustedMasterKeyPaths.
     * 
     * @param server
     *        String server name
     */
    public static synchronized void removeColumnEncryptionTrustedMasterKeyPaths(String server) {
        loggerExternal.entering(SQLServerConnection.class.getName(), "removeColumnEncryptionTrustedMasterKeyPaths",
                "Removing Trusted Master Key Paths");

        // Use upper case for server and instance names.
        columnEncryptionTrustedMasterKeyPaths.remove(server.toUpperCase());

        loggerExternal.exiting(SQLServerConnection.class.getName(), "removeColumnEncryptionTrustedMasterKeyPaths",
                "Number of Trusted Master Key Paths: " + columnEncryptionTrustedMasterKeyPaths.size());
    }

    /**
     * Returns the Trusted Master Key Paths.
     * 
     * @return columnEncryptionTrustedMasterKeyPaths.
     */
    public static synchronized Map<String, List<String>> getColumnEncryptionTrustedMasterKeyPaths() {
        loggerExternal.entering(SQLServerConnection.class.getName(), "getColumnEncryptionTrustedMasterKeyPaths",
                "Getting Trusted Master Key Paths");

        Map<String, List<String>> masterKeyPathCopy = new HashMap<>();

        for (Map.Entry<String, List<String>> entry : columnEncryptionTrustedMasterKeyPaths.entrySet()) {
            masterKeyPathCopy.put(entry.getKey(), entry.getValue());
        }

        loggerExternal.exiting(SQLServerConnection.class.getName(), "getColumnEncryptionTrustedMasterKeyPaths",
                "Number of Trusted Master Key Paths: " + masterKeyPathCopy.size());

        return masterKeyPathCopy;
    }

    static synchronized List<String> getColumnEncryptionTrustedMasterKeyPaths(String server, Boolean[] hasEntry) {
        if (columnEncryptionTrustedMasterKeyPaths.containsKey(server)) {
            hasEntry[0] = true;
            return columnEncryptionTrustedMasterKeyPaths.get(server);
        } else {
            hasEntry[0] = false;
            return null;
        }
    }

    Properties activeConnectionProperties; // the active set of connection properties
    private boolean integratedSecurity = SQLServerDriverBooleanProperty.INTEGRATED_SECURITY.getDefaultValue();
    private AuthenticationScheme intAuthScheme = AuthenticationScheme.nativeAuthentication;
    private GSSCredential ImpersonatedUserCred;
    private Boolean isUserCreatedCredential;
    // This is the current connect place holder this should point one of the primary or failover place holder
    ServerPortPlaceHolder currentConnectPlaceHolder = null;

    String sqlServerVersion; // SQL Server version string
    boolean xopenStates; // XOPEN or SQL 92 state codes?
    private boolean databaseAutoCommitMode;
    private boolean inXATransaction = false; // Set to true when in an XA transaction.
    private byte[] transactionDescriptor = new byte[8];

    private int connectRetryCount, connectRetryInterval;

    // Flag (Yukon and later) set to true whenever a transaction is rolled back.
    // The flag's value is reset to false when a new transaction starts or when the autoCommit mode changes.
    private boolean rolledBackTransaction;

    final boolean rolledBackTransaction() {
        return rolledBackTransaction;
    }

    private State state = State.Initialized; // connection state

    private void setState(State state) {
        this.state = state;
    }

    // This function actually represents whether a database session is not open.
    // The session is not available before the session is established and
    // after the session is closed.
    final boolean isSessionUnAvailable() {
        return !(state.equals(State.Opened));
    }

    final static int maxDecimalPrecision = 38; // @@max_precision for SQL 2000 and 2005 is 38.
    final static int defaultDecimalPrecision = 18;
    final String traceID;

    /** Limit for the size of data (in bytes) returned for value on this connection */
    private int maxFieldSize; // default: 0 --> no limit

    final void setMaxFieldSize(int limit) throws SQLServerException {
        // assert limit >= 0;
        if (maxFieldSize != limit) {
            if (loggerExternal.isLoggable(Level.FINER) && Util.IsActivityTraceOn()) {
                loggerExternal.finer(toString() + " ActivityId: " + ActivityCorrelator.getNext().toString());
            }
            // If no limit on field size, set text size to max (2147483647), NOT default (0 --> 4K)
            connectionCommand("SET TEXTSIZE " + ((0 == limit) ? 2147483647 : limit), "setMaxFieldSize");
            maxFieldSize = limit;
        }
    }

    // This function is used both to init the values on creation of connection
    // and resetting the values after the connection is released to the pool for reuse.
    final void initResettableValues() {
        rolledBackTransaction = false;
        transactionIsolationLevel = Connection.TRANSACTION_READ_COMMITTED;// default isolation level
        maxFieldSize = 0; // default: 0 --> no limit
        maxRows = 0; // default: 0 --> no limit
        nLockTimeout = -1;
        databaseAutoCommitMode = true;// auto commit mode
        holdability = ResultSet.HOLD_CURSORS_OVER_COMMIT;
        sqlWarnings = null;
        sCatalog = originalCatalog;
        databaseMetaData = null;
    }

    /** Limit for the maximum number of rows returned from queries on this connection */
    private int maxRows; // default: 0 --> no limit

    final void setMaxRows(int limit) throws SQLServerException {
        // assert limit >= 0;
        if (maxRows != limit) {
            if (loggerExternal.isLoggable(Level.FINER) && Util.IsActivityTraceOn()) {
                loggerExternal.finer(toString() + " ActivityId: " + ActivityCorrelator.getNext().toString());
            }
            connectionCommand("SET ROWCOUNT " + limit, "setMaxRows");
            maxRows = limit;
        }
    }

    private SQLCollation databaseCollation; // Default database collation read from ENVCHANGE_SQLCOLLATION token.

    final SQLCollation getDatabaseCollation() {
        return databaseCollation;
    }

    static private final AtomicInteger baseConnectionID = new AtomicInteger(0); // connection id dispenser
    // This is the current catalog
    private String sCatalog = "master"; // the database catalog
    // This is the catalog immediately after login.
    private String originalCatalog = "master";

    private String sLanguage = "us_english";

    private int transactionIsolationLevel;
    private SQLServerPooledConnection pooledConnectionParent;
    private DatabaseMetaData databaseMetaData; // the meta data for this connection
    private int nNextSavePointId = 10000; // first save point id

    static final private java.util.logging.Logger connectionlogger = java.util.logging.Logger
            .getLogger("com.microsoft.sqlserver.jdbc.internals.SQLServerConnection");
    static final private java.util.logging.Logger loggerExternal = java.util.logging.Logger
            .getLogger("com.microsoft.sqlserver.jdbc.Connection");
    private final String loggingClassName;

    // there are three ways to get a failover partner
    // connection string, from the failover map, the connecting server returned
    // the following variable only stores the serverReturned failver information.
    private String failoverPartnerServerProvided = null;

    private int holdability;

    final int getHoldabilityInternal() {
        return holdability;
    }

    // Default TDS packet size used after logon if no other value was set via
    // the packetSize connection property. The value was chosen to take maximum
    // advantage of SQL Server's default page size.
    private int tdsPacketSize = TDS.INITIAL_PACKET_SIZE;
    private int requestedPacketSize = TDS.DEFAULT_PACKET_SIZE;

    final int getTDSPacketSize() {
        return tdsPacketSize;
    }

    private TDSChannel tdsChannel;

    private TDSCommand currentCommand = null;

    private int tdsVersion = TDS.VER_UNKNOWN;

    final boolean isKatmaiOrLater() {
        assert TDS.VER_UNKNOWN != tdsVersion;
        assert tdsVersion >= TDS.VER_YUKON;
        return tdsVersion >= TDS.VER_KATMAI;
    }

    final boolean isDenaliOrLater() {
        return tdsVersion >= TDS.VER_DENALI;
    }

    private int serverMajorVersion;

    int getServerMajorVersion() {
        return serverMajorVersion;
    }

    private SQLServerConnectionPoolProxy proxy;

    private UUID clientConnectionId = null;

    @Override
    public UUID getClientConnectionId() throws SQLServerException {
        // If the connection is closed, we do not allow external application to get
        // ClientConnectionId.
        checkClosed();
        return clientConnectionId;
    }

    // This function is called internally, e.g. when login process fails, we
    // need to append the ClientConnectionId to error string.
    final UUID getClientConIdInternal() {
        return clientConnectionId;
    }

    final int getRetryInterval() {
        return connectRetryInterval;
    }

    final int getRetryCount() {
        return connectRetryCount;
    }

    final boolean attachConnId() {
        return state.equals(State.Connected);
    }

    SQLServerPooledConnection getPooledConnectionParent() {
        return pooledConnectionParent;
    }

    @SuppressWarnings("unused")
    SQLServerConnection(String parentInfo) throws SQLServerException {
        int connectionID = nextConnectionID(); // sequential connection id
        traceID = "ConnectionID:" + connectionID;
        loggingClassName = "com.microsoft.sqlserver.jdbc.SQLServerConnection:" + connectionID;
        if (connectionlogger.isLoggable(Level.FINE))
            connectionlogger.fine(toString() + " created by (" + parentInfo + ")");
        initResettableValues();

        // Caching turned on?
        if (!this.getDisableStatementPooling() && 0 < this.getStatementPoolingCacheSize()) {
            prepareCache();
        }
    }

    void setFailoverPartnerServerProvided(String partner) {
        failoverPartnerServerProvided = partner;
        // after login this info should be added to the map
    }

    final void setAssociatedProxy(SQLServerConnectionPoolProxy proxy) {
        this.proxy = proxy;
    }

    /*
     * Provides functionality to return a connection object to outside world. E.g. stmt.getConnection, these functions
     * should return the proxy not the actual physical connection when the physical connection is pooled and the user
     * should be accessing the connection functions via the proxy object.
     */
    final Connection getConnection() {
        if (null != proxy)
            return proxy;
        else
            return this;
    }

    final void resetPooledConnection() {
        tdsChannel.resetPooledConnection();
        initResettableValues();
    }

    /**
     * Generates the next unique connection id.
     * 
     * @return the next conn id
     */
    private static int nextConnectionID() {
        return baseConnectionID.incrementAndGet(); // 4.04 Ensure thread safe id allocation
    }

    java.util.logging.Logger getConnectionLogger() {
        return connectionlogger;
    }

    String getClassNameLogging() {
        return loggingClassName;
    }

    /**
     * Provides a helper function to return an ID string suitable for tracing.
     */
    @Override
    public String toString() {
        if (null != clientConnectionId)
            return traceID + " ClientConnectionId: " + clientConnectionId.toString();
        else
            return traceID;
    }

    /**
     * Checks if the connection is closed Create a new connection if it's a fedauth connection and the access token is
     * going to expire.
     * 
     * @throws SQLServerException
     */
    void checkClosed() throws SQLServerException {
        if (isSessionUnAvailable()) {
            SQLServerException.makeFromDriverError(null, null, SQLServerException.getErrString("R_connectionIsClosed"),
                    null, false);
        }

        if (null != fedAuthToken) {
            if (Util.checkIfNeedNewAccessToken(this)) {
                connect(this.activeConnectionProperties, null);
            }
        }
    }

    /**
     * Returns if a string property is enabled.
     * 
     * @param propName
     *        the string property name
     * @param propValue
     *        the string property value.
     * @return false if p == null (meaning take default).
     * @return true if p == "true" (case-insensitive).
     * @return false if p == "false" (case-insensitive).
     * @exception SQLServerException
     *            thrown if value is not recognized.
     */
    private boolean booleanPropertyOn(String propName, String propValue) throws SQLServerException {
        // Null means take the default of false.
        if (null == propValue)
            return false;
        String lcpropValue = propValue.toLowerCase(Locale.US);

        if ("true".equals(lcpropValue))
            return true;
        if ("false".equals(lcpropValue))
            return false;
        MessageFormat form = new MessageFormat(SQLServerException.getErrString("R_invalidBooleanValue"));
        Object[] msgArgs = {propName};
        SQLServerException.makeFromDriverError(this, this, form.format(msgArgs), null, false);
        // Adding return false here for compiler's sake, this code is unreachable.
        return false;
    }

    // Maximum number of wide characters for a SQL login record name (such as instance name, application name, etc...).
    // See TDS specification, "Login Data Validation Rules" section.
    final static int MAX_SQL_LOGIN_NAME_WCHARS = 128;

    /**
     * Validates propName against maximum allowed length MAX_SQL_LOGIN_NAME_WCHARS. Throws exception if name length
     * exceeded.
     * 
     * @param propName
     *        the name of the property.
     * @param propValue
     *        the value of the property.
     * @throws SQLServerException
     */
    void ValidateMaxSQLLoginName(String propName, String propValue) throws SQLServerException {
        if (propValue != null && propValue.length() > MAX_SQL_LOGIN_NAME_WCHARS) {
            MessageFormat form = new MessageFormat(SQLServerException.getErrString("R_propertyMaximumExceedsChars"));
            Object[] msgArgs = {propName, Integer.toString(MAX_SQL_LOGIN_NAME_WCHARS)};
            SQLServerException.makeFromDriverError(this, this, form.format(msgArgs), null, false);
        }
    }

    Connection connect(Properties propsIn, SQLServerPooledConnection pooledConnection) throws SQLServerException {
        int loginTimeoutSeconds = 0; // Will be set during the first retry attempt.
        long start = System.currentTimeMillis();

        for (int retryAttempt = 0;;) {
            try {
                return connectInternal(propsIn, pooledConnection);
            } catch (SQLServerException e) {
                // Catch only the TLS 1.2 specific intermittent error.
                if (SQLServerException.DRIVER_ERROR_INTERMITTENT_TLS_FAILED != e.getDriverErrorCode()) {
                    // Re-throw all other exceptions.
                    throw e;
                } else {
                    // Special handling of the retry logic for TLS 1.2 intermittent issue.

                    // If timeout is not set yet, set it once.
                    if (0 == retryAttempt) {
                        // We do not need to check for exceptions here, as the connection properties are already
                        // verified during the first try. Also, we would like to do this calculation
                        // only for the TLS 1.2 exception case.
                        // if the user does not specify a default timeout, default is 15 per spec
                        loginTimeoutSeconds = SQLServerDriverIntProperty.LOGIN_TIMEOUT.getDefaultValue();

                        String sPropValue = propsIn.getProperty(SQLServerDriverIntProperty.LOGIN_TIMEOUT.toString());
                        if (null != sPropValue && sPropValue.length() > 0) {
                            int sPropValueInt = Integer.parseInt(sPropValue);
                            if (0 != sPropValueInt) { // Use the default timeout in case of a zero value
                                loginTimeoutSeconds = sPropValueInt;
                            }
                        }
                    }

                    retryAttempt++;
                    long elapsedSeconds = ((System.currentTimeMillis() - start) / 1000L);

                    if (INTERMITTENT_TLS_MAX_RETRY < retryAttempt) {
                        // Re-throw the exception if we have reached the maximum retry attempts.
                        if (connectionlogger.isLoggable(Level.FINE)) {
                            connectionlogger.fine("Connection failed during SSL handshake. Maximum retry attempt ("
                                    + INTERMITTENT_TLS_MAX_RETRY + ") reached.  ");
                        }
                        throw e;
                    } else if (elapsedSeconds >= loginTimeoutSeconds) {
                        // Re-throw the exception if we do not have any time left to retry.
                        if (connectionlogger.isLoggable(Level.FINE)) {
                            connectionlogger
                                    .fine("Connection failed during SSL handshake. Not retrying as timeout expired.");
                        }
                        throw e;
                    } else {
                        // Retry the connection.
                        if (connectionlogger.isLoggable(Level.FINE)) {
                            connectionlogger.fine(
                                    "Connection failed during SSL handshake. Retrying due to an intermittent TLS 1.2 failure issue. Retry attempt = "
                                            + retryAttempt + ".");
                        }
                    }
                }
            }
        }
    }

    private void registerKeyStoreProviderOnConnection(String keyStoreAuth, String keyStoreSecret,
            String keyStoreLocation) throws SQLServerException {
        if (null == keyStoreAuth) {
            // secret and location must be null too.
            if ((null != keyStoreSecret)) {
                MessageFormat form = new MessageFormat(
                        SQLServerException.getErrString("R_keyStoreAuthenticationNotSet"));
                Object[] msgArgs = {"keyStoreSecret"};
                throw new SQLServerException(form.format(msgArgs), null);
            }
            if (null != keyStoreLocation) {
                MessageFormat form = new MessageFormat(
                        SQLServerException.getErrString("R_keyStoreAuthenticationNotSet"));
                Object[] msgArgs = {"keyStoreLocation"};
                throw new SQLServerException(form.format(msgArgs), null);
            }
        } else {
            KeyStoreAuthentication keyStoreAuthentication = KeyStoreAuthentication.valueOfString(keyStoreAuth);
            switch (keyStoreAuthentication) {
                case JavaKeyStorePassword:
                    // both secret and location must be set for JKS.
                    if ((null == keyStoreSecret) || (null == keyStoreLocation)) {
                        throw new SQLServerException(
                                SQLServerException.getErrString("R_keyStoreSecretOrLocationNotSet"), null);
                    } else {
                        SQLServerColumnEncryptionJavaKeyStoreProvider provider = new SQLServerColumnEncryptionJavaKeyStoreProvider(
                                keyStoreLocation, keyStoreSecret.toCharArray());
                        systemColumnEncryptionKeyStoreProvider.put(provider.getName(), provider);
                    }
                    break;

                default:
                    // valueOfString would throw an exception if the keyStoreAuthentication is not valid.
                    break;
            }
        }
    }

    /**
     * Establish a physical database connection based on the user specified connection properties. Logon to the
     * database.
     *
     * @param propsIn
     *        the connection properties
     * @param pooledConnection
     *        a parent pooled connection if this is a logical connection
     * @throws SQLServerException
     * @return the database connection
     */
    Connection connectInternal(Properties propsIn,
            SQLServerPooledConnection pooledConnection) throws SQLServerException {
        try {
            if (propsIn != null) {
                activeConnectionProperties = (Properties) propsIn.clone();

                pooledConnectionParent = pooledConnection;

                String hostNameInCertificate = activeConnectionProperties
                        .getProperty(SQLServerDriverStringProperty.HOSTNAME_IN_CERTIFICATE.toString());

                // hostNameInCertificate property can change when redirection is involved, so maintain this value
                // for every instance of SQLServerConnection.
                if (null == originalHostNameInCertificate && null != hostNameInCertificate
                        && !hostNameInCertificate.isEmpty()) {
                    originalHostNameInCertificate = activeConnectionProperties
                            .getProperty(SQLServerDriverStringProperty.HOSTNAME_IN_CERTIFICATE.toString());
                }

                if (null != originalHostNameInCertificate && !originalHostNameInCertificate.isEmpty()) {
                    // if hostNameInCertificate has a legitimate value (and not empty or null),
                    // reset hostNameInCertificate to the original value every time we connect (or re-connect).
                    activeConnectionProperties.setProperty(
                            SQLServerDriverStringProperty.HOSTNAME_IN_CERTIFICATE.toString(),
                            originalHostNameInCertificate);
                }

                String sPropKey;
                String sPropValue;

                sPropKey = SQLServerDriverStringProperty.USER.toString();
                sPropValue = activeConnectionProperties.getProperty(sPropKey);
                if (sPropValue == null) {
                    sPropValue = SQLServerDriverStringProperty.USER.getDefaultValue();
                    activeConnectionProperties.setProperty(sPropKey, sPropValue);
                }
                ValidateMaxSQLLoginName(sPropKey, sPropValue);

                sPropKey = SQLServerDriverStringProperty.PASSWORD.toString();
                sPropValue = activeConnectionProperties.getProperty(sPropKey);
                if (sPropValue == null) {
                    sPropValue = SQLServerDriverStringProperty.PASSWORD.getDefaultValue();
                    activeConnectionProperties.setProperty(sPropKey, sPropValue);
                }
                ValidateMaxSQLLoginName(sPropKey, sPropValue);

                sPropKey = SQLServerDriverStringProperty.DATABASE_NAME.toString();
                sPropValue = activeConnectionProperties.getProperty(sPropKey);
                ValidateMaxSQLLoginName(sPropKey, sPropValue);

                // if the user does not specify a default timeout, default is 15 per spec
                int loginTimeoutSeconds = SQLServerDriverIntProperty.LOGIN_TIMEOUT.getDefaultValue();
                sPropValue = activeConnectionProperties
                        .getProperty(SQLServerDriverIntProperty.LOGIN_TIMEOUT.toString());
                if (null != sPropValue && sPropValue.length() > 0) {
                    try {
                        loginTimeoutSeconds = Integer.parseInt(sPropValue);
                    } catch (NumberFormatException e) {
                        MessageFormat form = new MessageFormat(SQLServerException.getErrString("R_invalidTimeOut"));
                        Object[] msgArgs = {sPropValue};
                        SQLServerException.makeFromDriverError(this, this, form.format(msgArgs), null, false);
                    }

                    if (loginTimeoutSeconds < 0 || loginTimeoutSeconds > 65535) {
                        MessageFormat form = new MessageFormat(SQLServerException.getErrString("R_invalidTimeOut"));
                        Object[] msgArgs = {sPropValue};
                        SQLServerException.makeFromDriverError(this, this, form.format(msgArgs), null, false);
                    }
                }

                // Translates the serverName from Unicode to ASCII Compatible Encoding (ACE), as defined by the ToASCII
                // operation of RFC 3490.
                sPropKey = SQLServerDriverBooleanProperty.SERVER_NAME_AS_ACE.toString();
                sPropValue = activeConnectionProperties.getProperty(sPropKey);
                if (sPropValue == null) {
                    sPropValue = Boolean.toString(SQLServerDriverBooleanProperty.SERVER_NAME_AS_ACE.getDefaultValue());
                    activeConnectionProperties.setProperty(sPropKey, sPropValue);
                }
                serverNameAsACE = booleanPropertyOn(sPropKey, sPropValue);

                // get the server name from the properties if it has instance name in it, getProperty the instance name
                // if there is a port number specified do not get the port number from the instance name
                sPropKey = SQLServerDriverStringProperty.SERVER_NAME.toString();
                sPropValue = activeConnectionProperties.getProperty(sPropKey);

                if (sPropValue == null) {
                    sPropValue = "localhost";
                }

                String sPropKeyPort = SQLServerDriverIntProperty.PORT_NUMBER.toString();
                String sPropValuePort = activeConnectionProperties.getProperty(sPropKeyPort);

                int px = sPropValue.indexOf('\\');

                String instanceValue = null;

                String instanceNameProperty = SQLServerDriverStringProperty.INSTANCE_NAME.toString();
                // found the instance name with the severname
                if (px >= 0) {
                    instanceValue = sPropValue.substring(px + 1, sPropValue.length());
                    ValidateMaxSQLLoginName(instanceNameProperty, instanceValue);
                    sPropValue = sPropValue.substring(0, px);
                }
                trustedServerNameAE = sPropValue;

                if (true == serverNameAsACE) {
                    try {
                        sPropValue = java.net.IDN.toASCII(sPropValue);
                    } catch (IllegalArgumentException ex) {
                        MessageFormat form = new MessageFormat(
                                SQLServerException.getErrString("R_InvalidConnectionSetting"));
                        Object[] msgArgs = {"serverNameAsACE", sPropValue};
                        throw new SQLServerException(form.format(msgArgs), ex);
                    }
                }
                activeConnectionProperties.setProperty(sPropKey, sPropValue);

                String instanceValueFromProp = activeConnectionProperties.getProperty(instanceNameProperty);
                // property takes precedence
                if (null != instanceValueFromProp)
                    instanceValue = instanceValueFromProp;

                if (instanceValue != null) {
                    ValidateMaxSQLLoginName(instanceNameProperty, instanceValue);
                    // only get port if the port is not specified
                    activeConnectionProperties.setProperty(instanceNameProperty, instanceValue);
                    trustedServerNameAE += "\\" + instanceValue;
                }

                if (null != sPropValuePort) {
                    trustedServerNameAE += ":" + sPropValuePort;
                }

                sPropKey = SQLServerDriverStringProperty.APPLICATION_NAME.toString();
                sPropValue = activeConnectionProperties.getProperty(sPropKey);
                if (sPropValue != null)
                    ValidateMaxSQLLoginName(sPropKey, sPropValue);
                else
                    activeConnectionProperties.setProperty(sPropKey, SQLServerDriver.DEFAULT_APP_NAME);

                sPropKey = SQLServerDriverBooleanProperty.LAST_UPDATE_COUNT.toString();
                sPropValue = activeConnectionProperties.getProperty(sPropKey);
                if (sPropValue == null) {
                    sPropValue = Boolean.toString(SQLServerDriverBooleanProperty.LAST_UPDATE_COUNT.getDefaultValue());
                    activeConnectionProperties.setProperty(sPropKey, sPropValue);
                }

                sPropKey = SQLServerDriverStringProperty.COLUMN_ENCRYPTION.toString();
                sPropValue = activeConnectionProperties.getProperty(sPropKey);
                if (null == sPropValue) {
                    sPropValue = SQLServerDriverStringProperty.COLUMN_ENCRYPTION.getDefaultValue();
                    activeConnectionProperties.setProperty(sPropKey, sPropValue);
                }
                columnEncryptionSetting = ColumnEncryptionSetting.valueOfString(sPropValue).toString();

                sPropKey = SQLServerDriverStringProperty.KEY_STORE_AUTHENTICATION.toString();
                sPropValue = activeConnectionProperties.getProperty(sPropKey);
                if (null != sPropValue) {
                    keyStoreAuthentication = KeyStoreAuthentication.valueOfString(sPropValue).toString();
                }

                sPropKey = SQLServerDriverStringProperty.KEY_STORE_SECRET.toString();
                sPropValue = activeConnectionProperties.getProperty(sPropKey);
                if (null != sPropValue) {
                    keyStoreSecret = sPropValue;
                }

                sPropKey = SQLServerDriverStringProperty.KEY_STORE_LOCATION.toString();
                sPropValue = activeConnectionProperties.getProperty(sPropKey);
                if (null != sPropValue) {
                    keyStoreLocation = sPropValue;
                }

                registerKeyStoreProviderOnConnection(keyStoreAuthentication, keyStoreSecret, keyStoreLocation);

                sPropKey = SQLServerDriverBooleanProperty.MULTI_SUBNET_FAILOVER.toString();
                sPropValue = activeConnectionProperties.getProperty(sPropKey);
                if (sPropValue == null) {
                    sPropValue = Boolean
                            .toString(SQLServerDriverBooleanProperty.MULTI_SUBNET_FAILOVER.getDefaultValue());
                    activeConnectionProperties.setProperty(sPropKey, sPropValue);
                }
                multiSubnetFailover = booleanPropertyOn(sPropKey, sPropValue);

                sPropKey = SQLServerDriverBooleanProperty.TRANSPARENT_NETWORK_IP_RESOLUTION.toString();
                sPropValue = activeConnectionProperties.getProperty(sPropKey);
                if (sPropValue == null) {
                    userSetTNIR = false;
                    sPropValue = Boolean.toString(
                            SQLServerDriverBooleanProperty.TRANSPARENT_NETWORK_IP_RESOLUTION.getDefaultValue());
                    activeConnectionProperties.setProperty(sPropKey, sPropValue);
                }
                transparentNetworkIPResolution = booleanPropertyOn(sPropKey, sPropValue);

                sPropKey = SQLServerDriverBooleanProperty.ENCRYPT.toString();
                sPropValue = activeConnectionProperties.getProperty(sPropKey);
                if (sPropValue == null) {
                    sPropValue = Boolean.toString(SQLServerDriverBooleanProperty.ENCRYPT.getDefaultValue());
                    activeConnectionProperties.setProperty(sPropKey, sPropValue);
                }

                // Set requestedEncryptionLevel according to the value of the encrypt connection property
                requestedEncryptionLevel = booleanPropertyOn(sPropKey, sPropValue) ? TDS.ENCRYPT_ON : TDS.ENCRYPT_OFF;

                sPropKey = SQLServerDriverBooleanProperty.TRUST_SERVER_CERTIFICATE.toString();
                sPropValue = activeConnectionProperties.getProperty(sPropKey);
                if (sPropValue == null) {
                    sPropValue = Boolean
                            .toString(SQLServerDriverBooleanProperty.TRUST_SERVER_CERTIFICATE.getDefaultValue());
                    activeConnectionProperties.setProperty(sPropKey, sPropValue);
                }

                trustServerCertificate = booleanPropertyOn(sPropKey, sPropValue);

                trustManagerClass = activeConnectionProperties
                        .getProperty(SQLServerDriverStringProperty.TRUST_MANAGER_CLASS.toString());
                trustManagerConstructorArg = activeConnectionProperties
                        .getProperty(SQLServerDriverStringProperty.TRUST_MANAGER_CONSTRUCTOR_ARG.toString());

                sPropKey = SQLServerDriverStringProperty.SELECT_METHOD.toString();
                sPropValue = activeConnectionProperties.getProperty(sPropKey);
                if (sPropValue == null)
                    sPropValue = SQLServerDriverStringProperty.SELECT_METHOD.getDefaultValue();
                if ("cursor".equalsIgnoreCase(sPropValue) || "direct".equalsIgnoreCase(sPropValue)) {
                    activeConnectionProperties.setProperty(sPropKey, sPropValue.toLowerCase(Locale.ENGLISH));
                } else {
                    MessageFormat form = new MessageFormat(SQLServerException.getErrString("R_invalidselectMethod"));
                    Object[] msgArgs = {sPropValue};
                    SQLServerException.makeFromDriverError(this, this, form.format(msgArgs), null, false);
                }

                sPropKey = SQLServerDriverStringProperty.RESPONSE_BUFFERING.toString();
                sPropValue = activeConnectionProperties.getProperty(sPropKey);
                if (sPropValue == null)
                    sPropValue = SQLServerDriverStringProperty.RESPONSE_BUFFERING.getDefaultValue();
                if ("full".equalsIgnoreCase(sPropValue) || "adaptive".equalsIgnoreCase(sPropValue)) {
                    activeConnectionProperties.setProperty(sPropKey, sPropValue.toLowerCase(Locale.ENGLISH));
                } else {
                    MessageFormat form = new MessageFormat(
                            SQLServerException.getErrString("R_invalidresponseBuffering"));
                    Object[] msgArgs = {sPropValue};
                    SQLServerException.makeFromDriverError(this, this, form.format(msgArgs), null, false);
                }

                sPropKey = SQLServerDriverStringProperty.APPLICATION_INTENT.toString();
                sPropValue = activeConnectionProperties.getProperty(sPropKey);
                if (sPropValue == null)
                    sPropValue = SQLServerDriverStringProperty.APPLICATION_INTENT.getDefaultValue();
                applicationIntent = ApplicationIntent.valueOfString(sPropValue);
                activeConnectionProperties.setProperty(sPropKey, applicationIntent.toString());

                sPropKey = SQLServerDriverBooleanProperty.SEND_TIME_AS_DATETIME.toString();
                sPropValue = activeConnectionProperties.getProperty(sPropKey);
                if (sPropValue == null) {
                    sPropValue = Boolean
                            .toString(SQLServerDriverBooleanProperty.SEND_TIME_AS_DATETIME.getDefaultValue());
                    activeConnectionProperties.setProperty(sPropKey, sPropValue);
                }

                sendTimeAsDatetime = booleanPropertyOn(sPropKey, sPropValue);

                // Must be set before DISABLE_STATEMENT_POOLING
                sPropKey = SQLServerDriverIntProperty.STATEMENT_POOLING_CACHE_SIZE.toString();
                if (activeConnectionProperties.getProperty(sPropKey) != null
                        && activeConnectionProperties.getProperty(sPropKey).length() > 0) {
                    try {
                        int n = Integer.parseInt(activeConnectionProperties.getProperty(sPropKey));
                        this.setStatementPoolingCacheSize(n);
                    } catch (NumberFormatException e) {
                        MessageFormat form = new MessageFormat(
                                SQLServerException.getErrString("R_statementPoolingCacheSize"));
                        Object[] msgArgs = {activeConnectionProperties.getProperty(sPropKey)};
                        SQLServerException.makeFromDriverError(this, this, form.format(msgArgs), null, false);
                    }
                }

                // Must be set after STATEMENT_POOLING_CACHE_SIZE
                sPropKey = SQLServerDriverBooleanProperty.DISABLE_STATEMENT_POOLING.toString();
                sPropValue = activeConnectionProperties.getProperty(sPropKey);
                if (null != sPropValue) {
                    setDisableStatementPooling(booleanPropertyOn(sPropKey, sPropValue));
                }

                sPropKey = SQLServerDriverBooleanProperty.INTEGRATED_SECURITY.toString();
                sPropValue = activeConnectionProperties.getProperty(sPropKey);
                if (sPropValue != null) {
                    integratedSecurity = booleanPropertyOn(sPropKey, sPropValue);
                }

                // Ignore authenticationScheme setting if integrated authentication not specified
                if (integratedSecurity) {
                    sPropKey = SQLServerDriverStringProperty.AUTHENTICATION_SCHEME.toString();
                    sPropValue = activeConnectionProperties.getProperty(sPropKey);
                    if (sPropValue != null) {
                        intAuthScheme = AuthenticationScheme.valueOfString(sPropValue);
                    }
                }

                if (intAuthScheme == AuthenticationScheme.javaKerberos) {
                    sPropKey = SQLServerDriverObjectProperty.GSS_CREDENTIAL.toString();
                    if (activeConnectionProperties.containsKey(sPropKey)) {
                        ImpersonatedUserCred = (GSSCredential) activeConnectionProperties.get(sPropKey);
                        isUserCreatedCredential = true;
                    }
                }

                sPropKey = SQLServerDriverStringProperty.AUTHENTICATION.toString();
                sPropValue = activeConnectionProperties.getProperty(sPropKey);
                if (sPropValue == null) {
                    sPropValue = SQLServerDriverStringProperty.AUTHENTICATION.getDefaultValue();
                }
                authenticationString = SqlAuthentication.valueOfString(sPropValue).toString();

                if ((true == integratedSecurity)
                        && (!authenticationString.equalsIgnoreCase(SqlAuthentication.NotSpecified.toString()))) {
                    if (connectionlogger.isLoggable(Level.SEVERE)) {
                        connectionlogger.severe(toString() + " "
                                + SQLServerException.getErrString("R_SetAuthenticationWhenIntegratedSecurityTrue"));
                    }
                    throw new SQLServerException(
                            SQLServerException.getErrString("R_SetAuthenticationWhenIntegratedSecurityTrue"), null);
                }

                if (authenticationString.equalsIgnoreCase(SqlAuthentication.ActiveDirectoryIntegrated.toString())
                        && ((!activeConnectionProperties.getProperty(SQLServerDriverStringProperty.USER.toString())
                                .isEmpty())
                                || (!activeConnectionProperties
                                        .getProperty(SQLServerDriverStringProperty.PASSWORD.toString()).isEmpty()))) {
                    if (connectionlogger.isLoggable(Level.SEVERE)) {
                        connectionlogger.severe(toString() + " "
                                + SQLServerException.getErrString("R_IntegratedAuthenticationWithUserPassword"));
                    }
                    throw new SQLServerException(
                            SQLServerException.getErrString("R_IntegratedAuthenticationWithUserPassword"), null);
                }

                if (authenticationString.equalsIgnoreCase(SqlAuthentication.ActiveDirectoryPassword.toString())
                        && ((activeConnectionProperties.getProperty(SQLServerDriverStringProperty.USER.toString())
                                .isEmpty())
                                || (activeConnectionProperties
                                        .getProperty(SQLServerDriverStringProperty.PASSWORD.toString()).isEmpty()))) {
                    if (connectionlogger.isLoggable(Level.SEVERE)) {
                        connectionlogger.severe(toString() + " "
                                + SQLServerException.getErrString("R_NoUserPasswordForActivePassword"));
                    }
                    throw new SQLServerException(SQLServerException.getErrString("R_NoUserPasswordForActivePassword"),
                            null);
                }

                if (authenticationString.equalsIgnoreCase(SqlAuthentication.SqlPassword.toString())
                        && ((activeConnectionProperties.getProperty(SQLServerDriverStringProperty.USER.toString())
                                .isEmpty())
                                || (activeConnectionProperties
                                        .getProperty(SQLServerDriverStringProperty.PASSWORD.toString()).isEmpty()))) {
                    if (connectionlogger.isLoggable(Level.SEVERE)) {
                        connectionlogger.severe(
                                toString() + " " + SQLServerException.getErrString("R_NoUserPasswordForSqlPassword"));
                    }
                    throw new SQLServerException(SQLServerException.getErrString("R_NoUserPasswordForSqlPassword"),
                            null);
                }

                sPropKey = SQLServerDriverStringProperty.ACCESS_TOKEN.toString();
                sPropValue = activeConnectionProperties.getProperty(sPropKey);
                if (null != sPropValue) {
                    accessTokenInByte = sPropValue.getBytes(UTF_16LE);
                }

                if ((null != accessTokenInByte) && 0 == accessTokenInByte.length) {
                    if (connectionlogger.isLoggable(Level.SEVERE)) {
                        connectionlogger.severe(
                                toString() + " " + SQLServerException.getErrString("R_AccessTokenCannotBeEmpty"));
                    }
                    throw new SQLServerException(SQLServerException.getErrString("R_AccessTokenCannotBeEmpty"), null);
                }

                if ((true == integratedSecurity) && (null != accessTokenInByte)) {
                    if (connectionlogger.isLoggable(Level.SEVERE)) {
                        connectionlogger.severe(toString() + " "
                                + SQLServerException.getErrString("R_SetAccesstokenWhenIntegratedSecurityTrue"));
                    }
                    throw new SQLServerException(
                            SQLServerException.getErrString("R_SetAccesstokenWhenIntegratedSecurityTrue"), null);
                }

                if ((!authenticationString.equalsIgnoreCase(SqlAuthentication.NotSpecified.toString()))
                        && (null != accessTokenInByte)) {
                    if (connectionlogger.isLoggable(Level.SEVERE)) {
                        connectionlogger.severe(toString() + " "
                                + SQLServerException.getErrString("R_SetBothAuthenticationAndAccessToken"));
                    }
                    throw new SQLServerException(
                            SQLServerException.getErrString("R_SetBothAuthenticationAndAccessToken"), null);
                }

                if ((null != accessTokenInByte) && ((!activeConnectionProperties
                        .getProperty(SQLServerDriverStringProperty.USER.toString()).isEmpty())
                        || (!activeConnectionProperties.getProperty(SQLServerDriverStringProperty.PASSWORD.toString())
                                .isEmpty()))) {
                    if (connectionlogger.isLoggable(Level.SEVERE)) {
                        connectionlogger.severe(
                                toString() + " " + SQLServerException.getErrString("R_AccessTokenWithUserPassword"));
                    }
                    throw new SQLServerException(SQLServerException.getErrString("R_AccessTokenWithUserPassword"),
                            null);
                }

                // Turn off TNIR for FedAuth if user does not set TNIR explicitly
                if (!userSetTNIR) {
                    if ((!authenticationString.equalsIgnoreCase(SqlAuthentication.NotSpecified.toString()))
                            || (null != accessTokenInByte)) {
                        transparentNetworkIPResolution = false;
                    }
                }

                sPropKey = SQLServerDriverStringProperty.WORKSTATION_ID.toString();
                sPropValue = activeConnectionProperties.getProperty(sPropKey);
                ValidateMaxSQLLoginName(sPropKey, sPropValue);

                int nPort = 0;
                sPropKey = SQLServerDriverIntProperty.PORT_NUMBER.toString();
                try {
                    String strPort = activeConnectionProperties.getProperty(sPropKey);
                    if (null != strPort) {
                        nPort = Integer.parseInt(strPort);

                        if ((nPort < 0) || (nPort > 65535)) {
                            MessageFormat form = new MessageFormat(
                                    SQLServerException.getErrString("R_invalidPortNumber"));
                            Object[] msgArgs = {Integer.toString(nPort)};
                            SQLServerException.makeFromDriverError(this, this, form.format(msgArgs), null, false);
                        }
                    }
                } catch (NumberFormatException e) {
                    MessageFormat form = new MessageFormat(SQLServerException.getErrString("R_invalidPortNumber"));
                    Object[] msgArgs = {activeConnectionProperties.getProperty(sPropKey)};
                    SQLServerException.makeFromDriverError(this, this, form.format(msgArgs), null, false);
                }

                // Handle optional packetSize property
                sPropKey = SQLServerDriverIntProperty.PACKET_SIZE.toString();
                sPropValue = activeConnectionProperties.getProperty(sPropKey);
                if (null != sPropValue && sPropValue.length() > 0) {
                    try {
                        requestedPacketSize = Integer.parseInt(sPropValue);

                        // -1 --> Use server default
                        if (-1 == requestedPacketSize)
                            requestedPacketSize = TDS.SERVER_PACKET_SIZE;

                        // 0 --> Use maximum size
                        else if (0 == requestedPacketSize)
                            requestedPacketSize = TDS.MAX_PACKET_SIZE;
                    } catch (NumberFormatException e) {
                        // Ensure that an invalid prop value results in an invalid packet size that
                        // is not acceptable to the server.
                        requestedPacketSize = TDS.INVALID_PACKET_SIZE;
                    }

                    if (TDS.SERVER_PACKET_SIZE != requestedPacketSize) {
                        // Complain if the packet size is not in the range acceptable to the server.
                        if (requestedPacketSize < TDS.MIN_PACKET_SIZE || requestedPacketSize > TDS.MAX_PACKET_SIZE) {
                            MessageFormat form = new MessageFormat(
                                    SQLServerException.getErrString("R_invalidPacketSize"));
                            Object[] msgArgs = {sPropValue};
                            SQLServerException.makeFromDriverError(this, this, form.format(msgArgs), null, false);
                        }
                    }
                }

                // Note booleanPropertyOn will throw exception if parsed value is not valid.

                // have to check for null before calling booleanPropertyOn, because booleanPropertyOn
                // assumes that the null property defaults to false.
                sPropKey = SQLServerDriverBooleanProperty.SEND_STRING_PARAMETERS_AS_UNICODE.toString();
                if (null == activeConnectionProperties.getProperty(sPropKey)) {
                    sendStringParametersAsUnicode = SQLServerDriverBooleanProperty.SEND_STRING_PARAMETERS_AS_UNICODE
                            .getDefaultValue();
                } else {
                    sendStringParametersAsUnicode = booleanPropertyOn(sPropKey,
                            activeConnectionProperties.getProperty(sPropKey));
                }

                sPropKey = SQLServerDriverBooleanProperty.LAST_UPDATE_COUNT.toString();
                lastUpdateCount = booleanPropertyOn(sPropKey, activeConnectionProperties.getProperty(sPropKey));
                sPropKey = SQLServerDriverBooleanProperty.XOPEN_STATES.toString();
                xopenStates = booleanPropertyOn(sPropKey, activeConnectionProperties.getProperty(sPropKey));

                sPropKey = SQLServerDriverStringProperty.SELECT_METHOD.toString();
                selectMethod = null;
                if (activeConnectionProperties.getProperty(sPropKey) != null
                        && activeConnectionProperties.getProperty(sPropKey).length() > 0) {
                    selectMethod = activeConnectionProperties.getProperty(sPropKey);
                }

                sPropKey = SQLServerDriverStringProperty.RESPONSE_BUFFERING.toString();
                responseBuffering = null;
                if (activeConnectionProperties.getProperty(sPropKey) != null
                        && activeConnectionProperties.getProperty(sPropKey).length() > 0) {
                    responseBuffering = activeConnectionProperties.getProperty(sPropKey);
                }

                sPropKey = SQLServerDriverIntProperty.LOCK_TIMEOUT.toString();
                int defaultLockTimeOut = SQLServerDriverIntProperty.LOCK_TIMEOUT.getDefaultValue();
                nLockTimeout = defaultLockTimeOut; // Wait forever
                if (activeConnectionProperties.getProperty(sPropKey) != null
                        && activeConnectionProperties.getProperty(sPropKey).length() > 0) {
                    try {
                        int n = Integer.parseInt(activeConnectionProperties.getProperty(sPropKey));
                        if (n >= defaultLockTimeOut)
                            nLockTimeout = n;
                        else {
                            MessageFormat form = new MessageFormat(
                                    SQLServerException.getErrString("R_invalidLockTimeOut"));
                            Object[] msgArgs = {activeConnectionProperties.getProperty(sPropKey)};
                            SQLServerException.makeFromDriverError(this, this, form.format(msgArgs), null, false);
                        }
                    } catch (NumberFormatException e) {
                        MessageFormat form = new MessageFormat(SQLServerException.getErrString("R_invalidLockTimeOut"));
                        Object[] msgArgs = {activeConnectionProperties.getProperty(sPropKey)};
                        SQLServerException.makeFromDriverError(this, this, form.format(msgArgs), null, false);
                    }
                }

                sPropKey = SQLServerDriverIntProperty.QUERY_TIMEOUT.toString();
                int defaultQueryTimeout = SQLServerDriverIntProperty.QUERY_TIMEOUT.getDefaultValue();
                queryTimeoutSeconds = defaultQueryTimeout; // Wait forever
                if (activeConnectionProperties.getProperty(sPropKey) != null
                        && activeConnectionProperties.getProperty(sPropKey).length() > 0) {
                    try {
                        int n = Integer.parseInt(activeConnectionProperties.getProperty(sPropKey));
                        if (n >= defaultQueryTimeout) {
                            queryTimeoutSeconds = n;
                        } else {
                            MessageFormat form = new MessageFormat(
                                    SQLServerException.getErrString("R_invalidQueryTimeout"));
                            Object[] msgArgs = {activeConnectionProperties.getProperty(sPropKey)};
                            SQLServerException.makeFromDriverError(this, this, form.format(msgArgs), null, false);
                        }
                    } catch (NumberFormatException e) {
                        MessageFormat form = new MessageFormat(
                                SQLServerException.getErrString("R_invalidQueryTimeout"));
                        Object[] msgArgs = {activeConnectionProperties.getProperty(sPropKey)};
                        SQLServerException.makeFromDriverError(this, this, form.format(msgArgs), null, false);
                    }
                }

                sPropKey = SQLServerDriverIntProperty.SOCKET_TIMEOUT.toString();
                int defaultSocketTimeout = SQLServerDriverIntProperty.SOCKET_TIMEOUT.getDefaultValue();
                socketTimeoutMilliseconds = defaultSocketTimeout; // Wait forever
                if (activeConnectionProperties.getProperty(sPropKey) != null
                        && activeConnectionProperties.getProperty(sPropKey).length() > 0) {
                    try {
                        int n = Integer.parseInt(activeConnectionProperties.getProperty(sPropKey));
                        if (n >= defaultSocketTimeout) {
                            socketTimeoutMilliseconds = n;
                        } else {
                            MessageFormat form = new MessageFormat(
                                    SQLServerException.getErrString("R_invalidSocketTimeout"));
                            Object[] msgArgs = {activeConnectionProperties.getProperty(sPropKey)};
                            SQLServerException.makeFromDriverError(this, this, form.format(msgArgs), null, false);
                        }
                    } catch (NumberFormatException e) {
                        MessageFormat form = new MessageFormat(
                                SQLServerException.getErrString("R_invalidSocketTimeout"));
                        Object[] msgArgs = {activeConnectionProperties.getProperty(sPropKey)};
                        SQLServerException.makeFromDriverError(this, this, form.format(msgArgs), null, false);
                    }
                }

                sPropKey = SQLServerDriverIntProperty.CANCEL_QUERY_TIMEOUT.toString();
                int cancelQueryTimeout = SQLServerDriverIntProperty.CANCEL_QUERY_TIMEOUT.getDefaultValue();

                if (activeConnectionProperties.getProperty(sPropKey) != null
                        && activeConnectionProperties.getProperty(sPropKey).length() > 0) {
                    try {
                        int n = Integer.parseInt(activeConnectionProperties.getProperty(sPropKey));
                        if (n >= cancelQueryTimeout) {
                            // use cancelQueryTimeout only if queryTimeout is set.
                            if (queryTimeoutSeconds > defaultQueryTimeout) {
                                cancelQueryTimeoutSeconds = n;
                            }
                        } else {
                            MessageFormat form = new MessageFormat(
                                    SQLServerException.getErrString("R_invalidCancelQueryTimeout"));
                            Object[] msgArgs = {activeConnectionProperties.getProperty(sPropKey)};
                            SQLServerException.makeFromDriverError(this, this, form.format(msgArgs), null, false);
                        }
                    } catch (NumberFormatException e) {
                        MessageFormat form = new MessageFormat(
                                SQLServerException.getErrString("R_invalidCancelQueryTimeout"));
                        Object[] msgArgs = {activeConnectionProperties.getProperty(sPropKey)};
                        SQLServerException.makeFromDriverError(this, this, form.format(msgArgs), null, false);
                    }
                }

                sPropKey = SQLServerDriverIntProperty.SERVER_PREPARED_STATEMENT_DISCARD_THRESHOLD.toString();
                if (activeConnectionProperties.getProperty(sPropKey) != null
                        && activeConnectionProperties.getProperty(sPropKey).length() > 0) {
                    try {
                        int n = Integer.parseInt(activeConnectionProperties.getProperty(sPropKey));
                        setServerPreparedStatementDiscardThreshold(n);
                    } catch (NumberFormatException e) {
                        MessageFormat form = new MessageFormat(
                                SQLServerException.getErrString("R_serverPreparedStatementDiscardThreshold"));
                        Object[] msgArgs = {activeConnectionProperties.getProperty(sPropKey)};
                        SQLServerException.makeFromDriverError(this, this, form.format(msgArgs), null, false);
                    }
                }

                sPropKey = SQLServerDriverBooleanProperty.ENABLE_PREPARE_ON_FIRST_PREPARED_STATEMENT.toString();
                sPropValue = activeConnectionProperties.getProperty(sPropKey);
                if (null != sPropValue) {
                    setEnablePrepareOnFirstPreparedStatementCall(booleanPropertyOn(sPropKey, sPropValue));
                }

                sPropKey = SQLServerDriverBooleanProperty.USE_BULK_COPY_FOR_BATCH_INSERT.toString();
                sPropValue = activeConnectionProperties.getProperty(sPropKey);
                if (null != sPropValue) {
                    useBulkCopyForBatchInsert = booleanPropertyOn(sPropKey, sPropValue);
                }

                sPropKey = SQLServerDriverStringProperty.SSL_PROTOCOL.toString();
                sPropValue = activeConnectionProperties.getProperty(sPropKey);
                if (null == sPropValue) {
                    sPropValue = SQLServerDriverStringProperty.SSL_PROTOCOL.getDefaultValue();
                    activeConnectionProperties.setProperty(sPropKey, sPropValue);
                } else {
                    activeConnectionProperties.setProperty(sPropKey, SSLProtocol.valueOfString(sPropValue).toString());
                }

                connectRetryCount = SQLServerDriverIntProperty.CONNECT_RETRY_COUNT.getDefaultValue();
                sPropValue = activeConnectionProperties
                        .getProperty(SQLServerDriverIntProperty.CONNECT_RETRY_COUNT.toString());
                if (null != sPropValue && sPropValue.length() > 0) {
                    try {
                        connectRetryCount = Integer.parseInt(sPropValue);
                    } catch (NumberFormatException e) {
                        MessageFormat form = new MessageFormat(
                                SQLServerException.getErrString("R_invalidConnectRetryCount"));
                        Object[] msgArgs = {sPropValue};
                        SQLServerException.makeFromDriverError(this, this, form.format(msgArgs), null, false);
                    }

                    if (connectRetryCount < 0 || connectRetryCount > 255) {
                        MessageFormat form = new MessageFormat(
                                SQLServerException.getErrString("R_invalidConnectRetryCount"));
                        Object[] msgArgs = {sPropValue};
                        SQLServerException.makeFromDriverError(this, this, form.format(msgArgs), null, false);
                    }
                }

                connectRetryInterval = SQLServerDriverIntProperty.CONNECT_RETRY_INTERVAL.getDefaultValue();
                sPropValue = activeConnectionProperties
                        .getProperty(SQLServerDriverIntProperty.CONNECT_RETRY_INTERVAL.toString());
                if (null != sPropValue && sPropValue.length() > 0) {
                    try {
                        connectRetryInterval = Integer.parseInt(sPropValue);
                    } catch (NumberFormatException e) {
                        MessageFormat form = new MessageFormat(
                                SQLServerException.getErrString("R_invalidConnectRetryInterval"));
                        Object[] msgArgs = {sPropValue};
                        SQLServerException.makeFromDriverError(this, this, form.format(msgArgs), null, false);
                    }

                    if (connectRetryInterval < 1 || connectRetryInterval > 60) {
                        MessageFormat form = new MessageFormat(
                                SQLServerException.getErrString("R_invalidConnectRetryInterval"));
                        Object[] msgArgs = {sPropValue};
                        SQLServerException.makeFromDriverError(this, this, form.format(msgArgs), null, false);
                    }
                }

                FailoverInfo fo = null;
                String databaseNameProperty = SQLServerDriverStringProperty.DATABASE_NAME.toString();
                String serverNameProperty = SQLServerDriverStringProperty.SERVER_NAME.toString();
                String failOverPartnerProperty = SQLServerDriverStringProperty.FAILOVER_PARTNER.toString();
                String failOverPartnerPropertyValue = activeConnectionProperties.getProperty(failOverPartnerProperty);

                // failoverPartner and multiSubnetFailover=true cannot be used together
                if (multiSubnetFailover && failOverPartnerPropertyValue != null) {
                    SQLServerException.makeFromDriverError(this, this,
                            SQLServerException.getErrString("R_dbMirroringWithMultiSubnetFailover"), null, false);
                }

                // transparentNetworkIPResolution is ignored if multiSubnetFailover or DBMirroring is true and user does
                // not
                // set TNIR explicitly
                if (multiSubnetFailover || (null != failOverPartnerPropertyValue)) {
                    if (!userSetTNIR) {
                        transparentNetworkIPResolution = false;
                    }
                }

                // failoverPartner and applicationIntent=ReadOnly cannot be used together
                if ((applicationIntent != null) && applicationIntent.equals(ApplicationIntent.READ_ONLY)
                        && failOverPartnerPropertyValue != null) {
                    SQLServerException.makeFromDriverError(this, this,
                            SQLServerException.getErrString("R_dbMirroringWithReadOnlyIntent"), null, false);
                }

                // check to see failover specified without DB error here if not.
                if (null != activeConnectionProperties.getProperty(databaseNameProperty)) {
                    // look to see if there exists a failover
                    fo = FailoverMapSingleton.getFailoverInfo(this,
                            activeConnectionProperties.getProperty(serverNameProperty),
                            activeConnectionProperties.getProperty(instanceNameProperty),
                            activeConnectionProperties.getProperty(databaseNameProperty));
                } else {
                    // it is an error to specify failover without db.
                    if (null != failOverPartnerPropertyValue)
                        SQLServerException.makeFromDriverError(this, this,
                                SQLServerException.getErrString("R_failoverPartnerWithoutDB"), null, true);
                }

                String mirror = null;
                if (null == fo)
                    mirror = failOverPartnerPropertyValue;

                long startTime = System.currentTimeMillis();
                sessionRecovery.setLoginParameters(instanceValue, nPort, fo, loginTimeoutSeconds);
                login(activeConnectionProperties.getProperty(serverNameProperty), instanceValue, nPort, mirror, fo,
                        loginTimeoutSeconds, startTime);
            } else {
                long startTime = System.currentTimeMillis();
                login(activeConnectionProperties.getProperty(SQLServerDriverStringProperty.SERVER_NAME.toString()), sessionRecovery.getInstanceValue(), sessionRecovery.getNPort(),
                        activeConnectionProperties.getProperty(SQLServerDriverStringProperty.FAILOVER_PARTNER.toString()), sessionRecovery.getFailoverInfo(),
                        sessionRecovery.getLoginTimeoutSeconds(), startTime);
            }

            // If SSL is to be used for the duration of the connection, then make sure
            // that the final negotiated TDS packet size is no larger than the SSL record size.
            if (TDS.ENCRYPT_ON == negotiatedEncryptionLevel || TDS.ENCRYPT_REQ == negotiatedEncryptionLevel) {
                // IBM (Websphere) security provider uses 8K SSL record size. All others use 16K.
                int sslRecordSize = Util.isIBM() ? 8192 : 16384;

                if (tdsPacketSize > sslRecordSize) {
                    if (connectionlogger.isLoggable(Level.FINER)) {
                        connectionlogger.finer(toString() + " Negotiated tdsPacketSize " + tdsPacketSize
                                + " is too large for SSL with JRE " + Util.SYSTEM_JRE + " (max size is " + sslRecordSize
                                + ")");
                    }
                    MessageFormat form = new MessageFormat(SQLServerException.getErrString("R_packetSizeTooBigForSSL"));
                    Object[] msgArgs = {Integer.toString(sslRecordSize)};
                    terminate(SQLServerException.DRIVER_ERROR_UNSUPPORTED_CONFIG, form.format(msgArgs));
                }
            }

            state = State.Opened;

            if (connectionlogger.isLoggable(Level.FINER)) {
                connectionlogger.finer(toString() + " End of connect");
            }
        } finally {
            // once we exit the connect function, the connection can be only in one of two
            // states, Opened or Closed(if an exception occurred)
            if (!state.equals(State.Opened)) {
                // if connection is not closed, close it
                if (!state.equals(State.Closed))
                    this.close();
            }
        }

        return this;

    }

    /**
     * This function is used by non failover and failover cases. Even when we make a standard connection the server can
     * provide us with its FO partner. If no FO information is available a standard connection is made. If the server
     * returns a failover upon connection, we shall store the FO in our cache.
     */
    private void login(String primary, String primaryInstanceName, int primaryPortNumber, String mirror,
            FailoverInfo foActual, int timeout, long timerStart) throws SQLServerException {
        // standardLogin would be false only for db mirroring scenarios. It would be true
        // for all other cases, including multiSubnetFailover
        final boolean isDBMirroring = null != mirror || null != foActual;
        int sleepInterval = 100; // milliseconds to sleep (back off) between attempts.
        long timeoutUnitInterval;

        boolean useFailoverHost = false;
        FailoverInfo tempFailover = null;
        // This is the failover server info place holder
        ServerPortPlaceHolder currentFOPlaceHolder = null;
        // This is the primary server placeHolder
        ServerPortPlaceHolder currentPrimaryPlaceHolder = null;

        if (null != foActual) {
            tempFailover = foActual;
            useFailoverHost = foActual.getUseFailoverPartner();
        } else {
            if (isDBMirroring)
                // Create a temporary class with the mirror info from the user
                tempFailover = new FailoverInfo(mirror, this, false);
        }

        // useParallel is set to true only for the first connection
        // when multiSubnetFailover is set to true. In all other cases, it is set
        // to false.
        boolean useParallel = getMultiSubnetFailover();
        boolean useTnir = getTransparentNetworkIPResolution();

        long intervalExpire;

        if (0 == timeout) {
            timeout = SQLServerDriverIntProperty.LOGIN_TIMEOUT.getDefaultValue();
        }
        long timerTimeout = timeout * 1000L; // ConnectTimeout is in seconds, we need timer millis
        timerExpire = timerStart + timerTimeout;

        // For non-dbmirroring, non-tnir and non-multisubnetfailover scenarios, full time out would be used as time
        // slice.
        if (isDBMirroring || useParallel) {
            timeoutUnitInterval = (long) (TIMEOUTSTEP * timerTimeout);
        } else if (useTnir) {
            timeoutUnitInterval = (long) (TIMEOUTSTEP_TNIR * timerTimeout);
        } else {
            timeoutUnitInterval = timerTimeout;
        }
        intervalExpire = timerStart + timeoutUnitInterval;
        // This is needed when the host resolves to more than 64 IP addresses. In that case, TNIR is ignored
        // and the original timeout is used instead of the timeout slice.
        long intervalExpireFullTimeout = timerStart + timerTimeout;

        if (connectionlogger.isLoggable(Level.FINER)) {
            connectionlogger.finer(toString() + " Start time: " + timerStart + " Time out time: " + timerExpire
                    + " Timeout Unit Interval: " + timeoutUnitInterval);
        }

        // Initialize loop variables
        int attemptNumber = 0;

        // indicates the no of times the connection was routed to a different server
        int noOfRedirections = 0;

        // Only three ways out of this loop:
        // 1) Successfully connected
        // 2) Parser threw exception while main timer was expired
        // 3) Parser threw logon failure-related exception (LOGON_FAILED, PASSWORD_EXPIRED, etc)
        //
        // Of these methods, only #1 exits normally. This preserves the call stack on the exception
        // back into the parser for the error cases.
        while (true) {
            clientConnectionId = null;
            state = State.Initialized;

            try {
                if (isDBMirroring && useFailoverHost)

                {
                    if (null == currentFOPlaceHolder) {
                        // integrated security flag passed here to verify that the linked dll can be loaded
                        currentFOPlaceHolder = tempFailover.failoverPermissionCheck(this, integratedSecurity);
                    }
                    currentConnectPlaceHolder = currentFOPlaceHolder;
                } else {
                    if (routingInfo != null) {
                        currentPrimaryPlaceHolder = routingInfo;
                        routingInfo = null;
                    } else if (null == currentPrimaryPlaceHolder) {
                        currentPrimaryPlaceHolder = primaryPermissionCheck(primary, primaryInstanceName,
                                primaryPortNumber);
                    }
                    currentConnectPlaceHolder = currentPrimaryPlaceHolder;
                }

                // logging code
                if (connectionlogger.isLoggable(Level.FINE)) {
                    connectionlogger
                            .fine(toString() + " This attempt server name: " + currentConnectPlaceHolder.getServerName()
                                    + " port: " + currentConnectPlaceHolder.getPortNumber() + " InstanceName: "
                                    + currentConnectPlaceHolder.getInstanceName() + " useParallel: " + useParallel);
                    connectionlogger.fine(toString() + " This attempt endtime: " + intervalExpire);
                    connectionlogger.fine(toString() + " This attempt No: " + attemptNumber);
                }
                // end logging code

                // Attempt login.
                // use Place holder to make sure that the failoverdemand is done.

                connectHelper(currentConnectPlaceHolder, TimerRemaining(intervalExpire), timeout, useParallel, useTnir,
                        (0 == attemptNumber), // Is
                                              // this
                                              // the
                                              // TNIR
                                              // first
                                              // attempt
                        TimerRemaining(intervalExpireFullTimeout)); // Only used when host resolves to >64 IPs

                if (isRoutedInCurrentAttempt) {
                    // we ignore the failoverpartner ENVCHANGE, if we got routed.
                    // So, no error needs to be thrown for that case.
                    if (isDBMirroring) {
                        String msg = SQLServerException.getErrString("R_invalidRoutingInfo");
                        terminate(SQLServerException.DRIVER_ERROR_UNSUPPORTED_CONFIG, msg);
                    }

                    noOfRedirections++;

                    if (noOfRedirections > 1) {
                        String msg = SQLServerException.getErrString("R_multipleRedirections");
                        terminate(SQLServerException.DRIVER_ERROR_UNSUPPORTED_CONFIG, msg);
                    }

                    // close tds channel
                    if (tdsChannel != null)
                        tdsChannel.close();

                    initResettableValues();

                    // reset all params that could have been changed due to ENVCHANGE tokens
                    // to defaults, excluding those changed due to routing ENVCHANGE token
                    resetNonRoutingEnvchangeValues();

                    // increase the attempt number. This is not really necessary
                    // (in fact it does not matter whether we increase it or not) as
                    // we do not use any timeslicing for multisubnetfailover. However, this
                    // is done just to be consistent with the rest of the logic.
                    attemptNumber++;

                    // set isRoutedInCurrentAttempt to false for the next attempt
                    isRoutedInCurrentAttempt = false;

                    // useParallel and useTnir should be set to false once we get routed
                    useParallel = false;
                    useTnir = false;

                    // When connection is routed for read only application, remaining timer duration is used as a one
                    // full interval
                    intervalExpire = timerExpire;

                    // if timeout expired, throw.
                    if (timerHasExpired(timerExpire)) {
                        MessageFormat form = new MessageFormat(
                                SQLServerException.getErrString("R_tcpipConnectionFailed"));
                        Object[] msgArgs = {currentConnectPlaceHolder.getServerName(),
                                Integer.toString(currentConnectPlaceHolder.getPortNumber()),
                                SQLServerException.getErrString("R_timedOutBeforeRouting")};
                        String msg = form.format(msgArgs);
                        terminate(SQLServerException.DRIVER_ERROR_UNSUPPORTED_CONFIG, msg);
                    } else {
                        continue;
                    }
                } else
                    break; // leave the while loop -- we've successfully connected
            } catch (SQLServerException sqlex) {
                if (isFatalError(sqlex)) {
                    // close the connection and throw the error back
                    close();
                    throw sqlex;
                } else {
                    // Close the TDS channel from the failed connection attempt so that we don't
                    // hold onto network resources any longer than necessary.
                    if (null != tdsChannel)
                        tdsChannel.close();
                }

                // For standard connections and MultiSubnetFailover connections, change the sleep interval after every
                // attempt.
                // For DB Mirroring, we only sleep after every other attempt.
                if (!isDBMirroring || 1 == attemptNumber % 2) {
                    // Check sleep interval to make sure we won't exceed the timeout
                    // Do this in the catch block so we can re-throw the current exception
                    long remainingMilliseconds = TimerRemaining(timerExpire);
                    if (remainingMilliseconds <= sleepInterval) {
                        throw sqlex;
                    }
                }
            }

            // We only get here when we failed to connect, but are going to re-try
            // After trying to connect to both servers fails, sleep for a bit to prevent clogging
            // the network with requests, then update sleep interval for next iteration (max 1 second interval)
            // We have to sleep for every attempt in case of non-dbMirroring scenarios (including multisubnetfailover),
            // Whereas for dbMirroring, we sleep for every two attempts as each attempt is to a different server.
            if (!isDBMirroring || (1 == attemptNumber % 2)) {
                if (connectionlogger.isLoggable(Level.FINE)) {
                    connectionlogger.fine(toString() + " sleeping milisec: " + sleepInterval);
                }
                try {
                    Thread.sleep(sleepInterval);
                } catch (InterruptedException e) {
                    // re-interrupt the current thread, in order to restore the thread's interrupt status.
                    Thread.currentThread().interrupt();
                }
                sleepInterval = (sleepInterval < 500) ? sleepInterval * 2 : 1000;
            }

            // Update timeout interval (but no more than the point where we're supposed to fail: timerExpire)
            attemptNumber++;

            if (useParallel) {
                intervalExpire = System.currentTimeMillis() + (timeoutUnitInterval * (attemptNumber + 1));
            } else if (isDBMirroring) {
                intervalExpire = System.currentTimeMillis() + (timeoutUnitInterval * ((attemptNumber / 2) + 1));
            } else if (useTnir) {
                long timeSlice = timeoutUnitInterval * (1 << attemptNumber);

                // In case the timeout for the first slice is less than 500 ms then bump it up to 500 ms
                if ((1 == attemptNumber) && (500 > timeSlice)) {
                    timeSlice = 500;
                }

                intervalExpire = System.currentTimeMillis() + timeSlice;
            } else
                intervalExpire = timerExpire;
            // Due to the below condition and the timerHasExpired check in catch block,
            // the multiSubnetFailover case or any other standardLogin case where timeOutInterval is full timeout would
            // also be handled correctly.
            if (intervalExpire > timerExpire) {
                intervalExpire = timerExpire;
            }
            // try again, this time swapping primary/secondary servers
            if (isDBMirroring)
                useFailoverHost = !useFailoverHost;
        }

        // If we get here, connection/login succeeded! Just a few more checks & record-keeping
        // if connected to failover host, but said host doesn't have DbMirroring set up, throw an error
        if (useFailoverHost && null == failoverPartnerServerProvided) {
            String curserverinfo = currentConnectPlaceHolder.getServerName();
            if (null != currentFOPlaceHolder.getInstanceName()) {
                curserverinfo = curserverinfo + "\\";
                curserverinfo = curserverinfo + currentFOPlaceHolder.getInstanceName();
            }
            MessageFormat form = new MessageFormat(SQLServerException.getErrString("R_invalidPartnerConfiguration"));
            Object[] msgArgs = {
                    activeConnectionProperties.getProperty(SQLServerDriverStringProperty.DATABASE_NAME.toString()),
                    curserverinfo};
            terminate(SQLServerException.DRIVER_ERROR_UNSUPPORTED_CONFIG, form.format(msgArgs));
        }

        if (null != failoverPartnerServerProvided) {
            // if server returns failoverPartner when multiSubnetFailover keyword is used, fail
            if (multiSubnetFailover) {
                String msg = SQLServerException.getErrString("R_dbMirroringWithMultiSubnetFailover");
                terminate(SQLServerException.DRIVER_ERROR_UNSUPPORTED_CONFIG, msg);
            }

            // if server returns failoverPartner and applicationIntent=ReadOnly, fail
            if ((applicationIntent != null) && applicationIntent.equals(ApplicationIntent.READ_ONLY)) {
                String msg = SQLServerException.getErrString("R_dbMirroringWithReadOnlyIntent");
                terminate(SQLServerException.DRIVER_ERROR_UNSUPPORTED_CONFIG, msg);
            }

            if (null == tempFailover)
                tempFailover = new FailoverInfo(failoverPartnerServerProvided, this, false);
            // if the failover is not from the map already out this in the map, if it is from the map just make sure
            // that we change the
            if (null != foActual) {
                // We must wait for CompleteLogin to finish for to have the
                // env change from the server to know its designated failover
                // partner; saved in failoverPartnerServerProvided
                foActual.failoverAdd(this, useFailoverHost, failoverPartnerServerProvided);
            } else {
                String databaseNameProperty = SQLServerDriverStringProperty.DATABASE_NAME.toString();
                String instanceNameProperty = SQLServerDriverStringProperty.INSTANCE_NAME.toString();
                String serverNameProperty = SQLServerDriverStringProperty.SERVER_NAME.toString();

                if (connectionlogger.isLoggable(Level.FINE)) {
                    connectionlogger.fine(toString() + " adding new failover info server: "
                            + activeConnectionProperties.getProperty(serverNameProperty) + " instance: "
                            + activeConnectionProperties.getProperty(instanceNameProperty) + " database: "
                            + activeConnectionProperties.getProperty(databaseNameProperty)
                            + " server provided failover: " + failoverPartnerServerProvided);
                }

                tempFailover.failoverAdd(this, useFailoverHost, failoverPartnerServerProvided);
                FailoverMapSingleton.putFailoverInfo(this, primary,
                        activeConnectionProperties.getProperty(instanceNameProperty),
                        activeConnectionProperties.getProperty(databaseNameProperty), tempFailover, useFailoverHost,
                        failoverPartnerServerProvided);
            }
        }
    }

    boolean isFatalError(SQLServerException e) {
        /*
         * NOTE: If these conditions are modified, consider modification to conditions in SQLServerConnection::login()
         * and Reconnect::run()
         */
        if ((SQLServerException.LOGON_FAILED == e.getErrorCode()) // actual logon failed, i.e. bad password
                || (SQLServerException.PASSWORD_EXPIRED == e.getErrorCode()) // actual logon failed, i.e. password
                                                                             // isExpired
                || (SQLServerException.DRIVER_ERROR_INVALID_TDS == e.getDriverErrorCode()) // invalid TDS received from
                                                                                           // server
                || (SQLServerException.DRIVER_ERROR_SSL_FAILED == e.getDriverErrorCode()) // failure negotiating SSL
                || (SQLServerException.DRIVER_ERROR_INTERMITTENT_TLS_FAILED == e.getDriverErrorCode()) // failure TLS1.2
                || (SQLServerException.ERROR_SOCKET_TIMEOUT == e.getDriverErrorCode()) // socket timeout ocurred
                || (SQLServerException.DRIVER_ERROR_UNSUPPORTED_CONFIG == e.getDriverErrorCode())) // unsupported
                                                                                                   // configuration
                                                                                                   // (e.g. Sphinx,
                                                                                                   // invalid
                                                                                                   // packet size, etc.)
            return true;
        else
            return false;
    }

    // reset all params that could have been changed due to ENVCHANGE tokens to defaults,
    // excluding those changed due to routing ENVCHANGE token
    void resetNonRoutingEnvchangeValues() {
        tdsPacketSize = TDS.INITIAL_PACKET_SIZE;
        databaseCollation = null;
        rolledBackTransaction = false;
        Arrays.fill(getTransactionDescriptor(), (byte) 0);
        sCatalog = originalCatalog;
        failoverPartnerServerProvided = null;
    }

    static final int DEFAULTPORT = SQLServerDriverIntProperty.PORT_NUMBER.getDefaultValue();

    // This code should be similar to the code in FailOverInfo class's failoverPermissionCheck
    // Only difference is that this gets the instance port if the port number is zero where as failover
    // does not have port number available.
    ServerPortPlaceHolder primaryPermissionCheck(String primary, String primaryInstanceName,
            int primaryPortNumber) throws SQLServerException {
        String instancePort;
        // look to see primary port number is specified
        if (0 == primaryPortNumber) {
            if (null != primaryInstanceName) {
                instancePort = getInstancePort(primary, primaryInstanceName);
                if (connectionlogger.isLoggable(Level.FINER))
                    connectionlogger.fine(toString() + " SQL Server port returned by SQL Browser: " + instancePort);
                try {
                    if (null != instancePort) {
                        primaryPortNumber = Integer.parseInt(instancePort);

                        if ((primaryPortNumber < 0) || (primaryPortNumber > 65535)) {
                            MessageFormat form = new MessageFormat(
                                    SQLServerException.getErrString("R_invalidPortNumber"));
                            Object[] msgArgs = {Integer.toString(primaryPortNumber)};
                            SQLServerException.makeFromDriverError(this, this, form.format(msgArgs), null, false);
                        }
                    } else
                        primaryPortNumber = DEFAULTPORT;
                }

                catch (NumberFormatException e) {
                    MessageFormat form = new MessageFormat(SQLServerException.getErrString("R_invalidPortNumber"));
                    Object[] msgArgs = {primaryPortNumber};
                    SQLServerException.makeFromDriverError(this, this, form.format(msgArgs), null, false);
                }
            } else
                primaryPortNumber = DEFAULTPORT;
        }

        // now we have determined the right port set the connection property back
        activeConnectionProperties.setProperty(SQLServerDriverIntProperty.PORT_NUMBER.toString(),
                String.valueOf(primaryPortNumber));
        return new ServerPortPlaceHolder(primary, primaryPortNumber, primaryInstanceName, integratedSecurity);
    }

    static boolean timerHasExpired(long timerExpire) {
        boolean result = System.currentTimeMillis() > timerExpire;
        return result;
    }

    static int TimerRemaining(long timerExpire) {
        long timerNow = System.currentTimeMillis();
        long result = timerExpire - timerNow;
        // maximum timeout the socket takes is int max.
        if (result > Integer.MAX_VALUE)
            result = Integer.MAX_VALUE;
        // we have to make sure that we return at least one ms
        // we want at least one attempt to happen with a positive timeout passed by the user.
        if (result <= 0)
            result = 1;
        return (int) result;
    }

    /**
     * This is a helper function to connect this gets the port of the server to connect and the server name to connect
     * and the timeout This function achieves one connection attempt Create a prepared statement for internal use by the
     * driver.
     * 
     * @param serverInfo
     * @param timeOutSliceInMillis
     *        -timeout value in milli seconds for one try
     * @param timeOutFullInSeconds
     *        - whole timeout value specified by the user in seconds
     * @param useParallel
     *        - It is used to indicate whether a parallel algorithm should be tried or not for resolving a hostName.
     *        Note that useParallel is set to false for a routed connection even if multiSubnetFailover is set to true.
     * @param useTnir
     * @param isTnirFirstAttempt
     * @param timeOutsliceInMillisForFullTimeout
     * @throws SQLServerException
     */
    private void connectHelper(ServerPortPlaceHolder serverInfo, int timeOutsliceInMillis, int timeOutFullInSeconds,
            boolean useParallel, boolean useTnir, boolean isTnirFirstAttempt,
            int timeOutsliceInMillisForFullTimeout) throws SQLServerException {
        // Make the initial tcp-ip connection.

        if (connectionlogger.isLoggable(Level.FINE)) {
            connectionlogger.fine(toString() + " Connecting with server: " + serverInfo.getServerName() + " port: "
                    + serverInfo.getPortNumber() + " Timeout slice: " + timeOutsliceInMillis + " Timeout Full: "
                    + timeOutFullInSeconds);
        }

        // Before opening the TDSChannel, calculate local hostname
        // as the InetAddress.getLocalHost() takes more than usual time in certain OS and JVM combination, it avoids
        // connection loss
        hostName = activeConnectionProperties.getProperty(SQLServerDriverStringProperty.WORKSTATION_ID.toString());
        if (StringUtils.isEmpty(hostName)) {
            hostName = Util.lookupHostName();
        }

        // if the timeout is infinite slices are infinite too.
        tdsChannel = new TDSChannel(this);
        if (0 == timeOutFullInSeconds)
            tdsChannel.open(serverInfo.getServerName(), serverInfo.getPortNumber(), 0, useParallel, useTnir,
                    isTnirFirstAttempt, timeOutsliceInMillisForFullTimeout);
        else
            tdsChannel.open(serverInfo.getServerName(), serverInfo.getPortNumber(), timeOutsliceInMillis, useParallel,
                    useTnir, isTnirFirstAttempt, timeOutsliceInMillisForFullTimeout);

        setState(State.Connected);

        clientConnectionId = UUID.randomUUID();
        assert null != clientConnectionId;

        Prelogin(serverInfo.getServerName(), serverInfo.getPortNumber());

        // If prelogin negotiated SSL encryption then, enable it on the TDS channel.
        if (TDS.ENCRYPT_NOT_SUP != negotiatedEncryptionLevel) {
            tdsChannel.enableSSL(serverInfo.getServerName(), serverInfo.getPortNumber());
        }

        if (sessionRecovery.getReconnectThread().isAlive()) {
            if (negotiatedEncryptionLevel != sessionRecovery.getSessionStateTable()
                    .getOriginalNegotiatedEncryptionLevel()) {
                connectionlogger.warning(toString()
                        + " The server did not preserve SSL encryption during a recovery attempt, connection recovery is not possible.");
                terminate(SQLServerException.DRIVER_ERROR_UNSUPPORTED_CONFIG,
                        SQLServerException.getErrString("R_crClientSSLStateNotRecoverable"));
                // fails fast similar to pre-login errors.
            }
            try {
                executeReconnect(new LogonCommand());
            } catch (SQLServerException e) {
                // Won't fail fast. Back-off reconnection attempts in effect.
                throw new SQLServerException(SQLServerException.getErrString("R_crServerSessionStateNotRecoverable"),
                        e);
            }
        } else {
            // We have successfully connected, now do the login. Log on takes seconds timeout
            if(connectRetryCount > 0 && null == sessionRecovery.getSessionStateTable()) {
                sessionRecovery.setSessionStateTable(new SessionStateTable());
                sessionRecovery.getSessionStateTable().setOriginalNegotiatedEncryptionLevel(negotiatedEncryptionLevel);
            }
            executeCommand(new LogonCommand());
        }
    }

    private void executeReconnect(LogonCommand logonCommand) throws SQLServerException {
        logonCommand.execute(tdsChannel.getWriter(), tdsChannel.getReader(logonCommand));
    }

    /**
     * Negotiates pre-login information with the server.
     */
    void Prelogin(String serverName, int portNumber) throws SQLServerException {
        // Build a TDS Pre-Login packet to send to the server.
        if ((!authenticationString.trim().equalsIgnoreCase(SqlAuthentication.NotSpecified.toString()))
                || (null != accessTokenInByte)) {
            fedAuthRequiredByUser = true;
        }

        // Message length (including header)
        final byte messageLength;
        final byte fedAuthOffset;
        if (fedAuthRequiredByUser) {
            messageLength = TDS.B_PRELOGIN_MESSAGE_LENGTH_WITH_FEDAUTH;
            requestedEncryptionLevel = TDS.ENCRYPT_ON;

            // since we added one more line for prelogin option with fedauth,
            // we also needed to modify the offsets above, by adding 5 to each offset,
            // since the data session of each option is push 5 bytes behind.
            fedAuthOffset = 5;
        } else {
            messageLength = TDS.B_PRELOGIN_MESSAGE_LENGTH;
            fedAuthOffset = 0;
        }

        final byte[] preloginRequest = new byte[messageLength];

        int preloginRequestOffset = 0;

        byte[] bufferHeader = {
                // Buffer Header
                TDS.PKT_PRELOGIN, // Message Type
                TDS.STATUS_BIT_EOM, 0, messageLength, 0, 0, // SPID (not used)
                0, // Packet (not used)
                0, // Window (not used)
        };

        System.arraycopy(bufferHeader, 0, preloginRequest, preloginRequestOffset, bufferHeader.length);
        preloginRequestOffset = preloginRequestOffset + bufferHeader.length;

        byte[] preloginOptionsBeforeFedAuth = {
                // OPTION_TOKEN (BYTE), OFFSET (USHORT), LENGTH (USHORT)
                TDS.B_PRELOGIN_OPTION_VERSION, 0, (byte) (16 + fedAuthOffset), 0, 6, // UL_VERSION + US_SUBBUILD
                TDS.B_PRELOGIN_OPTION_ENCRYPTION, 0, (byte) (22 + fedAuthOffset), 0, 1, // B_FENCRYPTION
                TDS.B_PRELOGIN_OPTION_TRACEID, 0, (byte) (23 + fedAuthOffset), 0, 36, // ClientConnectionId + ActivityId
        };
        System.arraycopy(preloginOptionsBeforeFedAuth, 0, preloginRequest, preloginRequestOffset,
                preloginOptionsBeforeFedAuth.length);
        preloginRequestOffset = preloginRequestOffset + preloginOptionsBeforeFedAuth.length;

        if (fedAuthRequiredByUser) {
            byte[] preloginOptions2 = {TDS.B_PRELOGIN_OPTION_FEDAUTHREQUIRED, 0, 64, 0, 1,};
            System.arraycopy(preloginOptions2, 0, preloginRequest, preloginRequestOffset, preloginOptions2.length);
            preloginRequestOffset = preloginRequestOffset + preloginOptions2.length;
        }

        preloginRequest[preloginRequestOffset] = TDS.B_PRELOGIN_OPTION_TERMINATOR;
        preloginRequestOffset++;

        // PL_OPTION_DATA
        byte[] preloginOptionData = {
                // - Server version -
                // (out param, filled in by the server in the prelogin response).
                0, 0, 0, 0, 0, 0,

                // - Encryption -
                requestedEncryptionLevel,

                // TRACEID Data Session (ClientConnectionId + ActivityId) - Initialize to 0
                0, 0, 0, 0, 0, 0, 0, 0, 0, 0, 0, 0, 0, 0, 0, 0, 0, 0, 0, 0, 0, 0, 0, 0, 0, 0, 0, 0, 0, 0, 0, 0, 0, 0, 0,
                0,};
        System.arraycopy(preloginOptionData, 0, preloginRequest, preloginRequestOffset, preloginOptionData.length);
        preloginRequestOffset = preloginRequestOffset + preloginOptionData.length;

        // If the client’s PRELOGIN request message contains the FEDAUTHREQUIRED option,
        // the client MUST specify 0x01 as the B_FEDAUTHREQUIRED value
        if (fedAuthRequiredByUser) {
            preloginRequest[preloginRequestOffset] = 1;
            preloginRequestOffset = preloginRequestOffset + 1;
        }

        final byte[] preloginResponse = new byte[TDS.INITIAL_PACKET_SIZE];
        String preloginErrorLogString = " Prelogin error: host " + serverName + " port " + portNumber;

        ActivityId activityId = ActivityCorrelator.getNext();
        final byte[] actIdByteArray = Util.asGuidByteArray(activityId.getId());
        final byte[] conIdByteArray = Util.asGuidByteArray(clientConnectionId);

        int offset;

        if (fedAuthRequiredByUser) {
            offset = preloginRequest.length - 36 - 1; // point to the TRACEID Data Session (one more byte for fedauth
                                                      // data session)
        } else {
            offset = preloginRequest.length - 36; // point to the TRACEID Data Session
        }

        // copy ClientConnectionId
        System.arraycopy(conIdByteArray, 0, preloginRequest, offset, conIdByteArray.length);
        offset += conIdByteArray.length;

        // copy ActivityId
        System.arraycopy(actIdByteArray, 0, preloginRequest, offset, actIdByteArray.length);
        offset += actIdByteArray.length;

        long seqNum = activityId.getSequence();
        Util.writeInt((int) seqNum, preloginRequest, offset);
        offset += 4;

        if (connectionlogger.isLoggable(Level.FINER)) {
            connectionlogger.finer(
                    toString() + " Requesting encryption level:" + TDS.getEncryptionLevel(requestedEncryptionLevel));
            connectionlogger.finer(toString() + " ActivityId " + activityId.toString());
        }

        // Write the entire prelogin request
        if (tdsChannel.isLoggingPackets())
            tdsChannel.logPacket(preloginRequest, 0, preloginRequest.length, toString() + " Prelogin request");

        try {
            tdsChannel.write(preloginRequest, 0, preloginRequest.length);
            tdsChannel.flush();
        } catch (SQLServerException e) {
            connectionlogger.warning(
                    toString() + preloginErrorLogString + " Error sending prelogin request: " + e.getMessage());
            throw e;
        }

        ActivityCorrelator.setCurrentActivityIdSentFlag(); // indicate current ActivityId is sent

        // Read the entire prelogin response
        int responseLength = preloginResponse.length;
        int responseBytesRead = 0;
        boolean processedResponseHeader = false;
        while (responseBytesRead < responseLength) {
            int bytesRead;

            try {
                bytesRead = tdsChannel.read(preloginResponse, responseBytesRead, responseLength - responseBytesRead);
            } catch (SQLServerException e) {
                connectionlogger.warning(
                        toString() + preloginErrorLogString + " Error reading prelogin response: " + e.getMessage());
                throw e;
            }

            // If we reached EOF before the end of the prelogin response then something is wrong.
            //
            // Special case: If there was no response at all (i.e. the server closed the connection),
            // then maybe we are just trying to talk to an older server that doesn't support prelogin
            // (and that we don't support with this driver).
            if (-1 == bytesRead) {
                if (connectionlogger.isLoggable(Level.WARNING)) {
                    connectionlogger.warning(toString() + preloginErrorLogString
                            + " Unexpected end of prelogin response after " + responseBytesRead + " bytes read");
                }
                MessageFormat form = new MessageFormat(SQLServerException.getErrString("R_tcpipConnectionFailed"));
                Object[] msgArgs = {serverName, Integer.toString(portNumber),
                        SQLServerException.getErrString("R_notSQLServer")};
                terminate(SQLServerException.DRIVER_ERROR_IO_FAILED, form.format(msgArgs));
            }

            // Otherwise, we must have read some bytes...
            assert bytesRead >= 0;
            assert bytesRead <= responseLength - responseBytesRead;

            if (tdsChannel.isLoggingPackets())
                tdsChannel.logPacket(preloginResponse, responseBytesRead, bytesRead, toString() + " Prelogin response");

            responseBytesRead += bytesRead;

            // Validate the response header if we haven't already done so and
            // we've read enough of the response to do it.
            if (!processedResponseHeader && responseBytesRead >= TDS.PACKET_HEADER_SIZE) {
                // Verify that the response is actually a response...
                if (TDS.PKT_REPLY != preloginResponse[0]) {
                    if (connectionlogger.isLoggable(Level.WARNING)) {
                        connectionlogger.warning(toString() + preloginErrorLogString + " Unexpected response type:"
                                + preloginResponse[0]);
                    }
                    MessageFormat form = new MessageFormat(SQLServerException.getErrString("R_tcpipConnectionFailed"));
                    Object[] msgArgs = {serverName, Integer.toString(portNumber),
                            SQLServerException.getErrString("R_notSQLServer")};
                    terminate(SQLServerException.DRIVER_ERROR_IO_FAILED, form.format(msgArgs));
                }

                // Verify that the response claims to only be one TDS packet long.
                // In theory, it can be longer, but in current practice it isn't, as all of the
                // prelogin response items easily fit into a single 4K packet.
                if (TDS.STATUS_BIT_EOM != (TDS.STATUS_BIT_EOM & preloginResponse[1])) {
                    if (connectionlogger.isLoggable(Level.WARNING)) {
                        connectionlogger.warning(toString() + preloginErrorLogString + " Unexpected response status:"
                                + preloginResponse[1]);
                    }
                    MessageFormat form = new MessageFormat(SQLServerException.getErrString("R_tcpipConnectionFailed"));
                    Object[] msgArgs = {serverName, Integer.toString(portNumber),
                            SQLServerException.getErrString("R_notSQLServer")};
                    terminate(SQLServerException.DRIVER_ERROR_IO_FAILED, form.format(msgArgs));
                }

                // Verify that the length of the response claims to be small enough to fit in the allocated area
                responseLength = Util.readUnsignedShortBigEndian(preloginResponse, 2);
                assert responseLength >= 0;

                if (responseLength >= preloginResponse.length) {
                    if (connectionlogger.isLoggable(Level.WARNING)) {
                        connectionlogger.warning(toString() + preloginErrorLogString + " Response length:"
                                + responseLength + " is greater than allowed length:" + preloginResponse.length);
                    }
                    MessageFormat form = new MessageFormat(SQLServerException.getErrString("R_tcpipConnectionFailed"));
                    Object[] msgArgs = {serverName, Integer.toString(portNumber),
                            SQLServerException.getErrString("R_notSQLServer")};
                    terminate(SQLServerException.DRIVER_ERROR_IO_FAILED, form.format(msgArgs));
                }

                processedResponseHeader = true;
            }
        }

        // Walk the response for prelogin options received. We expect at least to get
        // back the server version and the encryption level.
        boolean receivedVersionOption = false;
        negotiatedEncryptionLevel = TDS.ENCRYPT_INVALID;

        int responseIndex = TDS.PACKET_HEADER_SIZE;
        while (true) {
            // Get the option token
            if (responseIndex >= responseLength) {
                if (connectionlogger.isLoggable(Level.WARNING)) {
                    connectionlogger.warning(toString() + " Option token not found");
                }
                throwInvalidTDS();
            }
            byte optionToken = preloginResponse[responseIndex++];

            // When we reach the option terminator, we're done processing option tokens
            if (TDS.B_PRELOGIN_OPTION_TERMINATOR == optionToken)
                break;

            // Get the offset and length that follows the option token
            if (responseIndex + 4 >= responseLength) {
                if (connectionlogger.isLoggable(Level.WARNING)) {
                    connectionlogger.warning(toString() + " Offset/Length not found for option:" + optionToken);
                }
                throwInvalidTDS();
            }

            int optionOffset = Util.readUnsignedShortBigEndian(preloginResponse, responseIndex)
                    + TDS.PACKET_HEADER_SIZE;
            responseIndex += 2;
            assert optionOffset >= 0;

            int optionLength = Util.readUnsignedShortBigEndian(preloginResponse, responseIndex);
            responseIndex += 2;
            assert optionLength >= 0;

            if (optionOffset + optionLength > responseLength) {
                if (connectionlogger.isLoggable(Level.WARNING)) {
                    connectionlogger.warning(toString() + " Offset:" + optionOffset + " and length:" + optionLength
                            + " exceed response length:" + responseLength);
                }
                throwInvalidTDS();
            }

            switch (optionToken) {
                case TDS.B_PRELOGIN_OPTION_VERSION:
                    if (receivedVersionOption) {
                        if (connectionlogger.isLoggable(Level.WARNING)) {
                            connectionlogger.warning(toString() + " Version option already received");
                        }
                        throwInvalidTDS();
                    }

                    if (6 != optionLength) {
                        if (connectionlogger.isLoggable(Level.WARNING)) {
                            connectionlogger.warning(toString() + " Version option length:" + optionLength
                                    + " is incorrect.  Correct value is 6.");
                        }
                        throwInvalidTDS();
                    }

                    serverMajorVersion = preloginResponse[optionOffset];
                    if (serverMajorVersion < 9) {
                        if (connectionlogger.isLoggable(Level.WARNING)) {
                            connectionlogger.warning(toString() + " Server major version:" + serverMajorVersion
                                    + " is not supported by this driver.");
                        }
                        MessageFormat form = new MessageFormat(
                                SQLServerException.getErrString("R_unsupportedServerVersion"));
                        Object[] msgArgs = {Integer.toString(preloginResponse[optionOffset])};
                        terminate(SQLServerException.DRIVER_ERROR_UNSUPPORTED_CONFIG, form.format(msgArgs));
                    }

                    if (connectionlogger.isLoggable(Level.FINE))
                        connectionlogger
                                .fine(toString() + " Server returned major version:" + preloginResponse[optionOffset]);

                    receivedVersionOption = true;
                    break;

                case TDS.B_PRELOGIN_OPTION_ENCRYPTION:
                    if (TDS.ENCRYPT_INVALID != negotiatedEncryptionLevel) {
                        if (connectionlogger.isLoggable(Level.WARNING)) {
                            connectionlogger.warning(toString() + " Encryption option already received");
                        }
                        throwInvalidTDS();
                    }

                    if (1 != optionLength) {
                        if (connectionlogger.isLoggable(Level.WARNING)) {
                            connectionlogger.warning(toString() + " Encryption option length:" + optionLength
                                    + " is incorrect.  Correct value is 1.");
                        }
                        throwInvalidTDS();
                    }

                    negotiatedEncryptionLevel = preloginResponse[optionOffset];

                    // If the server did not return a valid encryption level, terminate the connection.
                    if (TDS.ENCRYPT_OFF != negotiatedEncryptionLevel && TDS.ENCRYPT_ON != negotiatedEncryptionLevel
                            && TDS.ENCRYPT_REQ != negotiatedEncryptionLevel
                            && TDS.ENCRYPT_NOT_SUP != negotiatedEncryptionLevel) {
                        if (connectionlogger.isLoggable(Level.WARNING)) {
                            connectionlogger.warning(toString() + " Server returned "
                                    + TDS.getEncryptionLevel(negotiatedEncryptionLevel));
                        }
                        throwInvalidTDS();
                    }

                    if (connectionlogger.isLoggable(Level.FINER))
                        connectionlogger.finer(toString() + " Negotiated encryption level:"
                                + TDS.getEncryptionLevel(negotiatedEncryptionLevel));

                    // If we requested SSL encryption and the server does not support it, then terminate the connection.
                    if (TDS.ENCRYPT_ON == requestedEncryptionLevel && TDS.ENCRYPT_ON != negotiatedEncryptionLevel
                            && TDS.ENCRYPT_REQ != negotiatedEncryptionLevel) {
                        terminate(SQLServerException.DRIVER_ERROR_SSL_FAILED,
                                SQLServerException.getErrString("R_sslRequiredNoServerSupport"));
                    }

                    // If we say we don't support SSL and the server doesn't accept unencrypted connections,
                    // then terminate the connection.
                    if (TDS.ENCRYPT_NOT_SUP == requestedEncryptionLevel
                            && TDS.ENCRYPT_NOT_SUP != negotiatedEncryptionLevel) {
                        // If the server required an encrypted connection then terminate with an appropriate error.
                        if (TDS.ENCRYPT_REQ == negotiatedEncryptionLevel)
                            terminate(SQLServerException.DRIVER_ERROR_SSL_FAILED,
                                    SQLServerException.getErrString("R_sslRequiredByServer"));

                        if (connectionlogger.isLoggable(Level.WARNING)) {
                            connectionlogger.warning(toString() + " Client requested encryption level: "
                                    + TDS.getEncryptionLevel(requestedEncryptionLevel)
                                    + " Server returned unexpected encryption level: "
                                    + TDS.getEncryptionLevel(negotiatedEncryptionLevel));
                        }
                        throwInvalidTDS();
                    }
                    break;

                case TDS.B_PRELOGIN_OPTION_FEDAUTHREQUIRED:
                    // Only 0x00 and 0x01 are accepted values from the server.
                    if (0 != preloginResponse[optionOffset] && 1 != preloginResponse[optionOffset]) {
                        if (connectionlogger.isLoggable(Level.SEVERE)) {
                            connectionlogger.severe(toString()
                                    + " Server sent an unexpected value for FedAuthRequired PreLogin Option. Value was "
                                    + preloginResponse[optionOffset]);
                        }
                        MessageFormat form = new MessageFormat(
                                SQLServerException.getErrString("R_FedAuthRequiredPreLoginResponseInvalidValue"));
                        throw new SQLServerException(form.format(new Object[] {preloginResponse[optionOffset]}), null);
                    }

                    // We must NOT use the response for the FEDAUTHREQUIRED PreLogin option, if the connection string
                    // option
                    // was not using the new Authentication keyword or in other words, if Authentication=NotSpecified
                    // Or AccessToken is not null, mean token based authentication is used.
                    if (((null != authenticationString)
                            && (!authenticationString.equalsIgnoreCase(SqlAuthentication.NotSpecified.toString())))
                            || (null != accessTokenInByte)) {
                        fedAuthRequiredPreLoginResponse = (preloginResponse[optionOffset] == 1);
                    }
                    break;

                default:
                    if (connectionlogger.isLoggable(Level.FINER))
                        connectionlogger.finer(toString() + " Ignoring prelogin response option:" + optionToken);
                    break;
            }
        }

        if (!receivedVersionOption || TDS.ENCRYPT_INVALID == negotiatedEncryptionLevel) {
            if (connectionlogger.isLoggable(Level.WARNING)) {
                connectionlogger
                        .warning(toString() + " Prelogin response is missing version and/or encryption option.");
            }
            throwInvalidTDS();
        }
    }

    final void throwInvalidTDS() throws SQLServerException {
        terminate(SQLServerException.DRIVER_ERROR_INVALID_TDS, SQLServerException.getErrString("R_invalidTDS"));
    }

    final void throwInvalidTDSToken(String tokenName) throws SQLServerException {
        MessageFormat form = new MessageFormat(SQLServerException.getErrString("R_unexpectedToken"));
        Object[] msgArgs = {tokenName};
        String message = SQLServerException.getErrString("R_invalidTDS") + form.format(msgArgs);
        terminate(SQLServerException.DRIVER_ERROR_INVALID_TDS, message);
    }

    /**
     * Terminates the connection and throws an exception detailing the reason for termination.
     *
     * This method is similar to SQLServerException.makeFromDriverError, except that it always terminates the
     * connection, and does so with the appropriate state code.
     */
    final void terminate(int driverErrorCode, String message) throws SQLServerException {
        terminate(driverErrorCode, message, null);
    }

    final void terminate(int driverErrorCode, String message, Throwable throwable) throws SQLServerException {
        String state = this.state.equals(State.Opened) ? SQLServerException.EXCEPTION_XOPEN_CONNECTION_FAILURE
                                                       : SQLServerException.EXCEPTION_XOPEN_CONNECTION_CANT_ESTABLISH;

        if (!xopenStates)
            state = SQLServerException.mapFromXopen(state);

        SQLServerException ex = new SQLServerException(this,
                SQLServerException.checkAndAppendClientConnId(message, this), state, // X/Open or SQL99
                                                                                     // SQLState
                0, // database error number (0 -> driver error)
                true); // include stack trace in log

        if (null != throwable)
            ex.initCause(throwable);

        ex.setDriverErrorCode(driverErrorCode);

        notifyPooledConnection(ex);

        close();

        throw ex;
    }

    private final Object schedulerLock = new Object();

    /**
     * Executes a command through the scheduler.
     *
     * @param newCommand
     *        the command to execute
     */
    boolean executeCommand(TDSCommand newCommand) throws SQLServerException {
        synchronized (schedulerLock) {
            // Detach (buffer) the response from any previously executing
            // command so that we can execute the new command.
            //
            // Note that detaching the response does not process it. Detaching just
            // buffers the response off of the wire to clear the TDS channel.
            if (null != currentCommand) {
                currentCommand.detach();
                currentCommand = null;
            }

            if (!(newCommand instanceof LogonCommand)) {
                // isAlive() doesn't guarantee the thread is actually running, just that it's been requested to start
                if (!sessionRecovery.getReconnectThread().isAlive()) {
                    /*
                     * TODO: add additional requirements for CR to be enabled such as unprocessed response count, is
                     * connection recoverable, is connection recovery turned on, etc...
                     */
                    if (isConnectionDead()) {
                        if (connectionlogger.isLoggable(Level.FINER)) {
                            connectionlogger.finer(this.toString() + "Connection is detected to be broken.");
                        }
                        sessionRecovery.getReconnectThread().start();
                        /*
                         * Join only blocks the thread that started the reconnect. Currently can't think of a good
                         * reason to leave the original thread running, no work can be done while we're not connected
                         * anyways. Can be easily changed to non-blocking if necessary.
                         */
                        try {
                            sessionRecovery.getReconnectThread().join();
                        } catch (InterruptedException e) {
                            // Keep compiler happy, something's probably seriously wrong if this line is run
                            SQLServerException.makeFromDriverError(this, sessionRecovery.getReconnectThread(),
                                    e.getMessage(), null, false);
                        }
                        if (sessionRecovery.getReconnectThread().getException() != null) {
                            if (connectionlogger.isLoggable(Level.FINER)) {
                                connectionlogger
                                        .finer(this.toString() + "Connection is broken and recovery is not possible.");
                            }
                            throw sessionRecovery.getReconnectThread().getException();
                        }
                    }
                }
            }

            /*
             * The implementation of this scheduler is pretty simple... Since only one command at a time may use a
             * connection (to avoid TDS protocol errors), just synchronize to serialize command execution.
             */
            boolean commandComplete = false;
            try {
                commandComplete = newCommand.execute(tdsChannel.getWriter(), tdsChannel.getReader(newCommand));
            } finally {
                /*
                 * We should never displace an existing currentCommand assert null == currentCommand; If execution of
                 * the new command left response bytes on the wire (e.g. a large ResultSet or complex response with
                 * multiple results) then remember it as the current command so that any subsequent call to
                 * executeCommand will detach it before executing another new command.
                 */
                if (!commandComplete && !isSessionUnAvailable())
                    currentCommand = newCommand;
            }

            return commandComplete;
        }
    }

    void resetCurrentCommand() throws SQLServerException {
        if (null != currentCommand) {
            currentCommand.detach();
            currentCommand = null;
        }
    }

    boolean isConnectionDead() throws SQLServerException {
        return (!tdsChannel.checkConnected());
    }

    /*
     * executeCommand without reconnection logic. Only used by the reconnect thread to avoid a lock.
     */
    synchronized boolean executeReconnectCommand(TDSCommand newCommand) throws SQLServerException {
        /*
         * Detach (buffer) the response from any previously executing command so that we can execute the new command.
         * Note that detaching the response does not process it. Detaching just buffers the response off of the wire to
         * clear the TDS channel.
         */
        if (null != currentCommand) {
            currentCommand.detach();
            currentCommand = null;
        }

        /*
         * The implementation of this scheduler is pretty simple... Since only one command at a time may use a
         * connection (to avoid TDS protocol errors), just synchronize to serialize command execution.
         */
        boolean commandComplete = false;
        try {
            commandComplete = newCommand.execute(tdsChannel.getWriter(), tdsChannel.getReader(newCommand));
        } finally {
            /*
             * We should never displace an existing currentCommand assert null == currentCommand; If execution of the
             * new command left response bytes on the wire (e.g. a large ResultSet or complex response with multiple
             * results) then remember it as the current command so that any subsequent call to executeCommand will
             * detach it before executing another new command.
             */
            if (!commandComplete && !isSessionUnAvailable())
                currentCommand = newCommand;
        }
        return commandComplete;
    }

    /*
     * Executes a connection-level command
     */
    private void connectionCommand(String sql, String logContext) throws SQLServerException {
        final class ConnectionCommand extends UninterruptableTDSCommand {
            final String sql;

            ConnectionCommand(String sql, String logContext) {
                super(logContext);
                this.sql = sql;
            }

            final boolean doExecute() throws SQLServerException {
                startRequest(TDS.PKT_QUERY).writeString(sql);
                TDSParser.parse(startResponse(), getLogContext());
                return true;
            }
        }

        if (sessionRecovery.getReconnectThread().isAlive()) {
            executeReconnectCommand(new ConnectionCommand(sql, logContext));
        } else {
            executeCommand(new ConnectionCommand(sql, logContext));
        }
    }

    /**
     * Build the syntax to initialize the connection at the database side.
     * 
     * @return the syntax string
     */
    private String sqlStatementToInitialize() {
        String s = null;
        if (nLockTimeout > -1)
            s = " set lock_timeout " + nLockTimeout;
        return s;
    }

    /**
     * Sets the syntax to set the database calatog to use.
     * 
     * @param sDB
     *        the new catalog
     */
    void setCatalogName(String sDB) {
        if (sDB != null) {
            if (sDB.length() > 0) {
                sCatalog = sDB;
            }
        }
    }

    /**
     * Sets the syntax to set the language to use.
     *
     * @param language
     *        the new language
     */
    void setLanguageName(String language) {
        if (language != null) {
            if (language.length() > 0) {
                sLanguage = language;
            }
        }
    }

    /**
     * Returns the syntax to set the database isolation level.
     * 
     * @return the required syntax
     */
    String sqlStatementToSetTransactionIsolationLevel() throws SQLServerException {
        String sql = "set transaction isolation level ";

        switch (transactionIsolationLevel) {
            case Connection.TRANSACTION_READ_UNCOMMITTED: {
                sql = sql + " read uncommitted ";
                break;
            }
            case Connection.TRANSACTION_READ_COMMITTED: {
                sql = sql + " read committed ";
                break;
            }
            case Connection.TRANSACTION_REPEATABLE_READ: {
                sql = sql + " repeatable read ";
                break;
            }
            case Connection.TRANSACTION_SERIALIZABLE: {
                sql = sql + " serializable ";
                break;
            }
            case SQLServerConnection.TRANSACTION_SNAPSHOT: {
                sql = sql + " snapshot ";
                break;
            }
            default: {
                MessageFormat form = new MessageFormat(SQLServerException.getErrString("R_invalidTransactionLevel"));
                Object[] msgArgs = {Integer.toString(transactionIsolationLevel)};
                SQLServerException.makeFromDriverError(this, this, form.format(msgArgs), null, false);
            }
        }
        return sql;
    }

    /**
     * Returns the syntax to set the database commit mode.
     * 
     * @return the required syntax
     */
    static String sqlStatementToSetCommit(boolean autoCommit) {
        return (true == autoCommit) ? "set implicit_transactions off " : "set implicit_transactions on ";
    }

    @Override
    public Statement createStatement() throws SQLServerException {
        loggerExternal.entering(getClassNameLogging(), "createStatement");
        Statement st = createStatement(ResultSet.TYPE_FORWARD_ONLY, ResultSet.CONCUR_READ_ONLY);
        loggerExternal.exiting(getClassNameLogging(), "createStatement", st);
        return st;
    }

    @Override
    public PreparedStatement prepareStatement(String sql) throws SQLServerException {
        loggerExternal.entering(getClassNameLogging(), "prepareStatement", sql);
        PreparedStatement pst = prepareStatement(sql, ResultSet.TYPE_FORWARD_ONLY, ResultSet.CONCUR_READ_ONLY);
        loggerExternal.exiting(getClassNameLogging(), "prepareStatement", pst);
        return pst;
    }

    @Override
    public CallableStatement prepareCall(String sql) throws SQLServerException {
        loggerExternal.entering(getClassNameLogging(), "prepareCall", sql);
        CallableStatement st = prepareCall(sql, ResultSet.TYPE_FORWARD_ONLY, ResultSet.CONCUR_READ_ONLY);
        loggerExternal.exiting(getClassNameLogging(), "prepareCall", st);
        return st;
    }

    @Override
    public String nativeSQL(String sql) throws SQLServerException {
        loggerExternal.entering(getClassNameLogging(), "nativeSQL", sql);
        checkClosed();
        loggerExternal.exiting(getClassNameLogging(), "nativeSQL", sql);
        return sql;
    }

    @Override
    public void setAutoCommit(boolean newAutoCommitMode) throws SQLServerException {
        if (loggerExternal.isLoggable(Level.FINER)) {
            loggerExternal.entering(getClassNameLogging(), "setAutoCommit", newAutoCommitMode);
            if (Util.IsActivityTraceOn())
                loggerExternal.finer(toString() + " ActivityId: " + ActivityCorrelator.getNext().toString());
        }
        String commitPendingTransaction = "";
        checkClosed();

        if (newAutoCommitMode == databaseAutoCommitMode) // No Change
            return;

        // When changing to auto-commit from inside an existing transaction,
        // commit that transaction first.
        if (newAutoCommitMode == true)
            commitPendingTransaction = "IF @@TRANCOUNT > 0 COMMIT TRAN ";

        if (connectionlogger.isLoggable(Level.FINER)) {
            connectionlogger.finer(
                    toString() + " Autocommitmode current :" + databaseAutoCommitMode + " new: " + newAutoCommitMode);
        }

        rolledBackTransaction = false;
        connectionCommand(commitPendingTransaction + sqlStatementToSetCommit(newAutoCommitMode), "setAutoCommit");
        databaseAutoCommitMode = newAutoCommitMode;
        loggerExternal.exiting(getClassNameLogging(), "setAutoCommit");
    }

    @Override
    public boolean getAutoCommit() throws SQLServerException {
        loggerExternal.entering(getClassNameLogging(), "getAutoCommit");
        checkClosed();
        boolean res = !inXATransaction && databaseAutoCommitMode;
        if (loggerExternal.isLoggable(Level.FINER))
            loggerExternal.exiting(getClassNameLogging(), "getAutoCommit", res);
        return res;
    }

    final byte[] getTransactionDescriptor() {
        return transactionDescriptor;
    }

    @Override
    public void commit() throws SQLServerException {
        loggerExternal.entering(getClassNameLogging(), "commit");
        if (loggerExternal.isLoggable(Level.FINER) && Util.IsActivityTraceOn()) {
            loggerExternal.finer(toString() + " ActivityId: " + ActivityCorrelator.getNext().toString());
        }

        checkClosed();
        if (!databaseAutoCommitMode)
            connectionCommand("IF @@TRANCOUNT > 0 COMMIT TRAN", "Connection.commit");
        loggerExternal.exiting(getClassNameLogging(), "commit");
    }

    @Override
    public void rollback() throws SQLServerException {
        loggerExternal.entering(getClassNameLogging(), "rollback");
        if (loggerExternal.isLoggable(Level.FINER) && Util.IsActivityTraceOn()) {
            loggerExternal.finer(toString() + " ActivityId: " + ActivityCorrelator.getNext().toString());
        }
        checkClosed();

        if (databaseAutoCommitMode) {
            SQLServerException.makeFromDriverError(this, this, SQLServerException.getErrString("R_cantInvokeRollback"),
                    null, true);
        } else
            connectionCommand("IF @@TRANCOUNT > 0 ROLLBACK TRAN", "Connection.rollback");
        loggerExternal.exiting(getClassNameLogging(), "rollback");
    }

    @Override
    public void abort(Executor executor) throws SQLException {
        loggerExternal.entering(getClassNameLogging(), "abort", executor);

        // nop if connection is closed
        if (isClosed())
            return;

        if (null == executor) {
            MessageFormat form = new MessageFormat(SQLServerException.getErrString("R_invalidArgument"));
            Object[] msgArgs = {"executor"};
            SQLServerException.makeFromDriverError(null, null, form.format(msgArgs), null, false);
        }

        // check for callAbort permission
        SecurityManager secMgr = System.getSecurityManager();
        if (secMgr != null) {
            try {
                SQLPermission perm = new SQLPermission(callAbortPerm);
                secMgr.checkPermission(perm);
            } catch (SecurityException ex) {
                MessageFormat form = new MessageFormat(SQLServerException.getErrString("R_permissionDenied"));
                Object[] msgArgs = {callAbortPerm};
                SQLServerException.makeFromDriverError(this, this, form.format(msgArgs), null, true);
            }
        }

        setState(State.Closed);

        if (null != tdsChannel && null != executor)
            executor.execute(() -> tdsChannel.close());

        loggerExternal.exiting(getClassNameLogging(), "abort");
    }

    @Override
    public void close() throws SQLServerException {
        loggerExternal.entering(getClassNameLogging(), "close");

        // Always report the connection as closed for any further use, no matter
        // what happens when we try to clean up the physical resources associated
        // with the connection.
        setState(State.Closed);

        // Close the TDS channel. When the channel is closed, the server automatically
        // rolls back any pending transactions and closes associated resources like
        // prepared handles.
        if (null != tdsChannel) {
            tdsChannel.close();
        }

        // Invalidate statement caches.
        if (null != preparedStatementHandleCache)
            preparedStatementHandleCache.clear();

        if (null != parameterMetadataCache)
            parameterMetadataCache.clear();

        // Clean-up queue etc. related to batching of prepared statement discard actions (sp_unprepare).
        cleanupPreparedStatementDiscardActions();

        ActivityCorrelator.cleanupActivityId();

        loggerExternal.exiting(getClassNameLogging(), "close");
    }

    // This function is used by the proxy for notifying the pool manager that this connection proxy is closed
    // This event will pool the connection
    final void poolCloseEventNotify() throws SQLServerException {
        if (state.equals(State.Opened) && null != pooledConnectionParent) {
            // autocommit = true => nothing to do when app closes connection
            // XA = true => the transaction manager is the only one who can invoke transactional APIs

            // Non XA and autocommit off =>
            // If there is a pending BEGIN TRAN from the last commit or rollback, dont propagate it to
            // the next allocated connection.
            // Also if the app closes a connection handle before committing or rolling back the uncompleted
            // transaction may lock other updates/queries so close the transaction now.
            if (!databaseAutoCommitMode && !(pooledConnectionParent instanceof XAConnection)) {
                connectionCommand("IF @@TRANCOUNT > 0 ROLLBACK TRAN" /* +close connection */, "close connection");
            }
            notifyPooledConnection(null);
            ActivityCorrelator.cleanupActivityId();
            if (connectionlogger.isLoggable(Level.FINER)) {
                connectionlogger.finer(toString() + " Connection closed and returned to connection pool");
            }
        }

    }

    @Override
    public boolean isClosed() throws SQLServerException {
        loggerExternal.entering(getClassNameLogging(), "isClosed");
        loggerExternal.exiting(getClassNameLogging(), "isClosed", isSessionUnAvailable());
        return isSessionUnAvailable();
    }

    @Override
    public DatabaseMetaData getMetaData() throws SQLServerException {
        loggerExternal.entering(getClassNameLogging(), "getMetaData");
        checkClosed();
        if (databaseMetaData == null) {
            databaseMetaData = new SQLServerDatabaseMetaData(this);
        }
        loggerExternal.exiting(getClassNameLogging(), "getMetaData", databaseMetaData);
        return databaseMetaData;
    }

    @Override
    public void setReadOnly(boolean readOnly) throws SQLServerException {
        if (loggerExternal.isLoggable(Level.FINER))
            loggerExternal.entering(getClassNameLogging(), "setReadOnly", readOnly);
        checkClosed();
        // do nothing per spec
        loggerExternal.exiting(getClassNameLogging(), "setReadOnly");
    }

    @Override
    public boolean isReadOnly() throws SQLServerException {
        loggerExternal.entering(getClassNameLogging(), "isReadOnly");
        checkClosed();
        if (loggerExternal.isLoggable(Level.FINER))
            loggerExternal.exiting(getClassNameLogging(), "isReadOnly", Boolean.FALSE);
        return false;
    }

    @Override
    public void setCatalog(String catalog) throws SQLServerException {
        loggerExternal.entering(getClassNameLogging(), "setCatalog", catalog);
        if (loggerExternal.isLoggable(Level.FINER) && Util.IsActivityTraceOn()) {
            loggerExternal.finer(toString() + " ActivityId: " + ActivityCorrelator.getNext().toString());
        }
        checkClosed();
        if (catalog != null) {
            connectionCommand("use " + Util.escapeSQLId(catalog), "setCatalog");
            sCatalog = catalog;
        }
        loggerExternal.exiting(getClassNameLogging(), "setCatalog");
    }

    @Override
    public String getCatalog() throws SQLServerException {
        loggerExternal.entering(getClassNameLogging(), "getCatalog");
        checkClosed();
        loggerExternal.exiting(getClassNameLogging(), "getCatalog", sCatalog);
        return sCatalog;
    }

    String getSCatalog() throws SQLServerException {
        return sCatalog;
    }

    @Override
    public void setTransactionIsolation(int level) throws SQLServerException {
        if (loggerExternal.isLoggable(Level.FINER)) {
            loggerExternal.entering(getClassNameLogging(), "setTransactionIsolation", level);
            if (Util.IsActivityTraceOn()) {
                loggerExternal.finer(toString() + " ActivityId: " + ActivityCorrelator.getNext().toString());
            }
        }

        checkClosed();
        if (level == Connection.TRANSACTION_NONE)
            return;
        String sql;
        transactionIsolationLevel = level;
        sql = sqlStatementToSetTransactionIsolationLevel();
        connectionCommand(sql, "setTransactionIsolation");
        loggerExternal.exiting(getClassNameLogging(), "setTransactionIsolation");
    }

    @Override
    public int getTransactionIsolation() throws SQLServerException {
        loggerExternal.entering(getClassNameLogging(), "getTransactionIsolation");
        checkClosed();
        if (loggerExternal.isLoggable(Level.FINER))
            loggerExternal.exiting(getClassNameLogging(), "getTransactionIsolation", transactionIsolationLevel);
        return transactionIsolationLevel;
    }

    volatile SQLWarning sqlWarnings; // the SQL warnings chain
    Object warningSynchronization = new Object();

    // Think about returning a copy when we implement additional warnings.
    @Override
    public SQLWarning getWarnings() throws SQLServerException {
        loggerExternal.entering(getClassNameLogging(), "getWarnings");
        checkClosed();
        // check null warn wont crash
        loggerExternal.exiting(getClassNameLogging(), "getWarnings", sqlWarnings);
        return sqlWarnings;
    }

    // Any changes to SQLWarnings should be synchronized.
    private void addWarning(String warningString) {
        synchronized (warningSynchronization) {
            SQLWarning warning = new SQLWarning(warningString);

            if (null == sqlWarnings) {
                sqlWarnings = warning;
            } else {
                sqlWarnings.setNextWarning(warning);
            }
        }
    }

    @Override
    public void clearWarnings() throws SQLServerException {
        synchronized (warningSynchronization) {
            loggerExternal.entering(getClassNameLogging(), "clearWarnings");
            checkClosed();
            sqlWarnings = null;
            loggerExternal.exiting(getClassNameLogging(), "clearWarnings");
        }
    }

    // --------------------------JDBC 2.0-----------------------------
    @Override
    public Statement createStatement(int resultSetType, int resultSetConcurrency) throws SQLServerException {
        if (loggerExternal.isLoggable(Level.FINER))
            loggerExternal.entering(getClassNameLogging(), "createStatement",
                    new Object[] {resultSetType, resultSetConcurrency});
        checkClosed();
        Statement st = new SQLServerStatement(this, resultSetType, resultSetConcurrency,
                SQLServerStatementColumnEncryptionSetting.UseConnectionSetting);
        if (requestStarted) {
            addOpenStatement(st);
        }
        loggerExternal.exiting(getClassNameLogging(), "createStatement", st);
        return st;
    }

    @Override
    public PreparedStatement prepareStatement(String sql, int resultSetType,
            int resultSetConcurrency) throws SQLServerException {
        if (loggerExternal.isLoggable(Level.FINER))
            loggerExternal.entering(getClassNameLogging(), "prepareStatement",
                    new Object[] {sql, resultSetType, resultSetConcurrency});
        checkClosed();

        PreparedStatement st = new SQLServerPreparedStatement(this, sql, resultSetType, resultSetConcurrency,
                SQLServerStatementColumnEncryptionSetting.UseConnectionSetting);

        if (requestStarted) {
            addOpenStatement(st);
        }
        loggerExternal.exiting(getClassNameLogging(), "prepareStatement", st);
        return st;
    }

    private PreparedStatement prepareStatement(String sql, int resultSetType, int resultSetConcurrency,
            SQLServerStatementColumnEncryptionSetting stmtColEncSetting) throws SQLServerException {
        if (loggerExternal.isLoggable(Level.FINER))
            loggerExternal.entering(getClassNameLogging(), "prepareStatement",
                    new Object[] {sql, resultSetType, resultSetConcurrency, stmtColEncSetting});
        checkClosed();

        PreparedStatement st = new SQLServerPreparedStatement(this, sql, resultSetType, resultSetConcurrency,
                stmtColEncSetting);

        if (requestStarted) {
            addOpenStatement(st);
        }

        loggerExternal.exiting(getClassNameLogging(), "prepareStatement", st);
        return st;
    }

    @Override
    public CallableStatement prepareCall(String sql, int resultSetType,
            int resultSetConcurrency) throws SQLServerException {
        if (loggerExternal.isLoggable(Level.FINER))
            loggerExternal.entering(getClassNameLogging(), "prepareCall",
                    new Object[] {sql, resultSetType, resultSetConcurrency});
        checkClosed();

        CallableStatement st = new SQLServerCallableStatement(this, sql, resultSetType, resultSetConcurrency,
                SQLServerStatementColumnEncryptionSetting.UseConnectionSetting);

        if (requestStarted) {
            addOpenStatement(st);
        }

        loggerExternal.exiting(getClassNameLogging(), "prepareCall", st);
        return st;
    }

    @Override
    public void setTypeMap(java.util.Map<String, Class<?>> map) throws SQLException {
        loggerExternal.entering(getClassNameLogging(), "setTypeMap", map);
        checkClosed();
        if (map != null && (map instanceof java.util.HashMap)) {
            // we return an empty Hash map if the user gives this back make sure we accept it.
            if (map.isEmpty()) {
                loggerExternal.exiting(getClassNameLogging(), "setTypeMap");
                return;
            }

        }
        SQLServerException.throwNotSupportedException(this, null);
    }

    @Override
    public java.util.Map<String, Class<?>> getTypeMap() throws SQLServerException {
        loggerExternal.entering(getClassNameLogging(), "getTypeMap");
        checkClosed();
        java.util.Map<String, Class<?>> mp = new java.util.HashMap<>();
        loggerExternal.exiting(getClassNameLogging(), "getTypeMap", mp);
        return mp;
    }

    /* ---------------------- Logon --------------------------- */

    int writeAEFeatureRequest(boolean write,
            TDSWriter tdsWriter) throws SQLServerException /* if false just calculates the length */
    {
        // This includes the length of the terminator byte. If there are other extension features, re-adjust
        // accordingly.
        int len = 6; // (1byte = featureID, 4bytes = featureData length, 1 bytes = Version)

        if (write) {
            tdsWriter.writeByte(TDS.TDS_FEATURE_EXT_AE); // FEATUREEXT_TCE
            tdsWriter.writeInt(1);
            tdsWriter.writeByte(TDS.MAX_SUPPORTED_TCE_VERSION);
        }
        return len;
    }

    // if false just calculates the length

    int writeFedAuthFeatureRequest(boolean write, TDSWriter tdsWriter,
            FederatedAuthenticationFeatureExtensionData fedAuthFeatureExtensionData) throws SQLServerException {

        assert (fedAuthFeatureExtensionData.libraryType == TDS.TDS_FEDAUTH_LIBRARY_ADAL
                || fedAuthFeatureExtensionData.libraryType == TDS.TDS_FEDAUTH_LIBRARY_SECURITYTOKEN);

        int dataLen = 0;

        // set dataLen and totalLen
        switch (fedAuthFeatureExtensionData.libraryType) {
            case TDS.TDS_FEDAUTH_LIBRARY_ADAL:
                dataLen = 2; // length of feature data = 1 byte for library and echo + 1 byte for workflow
                break;
            case TDS.TDS_FEDAUTH_LIBRARY_SECURITYTOKEN:
                assert null != fedAuthFeatureExtensionData.accessToken;
                // length of feature data = 1 byte for library and echo,
                // security token length and sizeof(int) for token length itself
                dataLen = 1 + 4 + fedAuthFeatureExtensionData.accessToken.length;
                break;
            default:
                assert (false); // Unrecognized library type for fedauth feature extension request"
                break;
        }

        int totalLen = dataLen + 5; // length of feature id (1 byte), data length field (4 bytes), and feature data
                                    // (dataLen)

        // write feature id
        if (write) {
            tdsWriter.writeByte((byte) TDS.TDS_FEATURE_EXT_FEDAUTH); // FEATUREEXT_TCE

            // set options
            byte options = 0x00;

            // set upper 7 bits of options to indicate fed auth library type
            switch (fedAuthFeatureExtensionData.libraryType) {
                case TDS.TDS_FEDAUTH_LIBRARY_ADAL:
                    assert federatedAuthenticationInfoRequested == true;
                    options |= TDS.TDS_FEDAUTH_LIBRARY_ADAL << 1;
                    break;
                case TDS.TDS_FEDAUTH_LIBRARY_SECURITYTOKEN:
                    assert federatedAuthenticationRequested == true;
                    options |= TDS.TDS_FEDAUTH_LIBRARY_SECURITYTOKEN << 1;
                    break;
                default:
                    assert (false); // Unrecognized library type for fedauth feature extension request
                    break;
            }

            options |= (byte) (fedAuthFeatureExtensionData.fedAuthRequiredPreLoginResponse == true ? 0x01 : 0x00);

            // write FeatureDataLen
            tdsWriter.writeInt(dataLen);

            // write FeatureData
            // write option
            tdsWriter.writeByte(options);

            // write workflow for FedAuthLibrary.ADAL
            // write accessToken for FedAuthLibrary.SecurityToken
            switch (fedAuthFeatureExtensionData.libraryType) {
                case TDS.TDS_FEDAUTH_LIBRARY_ADAL:
                    byte workflow = 0x00;
                    switch (fedAuthFeatureExtensionData.authentication) {
                        case ActiveDirectoryPassword:
                            workflow = TDS.ADALWORKFLOW_ACTIVEDIRECTORYPASSWORD;
                            break;
                        case ActiveDirectoryIntegrated:
                            workflow = TDS.ADALWORKFLOW_ACTIVEDIRECTORYINTEGRATED;
                            break;
                        default:
                            assert (false); // Unrecognized Authentication type for fedauth ADAL request
                            break;
                    }

                    tdsWriter.writeByte(workflow);
                    break;
                case TDS.TDS_FEDAUTH_LIBRARY_SECURITYTOKEN:
                    tdsWriter.writeInt(fedAuthFeatureExtensionData.accessToken.length);
                    tdsWriter.writeBytes(fedAuthFeatureExtensionData.accessToken, 0,
                            fedAuthFeatureExtensionData.accessToken.length);
                    break;
                default:
                    assert (false); // Unrecognized FedAuthLibrary type for feature extension request
                    break;
            }
        }
        return totalLen;
    }

    int writeDataClassificationFeatureRequest(boolean write /* if false just calculates the length */,
            TDSWriter tdsWriter) throws SQLServerException {
        int len = 6; // 1byte = featureID, 4bytes = featureData length, 1 bytes = Version
        if (write) {
            // Write Feature ID, length of the version# field and Sensitivity Classification Version#
            tdsWriter.writeByte(TDS.TDS_FEATURE_EXT_DATACLASSIFICATION);
            tdsWriter.writeInt(1);
            tdsWriter.writeByte(TDS.MAX_SUPPORTED_DATA_CLASSIFICATION_VERSION);
        }
        return len; // size of data written
    }

    int writeUTF8SupportFeatureRequest(boolean write,
            TDSWriter tdsWriter /* if false just calculates the length */) throws SQLServerException {
        int len = 5; // 1byte = featureID, 4bytes = featureData length
        if (write) {
            tdsWriter.writeByte(TDS.TDS_FEATURE_EXT_UTF8SUPPORT);
            tdsWriter.writeInt(0);
        }
        return len;
    }

    int writeSessionRecoveryFeatureRequest(boolean write, TDSWriter tdsWriter) throws SQLServerException {
        int len = 0;
        SessionStateTable ssTable = sessionRecovery.getSessionStateTable();
        if (sessionRecovery.getReconnectThread().isAlive()) {
            len = 4 // initial session state length
                    + 1 // 1 byte of initial database length
                    + toUCS16(ssTable.getOriginalCatalog()).length + 1 // 1 byte of initial collation length
                    + (ssTable.getOriginalCollation() != null ? SQLCollation.tdsLength() : 0) + 1
                    + toUCS16(ssTable.getOriginalLanguage()).length + ssTable.getInitialLength() + 4 + 1
                    + (sCatalog.equals(ssTable.getOriginalCatalog()) ? 0 : sCatalog.length()) + 1
                    + (databaseCollation != null
                            && databaseCollation.isEqual(ssTable.getOriginalCollation()) ? 0 : SQLCollation.tdsLength())
                    + 1 // 1 byte of current language length
                    + (sLanguage.equals(ssTable.getOriginalLanguage()) ? 0 : sLanguage.length())
                    + ssTable.getDeltaLength();
        } else {
            len = 0;
        }
        if (write) {
            tdsWriter.writeByte(TDS.TDS_FEATURE_EXT_SESSIONRECOVERY);
            tdsWriter.writeInt(len);
            if (sessionRecovery.getReconnectThread().isAlive()) {
                tdsWriter.writeInt((int) (1 // 1 byte of initial database length
                        + (toUCS16(ssTable.getOriginalCatalog()).length) + 1 // 1 byte of initial collation length
                        + (ssTable.getOriginalCollation() != null ? SQLCollation.tdsLength() : 0) + 1
                        + (toUCS16(ssTable.getOriginalLanguage()).length) + ssTable.getInitialLength()));

                tdsWriter.writeByte((byte) ssTable.getOriginalCatalog().length());
                tdsWriter.writeBytes(toUCS16(ssTable.getOriginalCatalog()));

                if (ssTable.getOriginalCollation() != null) {
                    tdsWriter.writeByte((byte) SQLCollation.tdsLength());
                    ssTable.getOriginalCollation().writeCollation(tdsWriter);
                } else {
                    tdsWriter.writeByte((byte) 0); // collation length
                }

                tdsWriter.writeByte((byte) ssTable.getOriginalLanguage().length());
                tdsWriter.writeBytes(toUCS16(ssTable.getOriginalLanguage()));

                // Initial state
                for (int i = 0; i < SessionStateTable.SESSION_STATE_ID_MAX; i++) {
                    if (ssTable.getSessionStateInitial()[i] != null) {
                        tdsWriter.writeByte((byte) i); // state id
                        if (ssTable.getSessionStateInitial()[i].length >= 0xFF) {
                            tdsWriter.writeByte((byte) 0xFF);
                            tdsWriter.writeShort((short) ssTable.getSessionStateInitial()[i].length);
                        } else
                            tdsWriter.writeByte((byte) (ssTable.getSessionStateInitial()[i]).length); // state length
                        tdsWriter.writeBytes(ssTable.getSessionStateInitial()[i]); // state value
                    }
                }

                // delta data
                tdsWriter.writeInt((int) (1// 1 byte of current database length
                        + (sCatalog.equals(ssTable.getOriginalCatalog()) ? 0 : sCatalog.length()) + 1
                        + (databaseCollation != null
                                && databaseCollation.isEqual(ssTable.getOriginalCollation()) ? 0
                                                                                             : SQLCollation.tdsLength())
                        + 1 // 1 byte of current language length
                        + (sLanguage.equals(ssTable.getOriginalLanguage()) ? 0 : sLanguage.length())
                        + ssTable.getDeltaLength()));

                // database/catalog
                if (sCatalog.equals(ssTable.getOriginalCatalog())) {
                    tdsWriter.writeByte((byte) 0);
                } else {
                    tdsWriter.writeByte((byte) sCatalog.length());
                    tdsWriter.writeBytes(toUCS16(sCatalog));
                }

                // collation
                if (databaseCollation != null && databaseCollation.isEqual(ssTable.getOriginalCollation())) {
                    tdsWriter.writeByte((byte) 0);
                } else {
                    tdsWriter.writeByte((byte) SQLCollation.tdsLength());
                    databaseCollation.writeCollation(tdsWriter);
                }

                // language
                if (sLanguage.equals(ssTable.getOriginalLanguage())) {
                    tdsWriter.writeByte((byte) 0);
                } else {
                    // Tt's a B_VARCHAR hence number of characters should be reported and not the number of bytes.
                    tdsWriter.writeByte((byte) sLanguage.length());
                    tdsWriter.writeBytes(toUCS16(sLanguage));
                }

                // Delta session state
                for (int i = 0; i < SessionStateTable.SESSION_STATE_ID_MAX; i++) {
                    if (ssTable.getSessionStateDelta()[i] != null
                            && ssTable.getSessionStateDelta()[i].getData() != null) {
                        tdsWriter.writeByte((byte) i); // state id
                        if (ssTable.getSessionStateDelta()[i].getDataLengh() >= 0xFF) {
                            tdsWriter.writeByte((byte) 0xFF);
                            tdsWriter.writeShort((short) ssTable.getSessionStateDelta()[i].getDataLengh());
                        } else
                            tdsWriter.writeByte((byte) (ssTable.getSessionStateDelta()[i].getDataLengh()));
                        tdsWriter.writeBytes(ssTable.getSessionStateDelta()[i].getData()); // state value
                    }
                }
            }
        }
        return (len + 1 /* feature-id length byte */ + 4 /* feature-data-length length DWORD */);
    }

    private final class LogonCommand extends UninterruptableTDSCommand {
        LogonCommand() {
            super("logon");
        }

        final boolean doExecute() throws SQLServerException {
            logon(this);
            return true;
        }
    }

    private void logon(LogonCommand command) throws SQLServerException {
        SSPIAuthentication authentication = null;
        if (integratedSecurity && AuthenticationScheme.nativeAuthentication == intAuthScheme)
            authentication = new AuthenticationJNI(this, currentConnectPlaceHolder.getServerName(),
                    currentConnectPlaceHolder.getPortNumber());
        if (integratedSecurity && AuthenticationScheme.javaKerberos == intAuthScheme) {
            if (null != ImpersonatedUserCred) {
                authentication = new KerbAuthentication(this, currentConnectPlaceHolder.getServerName(),
                        currentConnectPlaceHolder.getPortNumber(), ImpersonatedUserCred, isUserCreatedCredential);
            } else
                authentication = new KerbAuthentication(this, currentConnectPlaceHolder.getServerName(),
                        currentConnectPlaceHolder.getPortNumber());
        }

        // If the workflow being used is Active Directory Password or Active Directory Integrated and server's prelogin
        // response
        // for FEDAUTHREQUIRED option indicates Federated Authentication is required, we have to insert FedAuth Feature
        // Extension
        // in Login7, indicating the intent to use Active Directory Authentication Library for SQL Server.
        if (authenticationString.trim().equalsIgnoreCase(SqlAuthentication.ActiveDirectoryPassword.toString())
                || (authenticationString.trim().equalsIgnoreCase(SqlAuthentication.ActiveDirectoryIntegrated.toString())
                        && fedAuthRequiredPreLoginResponse)) {
            federatedAuthenticationInfoRequested = true;
            fedAuthFeatureExtensionData = new FederatedAuthenticationFeatureExtensionData(TDS.TDS_FEDAUTH_LIBRARY_ADAL,
                    authenticationString, fedAuthRequiredPreLoginResponse);
        }

        if (null != accessTokenInByte) {
            fedAuthFeatureExtensionData = new FederatedAuthenticationFeatureExtensionData(
                    TDS.TDS_FEDAUTH_LIBRARY_SECURITYTOKEN, fedAuthRequiredPreLoginResponse, accessTokenInByte);
            // No need any further info from the server for token based authentication. So set
            // _federatedAuthenticationRequested to true
            federatedAuthenticationRequested = true;
        }
        try {
            sendLogon(command, authentication, fedAuthFeatureExtensionData);

            // If we got routed in the current attempt,
            // the server closes the connection. So, we should not
            // be sending anymore commands to the server in that case.
            if (!isRoutedInCurrentAttempt) {
                originalCatalog = sCatalog;
                String sqlStmt = sqlStatementToInitialize();
                if (sqlStmt != null) {
                    connectionCommand(sqlStmt, "Change Settings");
                }
            }
        } finally {
            if (integratedSecurity) {
                if (null != authentication) {
                    authentication.ReleaseClientContext();
                    authentication = null;
                }
                if (null != ImpersonatedUserCred) {
                    ImpersonatedUserCred = null;
                }
            }
        }
    }

    private static final int ENVCHANGE_DATABASE = 1;
    private static final int ENVCHANGE_LANGUAGE = 2;
    private static final int ENVCHANGE_CHARSET = 3;
    private static final int ENVCHANGE_PACKETSIZE = 4;
    private static final int ENVCHANGE_SORTLOCALEID = 5;
    private static final int ENVCHANGE_SORTFLAGS = 6;
    private static final int ENVCHANGE_SQLCOLLATION = 7;
    private static final int ENVCHANGE_XACT_BEGIN = 8;
    private static final int ENVCHANGE_XACT_COMMIT = 9;
    private static final int ENVCHANGE_XACT_ROLLBACK = 10;
    private static final int ENVCHANGE_DTC_ENLIST = 11;
    private static final int ENVCHANGE_DTC_DEFECT = 12;
    private static final int ENVCHANGE_CHANGE_MIRROR = 13;
    @SuppressWarnings("unused")
    private static final int ENVCHANGE_UNUSED_14 = 14;
    private static final int ENVCHANGE_DTC_PROMOTE = 15;
    private static final int ENVCHANGE_DTC_MGR_ADDR = 16;
    private static final int ENVCHANGE_XACT_ENDED = 17;
    private static final int ENVCHANGE_RESET_COMPLETE = 18;
    private static final int ENVCHANGE_USER_INFO = 19;
    private static final int ENVCHANGE_ROUTING = 20;

    final void processEnvChange(TDSReader tdsReader) throws SQLServerException {
        tdsReader.readUnsignedByte(); // token type
        final int envValueLength = tdsReader.readUnsignedShort();

        TDSReaderMark mark = tdsReader.mark();
        int envchange = tdsReader.readUnsignedByte();
        switch (envchange) {
            case ENVCHANGE_PACKETSIZE:
                // Set NEW value as new TDS packet size
                try {
                    tdsPacketSize = Integer.parseInt(tdsReader.readUnicodeString(tdsReader.readUnsignedByte()));
                } catch (NumberFormatException e) {
                    tdsReader.throwInvalidTDS();
                }
                if (connectionlogger.isLoggable(Level.FINER))
                    connectionlogger.finer(toString() + " Network packet size is " + tdsPacketSize + " bytes");
                break;

            case ENVCHANGE_SQLCOLLATION:
                if (SQLCollation.tdsLength() != tdsReader.readUnsignedByte())
                    tdsReader.throwInvalidTDS();

                try {
                    databaseCollation = new SQLCollation(tdsReader);
                } catch (java.io.UnsupportedEncodingException e) {
                    terminate(SQLServerException.DRIVER_ERROR_INVALID_TDS, e.getMessage(), e);
                }

                break;

            case ENVCHANGE_DTC_ENLIST:
            case ENVCHANGE_XACT_BEGIN:
                rolledBackTransaction = false;
                byte[] transactionDescriptor = getTransactionDescriptor();

                if (transactionDescriptor.length != tdsReader.readUnsignedByte())
                    tdsReader.throwInvalidTDS();

                tdsReader.readBytes(transactionDescriptor, 0, transactionDescriptor.length);

                if (connectionlogger.isLoggable(Level.FINER)) {
                    String op;
                    if (ENVCHANGE_XACT_BEGIN == envchange)
                        op = " started";
                    else
                        op = " enlisted";

                    connectionlogger.finer(toString() + op);
                }
                break;

            case ENVCHANGE_XACT_ROLLBACK:
                rolledBackTransaction = true;

                if (inXATransaction) {
                    if (connectionlogger.isLoggable(Level.FINER))
                        connectionlogger.finer(toString() + " rolled back. (DTC)");

                    // Do not clear the transaction descriptor if the connection is in DT.
                    // For a DTC transaction, a ENV_ROLLBACKTRAN token won't cleanup the xactID previously cached on the
                    // connection
                    // because user is required to explicitly un-enlist/defect a connection from a DTC.
                    // A ENV_DEFECTTRAN token though will clean the DTC xactID on the connection.
                } else {
                    if (connectionlogger.isLoggable(Level.FINER))
                        connectionlogger.finer(toString() + " rolled back");

                    Arrays.fill(getTransactionDescriptor(), (byte) 0);
                }

                break;

            case ENVCHANGE_XACT_COMMIT:
                if (connectionlogger.isLoggable(Level.FINER))
                    connectionlogger.finer(toString() + " committed");

                Arrays.fill(getTransactionDescriptor(), (byte) 0);

                break;

            case ENVCHANGE_DTC_DEFECT:
                if (connectionlogger.isLoggable(Level.FINER))
                    connectionlogger.finer(toString() + " defected");

                Arrays.fill(getTransactionDescriptor(), (byte) 0);

                break;

            case ENVCHANGE_DATABASE:
                setCatalogName(tdsReader.readUnicodeString(tdsReader.readUnsignedByte()));
                break;

            case ENVCHANGE_CHANGE_MIRROR:
                setFailoverPartnerServerProvided(tdsReader.readUnicodeString(tdsReader.readUnsignedByte()));
                break;
            case ENVCHANGE_LANGUAGE:
                setLanguageName(tdsReader.readUnicodeString(tdsReader.readUnsignedByte()));
                break;
            // Skip unsupported, ENVCHANGES
            case ENVCHANGE_CHARSET:
            case ENVCHANGE_SORTLOCALEID:
            case ENVCHANGE_SORTFLAGS:
            case ENVCHANGE_DTC_PROMOTE:
            case ENVCHANGE_DTC_MGR_ADDR:
            case ENVCHANGE_XACT_ENDED:
            case ENVCHANGE_RESET_COMPLETE:
            case ENVCHANGE_USER_INFO:
                if (connectionlogger.isLoggable(Level.FINER))
                    connectionlogger.finer(toString() + " Ignored env change: " + envchange);
                break;
            case ENVCHANGE_ROUTING:

                // initialize to invalid values
                int routingDataValueLength, routingProtocol, routingPortNumber, routingServerNameLength;
                routingDataValueLength = routingProtocol = routingPortNumber = routingServerNameLength = -1;

                String routingServerName = null;

                try {
                    routingDataValueLength = tdsReader.readUnsignedShort();
                    if (routingDataValueLength <= 5)// (5 is the no of bytes in protocol + port number+ length field of
                                                    // server name)
                    {
                        throwInvalidTDS();
                    }

                    routingProtocol = tdsReader.readUnsignedByte();
                    if (routingProtocol != 0) {
                        throwInvalidTDS();
                    }

                    routingPortNumber = tdsReader.readUnsignedShort();
                    if (routingPortNumber <= 0 || routingPortNumber > 65535) {
                        throwInvalidTDS();
                    }

                    routingServerNameLength = tdsReader.readUnsignedShort();
                    if (routingServerNameLength <= 0 || routingServerNameLength > 1024) {
                        throwInvalidTDS();
                    }

                    routingServerName = tdsReader.readUnicodeString(routingServerNameLength);
                    assert routingServerName != null;

                } finally {
                    if (connectionlogger.isLoggable(Level.FINER)) {
                        connectionlogger.finer(toString() + " Received routing ENVCHANGE with the following values."
                                + " routingDataValueLength:" + routingDataValueLength + " protocol:" + routingProtocol
                                + " portNumber:" + routingPortNumber + " serverNameLength:" + routingServerNameLength
                                + " serverName:" + ((routingServerName != null) ? routingServerName : "null"));
                    }
                }

                // Check if the hostNameInCertificate needs to be updated to handle the rerouted subdomain in Azure
                String currentHostName = activeConnectionProperties.getProperty("hostNameInCertificate");
                if (null != currentHostName && currentHostName.startsWith("*") && (null != routingServerName) /*
                                                                                                               * skip
                                                                                                               * the
                                                                                                               * check
                                                                                                               * for
                                                                                                               * hostNameInCertificate
                                                                                                               * if
                                                                                                               * routingServerName
                                                                                                               * is null
                                                                                                               */
                        && routingServerName.indexOf('.') != -1) {
                    char[] currentHostNameCharArray = currentHostName.toCharArray();
                    char[] routingServerNameCharArray = routingServerName.toCharArray();
                    boolean hostNameNeedsUpdate = true;

                    /*
                     * Check if routingServerName and hostNameInCertificate are from same domain by verifying each
                     * character in currentHostName from last until it reaches the character before the wildcard symbol
                     * (i.e. currentHostNameCharArray[1])
                     */
                    for (int i = currentHostName.length() - 1, j = routingServerName.length() - 1; i > 0 && j > 0;
                            i--, j--) {
                        if (routingServerNameCharArray[j] != currentHostNameCharArray[i]) {
                            hostNameNeedsUpdate = false;
                            break;
                        }
                    }

                    if (hostNameNeedsUpdate) {
                        String newHostName = "*" + routingServerName.substring(routingServerName.indexOf('.'));
                        activeConnectionProperties.setProperty("hostNameInCertificate", newHostName);

                        if (connectionlogger.isLoggable(Level.FINER)) {
                            connectionlogger.finer(toString() + "Using new host to validate the SSL certificate");
                        }
                    }
                }

                isRoutedInCurrentAttempt = true;
                routingInfo = new ServerPortPlaceHolder(routingServerName, routingPortNumber, null, integratedSecurity);

                break;

            // Error on unrecognized, unused ENVCHANGES
            default:
                if (connectionlogger.isLoggable(Level.WARNING)) {
                    connectionlogger.warning(toString() + " Unknown environment change: " + envchange);
                }
                throwInvalidTDS();
                break;
        }

        // After extracting whatever value information we need, skip over whatever is left
        // that we're not interested in.
        tdsReader.reset(mark);
        tdsReader.readBytes(new byte[envValueLength], 0, envValueLength);
    }

    final void processFedAuthInfo(TDSReader tdsReader, TDSTokenHandler tdsTokenHandler) throws SQLServerException {
        SqlFedAuthInfo sqlFedAuthInfo = new SqlFedAuthInfo();

        tdsReader.readUnsignedByte(); // token type, 0xEE

        // TdsParser.TryGetTokenLength, for FEDAUTHINFO, it uses TryReadInt32()
        int tokenLen = tdsReader.readInt();

        if (connectionlogger.isLoggable(Level.FINER)) {
            connectionlogger.fine(toString() + " FEDAUTHINFO token stream length = " + tokenLen);
        }

        if (tokenLen < 4) {
            // the token must at least contain a DWORD(length is 4 bytes) indicating the number of info IDs
            if (connectionlogger.isLoggable(Level.SEVERE)) {
                connectionlogger.severe(toString() + "FEDAUTHINFO token stream length too short for CountOfInfoIDs.");
            }
            throw new SQLServerException(
                    SQLServerException.getErrString("R_FedAuthInfoLengthTooShortForCountOfInfoIds"), null);
        }

        // read how many FedAuthInfo options there are
        int optionsCount = tdsReader.readInt();

        tokenLen = tokenLen - 4; // remaining length is shortened since we read optCount, 4 is the size of int

        if (connectionlogger.isLoggable(Level.FINER)) {
            connectionlogger.fine(toString() + " CountOfInfoIDs = " + optionsCount);
        }

        if (tokenLen > 0) {
            // read the rest of the token
            byte[] tokenData = new byte[tokenLen];

            tdsReader.readBytes(tokenData, 0, tokenLen);

            if (connectionlogger.isLoggable(Level.FINER)) {
                connectionlogger
                        .fine(toString() + " Read rest of FEDAUTHINFO token stream: " + Arrays.toString(tokenData));
            }

            // each FedAuthInfoOpt is 9 bytes:
            // 1 byte for FedAuthInfoID
            // 4 bytes for FedAuthInfoDataLen
            // 4 bytes for FedAuthInfoDataOffset
            // So this is the index in tokenData for the i-th option
            final int optionSize = 9;

            // the total number of bytes for all FedAuthInfoOpts together
            int totalOptionsSize = optionsCount * optionSize;

            for (int i = 0; i < optionsCount; i++) {
                int currentOptionOffset = i * optionSize;

                byte id = tokenData[currentOptionOffset];
                byte[] buffer = new byte[4];
                buffer[3] = tokenData[currentOptionOffset + 1];
                buffer[2] = tokenData[currentOptionOffset + 2];
                buffer[1] = tokenData[currentOptionOffset + 3];
                buffer[0] = tokenData[currentOptionOffset + 4];
                java.nio.ByteBuffer wrapped = java.nio.ByteBuffer.wrap(buffer); // big-endian by default
                int dataLen = wrapped.getInt();

                buffer = new byte[4];
                buffer[3] = tokenData[currentOptionOffset + 5];
                buffer[2] = tokenData[currentOptionOffset + 6];
                buffer[1] = tokenData[currentOptionOffset + 7];
                buffer[0] = tokenData[currentOptionOffset + 8];
                wrapped = java.nio.ByteBuffer.wrap(buffer); // big-endian by default
                int dataOffset = wrapped.getInt();

                if (connectionlogger.isLoggable(Level.FINER)) {
                    connectionlogger.fine(toString() + " FedAuthInfoOpt: ID=" + id + ", DataLen=" + dataLen
                            + ", Offset=" + dataOffset);
                }

                // offset is measured from optCount, so subtract to make offset measured
                // from the beginning of tokenData, 4 is the size of int
                dataOffset = dataOffset - 4;

                // if dataOffset points to a region within FedAuthInfoOpt or after the end of the token, throw
                if (dataOffset < totalOptionsSize || dataOffset >= tokenLen) {
                    if (connectionlogger.isLoggable(Level.SEVERE)) {
                        connectionlogger.severe(toString() + "FedAuthInfoDataOffset points to an invalid location.");
                    }
                    MessageFormat form = new MessageFormat(
                            SQLServerException.getErrString("R_FedAuthInfoInvalidOffset"));
                    throw new SQLServerException(form.format(new Object[] {dataOffset}), null);
                }

                // try to read data and throw if the arguments are bad, meaning the server sent us a bad token
                String data = null;
                try {
                    byte[] dataArray = new byte[dataLen];
                    System.arraycopy(tokenData, dataOffset, dataArray, 0, dataLen);
                    data = new String(dataArray, UTF_16LE);
                } catch (Exception e) {
                    connectionlogger.severe(toString() + "Failed to read FedAuthInfoData.");
                    throw new SQLServerException(SQLServerException.getErrString("R_FedAuthInfoFailedToReadData"), e);
                }

                if (connectionlogger.isLoggable(Level.FINER)) {
                    connectionlogger.fine(toString() + " FedAuthInfoData: " + data);
                }

                // store data in tempFedAuthInfo
                switch (id) {
                    case TDS.FEDAUTH_INFO_ID_SPN:
                        sqlFedAuthInfo.spn = data;
                        break;
                    case TDS.FEDAUTH_INFO_ID_STSURL:
                        sqlFedAuthInfo.stsurl = data;
                        break;
                    default:
                        if (connectionlogger.isLoggable(Level.FINER)) {
                            connectionlogger
                                    .fine(toString() + " Ignoring unknown federated authentication info option: " + id);
                        }
                        break;
                }
            }
        } else {
            if (connectionlogger.isLoggable(Level.SEVERE)) {
                connectionlogger.severe(
                        toString() + "FEDAUTHINFO token stream is not long enough to contain the data it claims to.");
            }
            MessageFormat form = new MessageFormat(
                    SQLServerException.getErrString("R_FedAuthInfoLengthTooShortForData"));
            throw new SQLServerException(form.format(new Object[] {tokenLen}), null);
        }

        if (null == sqlFedAuthInfo.spn || null == sqlFedAuthInfo.stsurl || sqlFedAuthInfo.spn.trim().isEmpty()
                || sqlFedAuthInfo.stsurl.trim().isEmpty()) {
            // We should be receiving both stsurl and spn
            if (connectionlogger.isLoggable(Level.SEVERE)) {
                connectionlogger.severe(toString() + "FEDAUTHINFO token stream does not contain both STSURL and SPN.");
            }
            throw new SQLServerException(SQLServerException.getErrString("R_FedAuthInfoDoesNotContainStsurlAndSpn"),
                    null);
        }

        onFedAuthInfo(sqlFedAuthInfo, tdsTokenHandler);
    }

    final void processSessionState(TDSReader tdsReader) throws SQLServerException {
        if (sessionRecovery.isConnectionRecoveryNegotiated()) {
            tdsReader.readUnsignedByte(); // token type
            long dataLength = tdsReader.readUnsignedInt();
            if (dataLength < 7) {
                if (connectionlogger.isLoggable(Level.SEVERE))
                    connectionlogger.severe(toString()
                            + "SESSIONSTATETOKEN token stream is not long enough to contain the data it claims to.");
                sessionRecovery.getSessionStateTable().setMasterRecoveryDisabled(true);
                tdsReader.throwInvalidTDS();
            }
            int sequenceNumber = tdsReader.readInt();
            long dataBytesRead = 4;
            /*
             * Sequence number has reached max value and will now roll over. Hence disable CR permanently. This is set
             * to false when session state data is being reset to initial state when connection is taken out of a
             * connection pool.
             */
            if (SessionStateTable.MASTER_RECOVERY_DISABLE_SEQ_NUMBER == sequenceNumber) {
                sessionRecovery.getSessionStateTable().setMasterRecoveryDisabled(true);
            }

            byte status = (byte) tdsReader.readUnsignedByte();
            boolean fRecoverable = (status & 0x01) > 0 ? true : false;
            dataBytesRead += 1;

            while (dataBytesRead < dataLength) {
                short sessionStateId = (short) tdsReader.readUnsignedByte();
                int sessionStateLength = (int) tdsReader.readUnsignedByte();
                dataBytesRead += 2;
                if (sessionStateLength >= 0xFF) {
                    sessionStateLength = (int) tdsReader.readUnsignedInt(); // xFF - xFFFF
                    dataBytesRead += 4;
                }

                if (sessionRecovery.getSessionStateTable().getSessionStateDelta()[sessionStateId] == null) {
                    sessionRecovery.getSessionStateTable()
                            .getSessionStateDelta()[sessionStateId] = new SessionStateValue();
                }
                /*
                 * else Exception will not be thrown. Instead the state is just ignored.
                 */

                if (SessionStateTable.MASTER_RECOVERY_DISABLE_SEQ_NUMBER != sequenceNumber
                        && ((null == sessionRecovery.getSessionStateTable().getSessionStateDelta()[sessionStateId]
                                .getData())
                                || (sessionRecovery.getSessionStateTable().getSessionStateDelta()[sessionStateId]
                                        .isSequenceNumberGreater(sequenceNumber)))) {
                    sessionRecovery.getSessionStateTable().updateSessionState(tdsReader, sessionStateId,
                            sessionStateLength, sequenceNumber, fRecoverable);
                } else {
                    tdsReader.readSkipBytes(sessionStateLength);
                }
                dataBytesRead += sessionStateLength;
            }
            if (dataBytesRead != dataLength) {
                if (connectionlogger.isLoggable(Level.SEVERE))
                    connectionlogger.severe(toString() + " Session State data length is corrupt.");
                sessionRecovery.getSessionStateTable().setMasterRecoveryDisabled(true);
                tdsReader.throwInvalidTDS();
            }
        } else {
            if (connectionlogger.isLoggable(Level.SEVERE))
                connectionlogger
                        .severe(toString() + " Session state received when session recovery was not negotiated.");
            tdsReader.throwInvalidTDSToken(TDS.getTokenName(tdsReader.peekTokenType()));
        }
    }

    final class FedAuthTokenCommand extends UninterruptableTDSCommand {
        TDSTokenHandler tdsTokenHandler = null;
        SqlFedAuthToken fedAuthToken = null;

        FedAuthTokenCommand(SqlFedAuthToken fedAuthToken, TDSTokenHandler tdsTokenHandler) {
            super("FedAuth");
            this.tdsTokenHandler = tdsTokenHandler;
            this.fedAuthToken = fedAuthToken;
        }

        final boolean doExecute() throws SQLServerException {
            sendFedAuthToken(this, fedAuthToken, tdsTokenHandler);
            return true;
        }
    }

    /**
     * Generates (if appropriate) and sends a Federated Authentication Access token to the server, using the Federated
     * Authentication Info.
     */
    void onFedAuthInfo(SqlFedAuthInfo fedAuthInfo, TDSTokenHandler tdsTokenHandler) throws SQLServerException {
        assert (null != activeConnectionProperties.getProperty(SQLServerDriverStringProperty.USER.toString())
                && null != activeConnectionProperties.getProperty(SQLServerDriverStringProperty.PASSWORD.toString()))
                || ((authenticationString.trim().equalsIgnoreCase(
                        SqlAuthentication.ActiveDirectoryIntegrated.toString()) && fedAuthRequiredPreLoginResponse));
        assert null != fedAuthInfo;

        attemptRefreshTokenLocked = true;
        fedAuthToken = getFedAuthToken(fedAuthInfo);
        attemptRefreshTokenLocked = false;

        // fedAuthToken cannot be null.
        assert null != fedAuthToken;

        TDSCommand fedAuthCommand = new FedAuthTokenCommand(fedAuthToken, tdsTokenHandler);
        fedAuthCommand.execute(tdsChannel.getWriter(), tdsChannel.getReader(fedAuthCommand));
    }

    private SqlFedAuthToken getFedAuthToken(SqlFedAuthInfo fedAuthInfo) throws SQLServerException {
        SqlFedAuthToken fedAuthToken = null;

        // fedAuthInfo should not be null.
        assert null != fedAuthInfo;

        String user = activeConnectionProperties.getProperty(SQLServerDriverStringProperty.USER.toString());
        String password = activeConnectionProperties.getProperty(SQLServerDriverStringProperty.PASSWORD.toString());

        // No:of milliseconds to sleep for the inital back off.
        int sleepInterval = 100;

        while (true) {
            if (authenticationString.trim().equalsIgnoreCase(SqlAuthentication.ActiveDirectoryPassword.toString())) {
                fedAuthToken = SQLServerADAL4JUtils.getSqlFedAuthToken(fedAuthInfo, user, password,
                        authenticationString);

                // Break out of the retry loop in successful case.
                break;
            } else if (authenticationString.trim()
                    .equalsIgnoreCase(SqlAuthentication.ActiveDirectoryIntegrated.toString())) {

                // If operating system is windows and sqljdbc_auth is loaded then choose the DLL authentication.
                if (System.getProperty("os.name").toLowerCase(Locale.ENGLISH).startsWith("windows")
                        && AuthenticationJNI.isDllLoaded()) {
                    try {
                        long expirationFileTime = 0;
                        FedAuthDllInfo dllInfo = AuthenticationJNI.getAccessTokenForWindowsIntegrated(
                                fedAuthInfo.stsurl, fedAuthInfo.spn, clientConnectionId.toString(),
                                ActiveDirectoryAuthentication.JDBC_FEDAUTH_CLIENT_ID, expirationFileTime);

                        // AccessToken should not be null.
                        assert null != dllInfo.accessTokenBytes;

                        byte[] accessTokenFromDLL = dllInfo.accessTokenBytes;

                        String accessToken = new String(accessTokenFromDLL, UTF_16LE);

                        fedAuthToken = new SqlFedAuthToken(accessToken, dllInfo.expiresIn);

                        // Break out of the retry loop in successful case.
                        break;
                    } catch (DLLException adalException) {

                        // the sqljdbc_auth.dll return -1 for errorCategory, if unable to load the adalsql.dll
                        int errorCategory = adalException.GetCategory();
                        if (-1 == errorCategory) {
                            MessageFormat form = new MessageFormat(
                                    SQLServerException.getErrString("R_UnableLoadADALSqlDll"));
                            Object[] msgArgs = {Integer.toHexString(adalException.GetState())};
                            throw new SQLServerException(form.format(msgArgs), null);
                        }

                        int millisecondsRemaining = TimerRemaining(timerExpire);
                        if (ActiveDirectoryAuthentication.GET_ACCESS_TOKEN_TANSISENT_ERROR != errorCategory
                                || timerHasExpired(timerExpire) || (sleepInterval >= millisecondsRemaining)) {

                            String errorStatus = Integer.toHexString(adalException.GetStatus());

                            if (connectionlogger.isLoggable(Level.FINER)) {
                                connectionlogger.fine(
                                        toString() + " SQLServerConnection.getFedAuthToken.AdalException category:"
                                                + errorCategory + " error: " + errorStatus);
                            }

                            MessageFormat form1 = new MessageFormat(
                                    SQLServerException.getErrString("R_ADALAuthenticationMiddleErrorMessage"));
                            String errorCode = Integer.toHexString(adalException.GetStatus()).toUpperCase();
                            Object[] msgArgs1 = {errorCode, adalException.GetState()};
                            SQLServerException middleException = new SQLServerException(form1.format(msgArgs1),
                                    adalException);

                            MessageFormat form = new MessageFormat(SQLServerException.getErrString("R_ADALExecution"));
                            Object[] msgArgs = {user, authenticationString};
                            throw new SQLServerException(form.format(msgArgs), null, 0, middleException);
                        }

                        if (connectionlogger.isLoggable(Level.FINER)) {
                            connectionlogger.fine(toString() + " SQLServerConnection.getFedAuthToken sleeping: "
                                    + sleepInterval + " milliseconds.");
                            connectionlogger.fine(toString() + " SQLServerConnection.getFedAuthToken remaining: "
                                    + millisecondsRemaining + " milliseconds.");
                        }

                        try {
                            Thread.sleep(sleepInterval);
                        } catch (InterruptedException e1) {
                            // re-interrupt the current thread, in order to restore the thread's interrupt status.
                            Thread.currentThread().interrupt();
                        }
                        sleepInterval = sleepInterval * 2;
                    }
                }
                // else choose ADAL4J for integrated authentication. This option is supported for both windows and unix,
                // so we don't need to check the
                // OS version here.
                else {
                    fedAuthToken = SQLServerADAL4JUtils.getSqlFedAuthTokenIntegrated(fedAuthInfo, authenticationString);
                }
                // Break out of the retry loop in successful case.
                break;
            }
        }

        return fedAuthToken;
    }

    /**
     * Send the access token to the server.
     */
    private void sendFedAuthToken(FedAuthTokenCommand fedAuthCommand, SqlFedAuthToken fedAuthToken,
            TDSTokenHandler tdsTokenHandler) throws SQLServerException {
        assert null != fedAuthToken;
        assert null != fedAuthToken.accessToken;

        if (connectionlogger.isLoggable(Level.FINER)) {
            connectionlogger.fine(toString() + " Sending federated authentication token.");
        }

        TDSWriter tdsWriter = fedAuthCommand.startRequest(TDS.PKT_FEDAUTH_TOKEN_MESSAGE);

        byte[] accessToken = fedAuthToken.accessToken.getBytes(UTF_16LE);

        // Send total length (length of token plus 4 bytes for the token length field)
        // If we were sending a nonce, this would include that length as well
        tdsWriter.writeInt(accessToken.length + 4);

        // Send length of token
        tdsWriter.writeInt(accessToken.length);

        // Send federated authentication access token.
        tdsWriter.writeBytes(accessToken, 0, accessToken.length);

        TDSReader tdsReader;
        tdsReader = fedAuthCommand.startResponse();

        federatedAuthenticationRequested = true;

        TDSParser.parse(tdsReader, tdsTokenHandler);
    }

    final void processFeatureExtAck(TDSReader tdsReader) throws SQLServerException {
        tdsReader.readUnsignedByte(); // Reading FEATUREEXTACK_TOKEN 0xAE

        // read feature ID
        byte featureId;
        do {
            featureId = (byte) tdsReader.readUnsignedByte();

            if (featureId != TDS.FEATURE_EXT_TERMINATOR) {
                onFeatureExtAck(featureId, tdsReader);
            }
        } while (featureId != TDS.FEATURE_EXT_TERMINATOR);
    }

    private void onFeatureExtAck(byte featureId, TDSReader tdsReader) throws SQLServerException {
        if (null != routingInfo) {
            return;
        }

        int dataLen;
        byte[] data = null;

        if (TDS.TDS_FEATURE_EXT_SESSIONRECOVERY != featureId) {
            dataLen = tdsReader.readInt();
            data = new byte[dataLen];

            if (dataLen > 0) {
                tdsReader.readBytes(data, 0, dataLen);
            }
        }

        switch (featureId) {
            case TDS.TDS_FEATURE_EXT_FEDAUTH: {
                if (connectionlogger.isLoggable(Level.FINER)) {
                    connectionlogger.fine(
                            toString() + " Received feature extension acknowledgement for federated authentication.");
                }

                if (!federatedAuthenticationRequested) {
                    if (connectionlogger.isLoggable(Level.SEVERE)) {
                        connectionlogger.severe(toString() + " Did not request federated authentication.");
                    }
                    MessageFormat form = new MessageFormat(
                            SQLServerException.getErrString("R_UnrequestedFeatureAckReceived"));
                    Object[] msgArgs = {featureId};
                    throw new SQLServerException(form.format(msgArgs), null);
                }

                // _fedAuthFeatureExtensionData must not be null when _federatedAuthenticatonRequested == true
                assert null != fedAuthFeatureExtensionData;

                switch (fedAuthFeatureExtensionData.libraryType) {
                    case TDS.TDS_FEDAUTH_LIBRARY_ADAL:
                    case TDS.TDS_FEDAUTH_LIBRARY_SECURITYTOKEN:
                        // The server shouldn't have sent any additional data with the ack (like a nonce)
                        if (0 != data.length) {
                            if (connectionlogger.isLoggable(Level.SEVERE)) {
                                connectionlogger.severe(toString()
                                        + " Federated authentication feature extension ack for ADAL and Security Token includes extra data.");
                            }
                            throw new SQLServerException(
                                    SQLServerException.getErrString("R_FedAuthFeatureAckContainsExtraData"), null);
                        }
                        break;

                    default:
                        assert false; // Unknown _fedAuthLibrary type
                        if (connectionlogger.isLoggable(Level.SEVERE)) {
                            connectionlogger.severe(
                                    toString() + " Attempting to use unknown federated authentication library.");
                        }
                        MessageFormat form = new MessageFormat(
                                SQLServerException.getErrString("R_FedAuthFeatureAckUnknownLibraryType"));
                        Object[] msgArgs = {fedAuthFeatureExtensionData.libraryType};
                        throw new SQLServerException(form.format(msgArgs), null);
                }
                break;
            }
            case TDS.TDS_FEATURE_EXT_AE: {
                if (connectionlogger.isLoggable(Level.FINER)) {
                    connectionlogger.fine(toString() + " Received feature extension acknowledgement for AE.");
                }

                if (1 > data.length) {
                    if (connectionlogger.isLoggable(Level.SEVERE)) {
                        connectionlogger.severe(toString() + " Unknown version number for AE.");
                    }
                    throw new SQLServerException(SQLServerException.getErrString("R_InvalidAEVersionNumber"), null);
                }

                byte supportedTceVersion = data[0];
                if (0 == supportedTceVersion || supportedTceVersion > TDS.MAX_SUPPORTED_TCE_VERSION) {
                    if (connectionlogger.isLoggable(Level.SEVERE)) {
                        connectionlogger.severe(toString() + " Invalid version number for AE.");
                    }
                    throw new SQLServerException(SQLServerException.getErrString("R_InvalidAEVersionNumber"), null);
                }

                serverSupportsColumnEncryption = true;
                break;
            }
            case TDS.TDS_FEATURE_EXT_DATACLASSIFICATION: {
                if (connectionlogger.isLoggable(Level.FINER)) {
                    connectionlogger
                            .fine(toString() + " Received feature extension acknowledgement for Data Classification.");
                }

                if (2 != data.length) {
                    if (connectionlogger.isLoggable(Level.SEVERE)) {
                        connectionlogger.severe(toString() + " Unknown token for Data Classification.");
                    }
                    throw new SQLServerException(SQLServerException.getErrString("R_UnknownDataClsTokenNumber"), null);
                }

                byte supportedDataClassificationVersion = data[0];
                if ((0 == supportedDataClassificationVersion)
                        || (supportedDataClassificationVersion > TDS.MAX_SUPPORTED_DATA_CLASSIFICATION_VERSION)) {
                    if (connectionlogger.isLoggable(Level.SEVERE)) {
                        connectionlogger.severe(toString() + " Invalid version number for Data Classification");
                    }
                    throw new SQLServerException(SQLServerException.getErrString("R_InvalidDataClsVersionNumber"),
                            null);
                }

                byte enabled = data[1];
                serverSupportsDataClassification = (enabled == 0) ? false : true;
            }
            case TDS.TDS_FEATURE_EXT_UTF8SUPPORT: {
                if (connectionlogger.isLoggable(Level.FINER)) {
                    connectionlogger.fine(toString() + " Received feature extension acknowledgement for UTF8 support.");
                }

                if (1 > data.length) {
                    if (connectionlogger.isLoggable(Level.SEVERE)) {
                        connectionlogger.severe(toString() + " Unknown value for UTF8 support.");
                    }
                    throw new SQLServerException(SQLServerException.getErrString("R_unknownUTF8SupportValue"), null);
                }
                break;
            }
            case TDS.TDS_FEATURE_EXT_SESSIONRECOVERY: {
                if (connectionlogger.isLoggable(Level.FINER)) {
                    connectionlogger.fine(
                            toString() + " Received feature extension acknowledgement for Idle Connection Resiliency.");
                }
                sessionRecovery.parseInitialSessionStateData(tdsReader,
                        sessionRecovery.getSessionStateTable().getSessionStateInitial());
                sessionRecovery.setConnectionRecoveryNegotiated(true);
                sessionRecovery.setConnectionRecoveryPossible(true);
                break;
            }
            default: {
                // Unknown feature ack
                if (connectionlogger.isLoggable(Level.SEVERE)) {
                    connectionlogger.severe(toString() + " Unknown feature ack.");
                }
                throw new SQLServerException(SQLServerException.getErrString("R_UnknownFeatureAck"), null);
            }
        }
    }

    /*
     * Executes a DTC command
     */
    private void executeDTCCommand(int requestType, byte[] payload, String logContext) throws SQLServerException {
        final class DTCCommand extends UninterruptableTDSCommand {
            private final int requestType;
            private final byte[] payload;

            DTCCommand(int requestType, byte[] payload, String logContext) {
                super(logContext);
                this.requestType = requestType;
                this.payload = payload;
            }

            final boolean doExecute() throws SQLServerException {
                TDSWriter tdsWriter = startRequest(TDS.PKT_DTC);

                tdsWriter.writeShort((short) requestType);
                if (null == payload) {
                    tdsWriter.writeShort((short) 0);
                } else {
                    assert payload.length <= Short.MAX_VALUE;
                    tdsWriter.writeShort((short) payload.length);
                    tdsWriter.writeBytes(payload);
                }

                TDSParser.parse(startResponse(), getLogContext());
                return true;
            }
        }

        executeCommand(new DTCCommand(requestType, payload, logContext));
    }

    /**
     * Unenlist the local transaction with DTC.
     * 
     * @throws SQLServerException
     */
    final void JTAUnenlistConnection() throws SQLServerException {
        // Unenlist the connection
        executeDTCCommand(TDS.TM_PROPAGATE_XACT, null, "MS_DTC unenlist connection");
        inXATransaction = false;
    }

    /**
     * Enlist this connection's local transaction with MS DTC
     * 
     * @param cookie
     *        the cookie identifying the transaction
     * @throws SQLServerException
     */
    final void JTAEnlistConnection(byte cookie[]) throws SQLServerException {
        // Enlist the connection
        executeDTCCommand(TDS.TM_PROPAGATE_XACT, cookie, "MS_DTC enlist connection");

        // DTC sets the enlisted connection's isolation level to SERIALIZABLE by default.
        // Set the isolation level the way the app wants it.
        connectionCommand(sqlStatementToSetTransactionIsolationLevel(), "JTAEnlistConnection");
        inXATransaction = true;
    }

    /**
     * Convert to a String UCS16 encoding.
     * 
     * @param s
     *        the string
     * @throws SQLServerException
     * @return the encoded data
     */
    private byte[] toUCS16(String s) throws SQLServerException {
        if (s == null)
            return new byte[0];
        int l = s.length();
        byte data[] = new byte[l * 2];
        int offset = 0;
        for (int i = 0; i < l; i++) {
            int c = s.charAt(i);
            byte b1 = (byte) (c & 0xFF);
            data[offset++] = b1;
            data[offset++] = (byte) ((c >> 8) & 0xFF); // Unicode MSB
        }
        return data;
    }

    /**
     * Encrypt a password for the SQL Server logon.
     * 
     * @param pwd
     *        the password
     * @return the encryption
     */
    private byte[] encryptPassword(String pwd) {
        // Changed to handle non ascii passwords
        if (pwd == null)
            pwd = "";
        int len = pwd.length();
        byte data[] = new byte[len * 2];
        for (int i1 = 0; i1 < len; i1++) {
            int j1 = pwd.charAt(i1) ^ 0x5a5a;
            j1 = (j1 & 0xf) << 4 | (j1 & 0xf0) >> 4 | (j1 & 0xf00) << 4 | (j1 & 0xf000) >> 4;
            byte b1 = (byte) ((j1 & 0xFF00) >> 8);
            data[(i1 * 2) + 1] = b1;
            byte b2 = (byte) ((j1 & 0x00FF));
            data[(i1 * 2) + 0] = b2;
        }
        return data;
    }

    /**
     * Send a TDS 7.x logon packet.
     * 
     * @param secsTimeout
     *        (optional) if non-zero, seconds to wait for logon to be sent.
     * @throws SQLServerException
     */
    private void sendLogon(LogonCommand logonCommand, SSPIAuthentication authentication,
            FederatedAuthenticationFeatureExtensionData fedAuthFeatureExtensionData) throws SQLServerException {
        // TDS token handler class for processing logon responses.
        //
        // Note:
        // As a local inner class, LogonProcessor implicitly has access to private
        // members of SQLServerConnection. Certain JVM implementations generate
        // package scope accessors to any private members touched by this class,
        // effectively changing visibility of such members from private to package.
        // Therefore, it is IMPORTANT then for this class not to touch private
        // member variables in SQLServerConnection that contain secure information.
        final class LogonProcessor extends TDSTokenHandler {
            private final SSPIAuthentication auth;
            private byte[] secBlobOut = null;
            StreamLoginAck loginAckToken;

            LogonProcessor(SSPIAuthentication auth) {
                super("logon");
                this.auth = auth;
                this.loginAckToken = null;
            }

            boolean onSSPI(TDSReader tdsReader) throws SQLServerException {
                StreamSSPI ack = new StreamSSPI();
                ack.setFromTDS(tdsReader);

                // Extract SSPI data from the response. If another round trip is
                // required then we will start it after we finish processing the
                // rest of this response.
                boolean[] done = {false};
                secBlobOut = auth.GenerateClientContext(ack.sspiBlob, done);
                return true;
            }

            boolean onLoginAck(TDSReader tdsReader) throws SQLServerException {
                loginAckToken = new StreamLoginAck();
                loginAckToken.setFromTDS(tdsReader);
                sqlServerVersion = loginAckToken.sSQLServerVersion;
                tdsVersion = loginAckToken.tdsVersion;
                return true;
            }

            final boolean complete(LogonCommand logonCommand, TDSReader tdsReader) throws SQLServerException {
                // If we have the login ack already then we're done processing.
                if (null != loginAckToken)
                    return true;

                // No login ack yet. Check if there is more SSPI handshake to do...
                if (null != secBlobOut && 0 != secBlobOut.length) {
                    // Yes, there is. So start the next SSPI round trip and indicate to
                    // our caller that it needs to keep the processing loop going.
                    logonCommand.startRequest(TDS.PKT_SSPI).writeBytes(secBlobOut, 0, secBlobOut.length);
                    return false;
                }

                // The login ack comes in its own complete TDS response message.
                // So integrated auth effectively receives more response messages from
                // the server than it sends request messages from the driver.
                // To ensure that the rest of the response can be read, fake another
                // request to the server so that the channel sees int auth login
                // as a symmetric conversation.
                logonCommand.startRequest(TDS.PKT_SSPI);
                logonCommand.onRequestComplete();
                ++tdsChannel.numMsgsSent;

                TDSParser.parse(tdsReader, this);
                return true;
            }
        }

        // Cannot use SSPI when server has responded 0x01 for FedAuthRequired PreLogin Option.
        assert !(integratedSecurity && fedAuthRequiredPreLoginResponse);
        // Cannot use both SSPI and FedAuth
        assert (!integratedSecurity) || !(federatedAuthenticationInfoRequested || federatedAuthenticationRequested);
        // fedAuthFeatureExtensionData provided without fed auth feature request
        assert (null == fedAuthFeatureExtensionData)
                || (federatedAuthenticationInfoRequested || federatedAuthenticationRequested);
        // Fed Auth feature requested without specifying fedAuthFeatureExtensionData.
        assert (null != fedAuthFeatureExtensionData
                || !(federatedAuthenticationInfoRequested || federatedAuthenticationRequested));

        String sUser = activeConnectionProperties.getProperty(SQLServerDriverStringProperty.USER.toString());
        String sPwd = activeConnectionProperties.getProperty(SQLServerDriverStringProperty.PASSWORD.toString());
        String appName = activeConnectionProperties
                .getProperty(SQLServerDriverStringProperty.APPLICATION_NAME.toString());
        String interfaceLibName = "Microsoft JDBC Driver " + SQLJdbcVersion.major + "." + SQLJdbcVersion.minor;
        String databaseName = activeConnectionProperties
                .getProperty(SQLServerDriverStringProperty.DATABASE_NAME.toString());
        String serverName;
        // currentConnectPlaceHolder should not be null here. Still doing the check for extra security.
        if (null != currentConnectPlaceHolder) {
            serverName = currentConnectPlaceHolder.getServerName();
        } else {
            serverName = activeConnectionProperties.getProperty(SQLServerDriverStringProperty.SERVER_NAME.toString());
        }

        if (serverName != null && serverName.length() > 128)
            serverName = serverName.substring(0, 128);

        byte[] secBlob = new byte[0];
        boolean[] done = {false};
        if (null != authentication) {
            secBlob = authentication.GenerateClientContext(secBlob, done);
            sUser = null;
            sPwd = null;
        }

        byte hostnameBytes[] = toUCS16(hostName);
        byte userBytes[] = toUCS16(sUser);
        byte passwordBytes[] = encryptPassword(sPwd);
        int passwordLen = passwordBytes != null ? passwordBytes.length : 0;
        byte appNameBytes[] = toUCS16(appName);
        byte serverNameBytes[] = toUCS16(serverName);
        byte interfaceLibNameBytes[] = toUCS16(interfaceLibName);
        byte interfaceLibVersionBytes[] = {(byte) SQLJdbcVersion.build, (byte) SQLJdbcVersion.patch,
                (byte) SQLJdbcVersion.minor, (byte) SQLJdbcVersion.major};
        byte databaseNameBytes[] = toUCS16(databaseName);
        byte netAddress[] = new byte[6];
        int dataLen = 0;

        final int TDS_LOGIN_REQUEST_BASE_LEN = 94;

        if (serverMajorVersion >= 11) // Denali --> TDS 7.4
        {
            tdsVersion = TDS.VER_DENALI;
        } else if (serverMajorVersion >= 10) // Katmai (10.0) & later 7.3B
        {
            tdsVersion = TDS.VER_KATMAI;
        } else if (serverMajorVersion >= 9) // Yukon (9.0) --> TDS 7.2 // Prelogin disconnects anything older
        {
            tdsVersion = TDS.VER_YUKON;
        } else // Shiloh (8.x) --> TDS 7.1
        {
            assert false : "prelogin did not disconnect for the old version: " + serverMajorVersion;
        }

        TDSWriter tdsWriter = logonCommand.startRequest(TDS.PKT_LOGON70);

        int len2 = TDS_LOGIN_REQUEST_BASE_LEN + hostnameBytes.length + appNameBytes.length + serverNameBytes.length
                + interfaceLibNameBytes.length + databaseNameBytes.length + secBlob.length + 4;// AE is always on;

        // only add lengths of password and username if not using SSPI or requesting federated authentication info
        if (!integratedSecurity && !(federatedAuthenticationInfoRequested || federatedAuthenticationRequested)) {
            len2 = len2 + passwordLen + userBytes.length;
        }

        int aeOffset = len2;
        // AE is always ON
        len2 += writeAEFeatureRequest(false, tdsWriter);
        if (federatedAuthenticationInfoRequested || federatedAuthenticationRequested) {
            len2 = len2 + writeFedAuthFeatureRequest(false, tdsWriter, fedAuthFeatureExtensionData);
        }

        // Data Classification is always enabled (by default)
        len2 += writeDataClassificationFeatureRequest(false, tdsWriter);

        len2 = len2 + writeUTF8SupportFeatureRequest(false, tdsWriter);

        // Idle Connection Resiliency is requested
        if (connectRetryCount > 0) {
            len2 = len2 + writeSessionRecoveryFeatureRequest(false, tdsWriter);
        }

        len2 = len2 + 1; // add 1 to length because of FeatureEx terminator

        // Length of entire Login 7 packet
        tdsWriter.writeInt(len2);
        tdsWriter.writeInt(tdsVersion);
        tdsWriter.writeInt(requestedPacketSize);
        tdsWriter.writeBytes(interfaceLibVersionBytes); // writeBytes() is little endian
        tdsWriter.writeInt(0); // Client process ID (0 = ??)
        tdsWriter.writeInt(0); // Primary server connection ID

        tdsWriter.writeByte((byte) ( // OptionFlags1:
        TDS.LOGIN_OPTION1_ORDER_X86 | // X86 byte order for numeric & datetime types
                TDS.LOGIN_OPTION1_CHARSET_ASCII | // ASCII character set
                TDS.LOGIN_OPTION1_FLOAT_IEEE_754 | // IEEE 754 floating point representation
                TDS.LOGIN_OPTION1_DUMPLOAD_ON | // Require dump/load BCP capabilities
                TDS.LOGIN_OPTION1_USE_DB_OFF | // No ENVCHANGE after USE DATABASE
                TDS.LOGIN_OPTION1_INIT_DB_FATAL | // Fail connection if initial database change fails
                TDS.LOGIN_OPTION1_SET_LANG_ON // Warn on SET LANGUAGE stmt
        ));

        tdsWriter.writeByte((byte) ( // OptionFlags2:
        TDS.LOGIN_OPTION2_INIT_LANG_FATAL | // Fail connection if initial language change fails
                TDS.LOGIN_OPTION2_ODBC_ON | // Use ODBC defaults (ANSI_DEFAULTS ON, IMPLICIT_TRANSACTIONS OFF, TEXTSIZE
                                            // inf, ROWCOUNT inf)
                (integratedSecurity ? // Use integrated security if requested
                                    TDS.LOGIN_OPTION2_INTEGRATED_SECURITY_ON
                                    : TDS.LOGIN_OPTION2_INTEGRATED_SECURITY_OFF)));

        // TypeFlags
        tdsWriter.writeByte((byte) (TDS.LOGIN_SQLTYPE_DEFAULT | (applicationIntent != null
                && applicationIntent.equals(ApplicationIntent.READ_ONLY) ? TDS.LOGIN_READ_ONLY_INTENT
                                                                         : TDS.LOGIN_READ_WRITE_INTENT)));

        // OptionFlags3
        byte colEncSetting;
        // AE is always ON
        {
            colEncSetting = TDS.LOGIN_OPTION3_FEATURE_EXTENSION;
        }
        tdsWriter.writeByte((byte) (TDS.LOGIN_OPTION3_DEFAULT | colEncSetting
                | ((serverMajorVersion >= 10) ? TDS.LOGIN_OPTION3_UNKNOWN_COLLATION_HANDLING : 0) // Accept
                                                                                                  // unknown
                                                                                                  // collations
                                                                                                  // from
                                                                                                  // Katmai
                                                                                                  // &
                                                                                                  // later
                                                                                                  // servers
        ));

        tdsWriter.writeInt((byte) 0); // Client time zone
        tdsWriter.writeInt((byte) 0); // Client LCID

        tdsWriter.writeShort((short) TDS_LOGIN_REQUEST_BASE_LEN);

        // Hostname
        tdsWriter.writeShort((short) ((hostName != null && !hostName.isEmpty()) ? hostName.length() : 0));
        dataLen += hostnameBytes.length;

        // Only send user/password over if not fSSPI or fed auth ADAL... If both user/password and SSPI are in login
        // rec, only SSPI is used.
        if (!integratedSecurity && !(federatedAuthenticationInfoRequested || federatedAuthenticationRequested)) {
            // User and Password
            tdsWriter.writeShort((short) (TDS_LOGIN_REQUEST_BASE_LEN + dataLen));
            tdsWriter.writeShort((short) (sUser == null ? 0 : sUser.length()));
            dataLen += userBytes.length;

            tdsWriter.writeShort((short) (TDS_LOGIN_REQUEST_BASE_LEN + dataLen));
            tdsWriter.writeShort((short) (sPwd == null ? 0 : sPwd.length()));
            dataLen += passwordLen;

        } else {
            // User and Password are null
            tdsWriter.writeShort((short) (0));
            tdsWriter.writeShort((short) (0));
            tdsWriter.writeShort((short) (0));
            tdsWriter.writeShort((short) (0));
        }

        // App name
        tdsWriter.writeShort((short) (TDS_LOGIN_REQUEST_BASE_LEN + dataLen));
        tdsWriter.writeShort((short) (appName == null ? 0 : appName.length()));
        dataLen += appNameBytes.length;

        // Server name
        tdsWriter.writeShort((short) (TDS_LOGIN_REQUEST_BASE_LEN + dataLen));
        tdsWriter.writeShort((short) (serverName == null ? 0 : serverName.length()));
        dataLen += serverNameBytes.length;

        // Unused
        tdsWriter.writeShort((short) (TDS_LOGIN_REQUEST_BASE_LEN + dataLen));
        // AE is always ON
        {
            tdsWriter.writeShort((short) 4);
            dataLen += 4;
        }

        // Interface library name
        assert null != interfaceLibName;
        tdsWriter.writeShort((short) (TDS_LOGIN_REQUEST_BASE_LEN + dataLen));
        tdsWriter.writeShort((short) (interfaceLibName.length()));
        dataLen += interfaceLibNameBytes.length;

        // Language
        tdsWriter.writeShort((short) 0);
        tdsWriter.writeShort((short) 0);

        // Database
        tdsWriter.writeShort((short) (TDS_LOGIN_REQUEST_BASE_LEN + dataLen));
        tdsWriter.writeShort((short) (databaseName == null ? 0 : databaseName.length()));
        dataLen += databaseNameBytes.length;

        // Client ID (from MAC addr)
        tdsWriter.writeBytes(netAddress);

        final int USHRT_MAX = 65535;
        // SSPI data
        if (!integratedSecurity) {
            tdsWriter.writeShort((short) 0);
            tdsWriter.writeShort((short) 0);
        } else {
            tdsWriter.writeShort((short) (TDS_LOGIN_REQUEST_BASE_LEN + dataLen));
            if (USHRT_MAX <= secBlob.length) {
                tdsWriter.writeShort((short) (USHRT_MAX));
            } else
                tdsWriter.writeShort((short) (secBlob.length));
        }

        // Database to attach during connection process
        tdsWriter.writeShort((short) 0);
        tdsWriter.writeShort((short) 0);

        if (tdsVersion >= TDS.VER_YUKON) {
            // TDS 7.2: Password change
            tdsWriter.writeShort((short) 0);
            tdsWriter.writeShort((short) 0);

            // TDS 7.2: 32-bit SSPI byte count (used if 16 bits above were not sufficient)
            if (USHRT_MAX <= secBlob.length)
                tdsWriter.writeInt(secBlob.length);
            else
                tdsWriter.writeInt((short) 0);
        }

        tdsWriter.writeBytes(hostnameBytes);

        // Don't allow user credentials to be logged
        tdsWriter.setDataLoggable(false);

        // if we are using SSPI or fed auth ADAL, do not send over username/password, since we will use SSPI instead
        if (!integratedSecurity && !(federatedAuthenticationInfoRequested || federatedAuthenticationRequested)) {
            tdsWriter.writeBytes(userBytes); // Username
            tdsWriter.writeBytes(passwordBytes); // Password (encrapted)
        }
        tdsWriter.setDataLoggable(true);

        tdsWriter.writeBytes(appNameBytes); // application name
        tdsWriter.writeBytes(serverNameBytes); // server name

        // AE is always ON
        {
            tdsWriter.writeInt(aeOffset);
        }

        tdsWriter.writeBytes(interfaceLibNameBytes); // interfaceLibName
        tdsWriter.writeBytes(databaseNameBytes); // databaseName

        // Don't allow user credentials to be logged
        tdsWriter.setDataLoggable(false);
        if (integratedSecurity)
            tdsWriter.writeBytes(secBlob, 0, secBlob.length);

        // AE is always ON
        {
            writeAEFeatureRequest(true, tdsWriter);
        }

        if (federatedAuthenticationInfoRequested || federatedAuthenticationRequested) {
            writeFedAuthFeatureRequest(true, tdsWriter, fedAuthFeatureExtensionData);
        }

        writeDataClassificationFeatureRequest(true, tdsWriter);
        writeUTF8SupportFeatureRequest(true, tdsWriter);
        // Idle Connection Resiliency is requested
        if (connectRetryCount > 0) {
            writeSessionRecoveryFeatureRequest(true, tdsWriter);
        }

        tdsWriter.writeByte((byte) TDS.FEATURE_EXT_TERMINATOR);
        tdsWriter.setDataLoggable(true);

        LogonProcessor logonProcessor = new LogonProcessor(authentication);
        TDSReader tdsReader;
        do {
            tdsReader = logonCommand.startResponse();
            sessionRecovery.setConnectionRecoveryPossible(false);
            TDSParser.parse(tdsReader, logonProcessor);
        } while (!logonProcessor.complete(logonCommand, tdsReader));

        if (sessionRecovery.getReconnectThread().isAlive() && !sessionRecovery.isConnectionRecoveryPossible()) {
            if (connectionlogger.isLoggable(Level.SEVERE)) {
                connectionlogger.severe(this.toString()
                        + "SessionRecovery feature extension ack was not sent by the server during reconnection.");
            }
            terminate(SQLServerException.DRIVER_ERROR_INVALID_TDS,
                    SQLServerException.getErrString("R_crClientNoRecoveryAckFromLogin"));
        }
<<<<<<< HEAD
        if (!sessionRecovery.getReconnectThread().isAlive()) {
=======
        if(connectRetryCount > 0 && !sessionRecovery.getReconnectThread().isAlive()) {
>>>>>>> 5be2dfb0
            sessionRecovery.getSessionStateTable().setOriginalCatalog(sCatalog);
            sessionRecovery.getSessionStateTable().setOriginalCollation(databaseCollation);
            sessionRecovery.getSessionStateTable().setOriginalLanguage(sLanguage);
        }
    }

    /* --------------- JDBC 3.0 ------------- */

    /**
     * Checks that the holdability argument is one of the values allowed by the JDBC spec and by this driver.
     */
    private void checkValidHoldability(int holdability) throws SQLServerException {
        if (holdability != ResultSet.HOLD_CURSORS_OVER_COMMIT && holdability != ResultSet.CLOSE_CURSORS_AT_COMMIT) {
            MessageFormat form = new MessageFormat(SQLServerException.getErrString("R_invalidHoldability"));
            SQLServerException.makeFromDriverError(this, this, form.format(new Object[] {holdability}), null, true);
        }
    }

    /**
     * Checks that the proposed statement holdability matches this connection's current holdability.
     *
     * SQL Server doesn't support per-statement holdability, so the statement's proposed holdability must match its
     * parent connection's. Note that this doesn't stop anyone from changing the holdability of the connection after
     * creating the statement. Apps should always call Statement.getResultSetHoldability to check the holdability of
     * ResultSets that would be created, and/or ResultSet.getHoldability to check the holdability of an existing
     * ResultSet.
     */
    private void checkMatchesCurrentHoldability(int resultSetHoldability) throws SQLServerException {
        if (resultSetHoldability != this.holdability) {
            SQLServerException.makeFromDriverError(this, this,
                    SQLServerException.getErrString("R_sqlServerHoldability"), null, false);
        }
    }

    @Override
    public Statement createStatement(int nType, int nConcur, int resultSetHoldability) throws SQLServerException {
        loggerExternal.entering(getClassNameLogging(), "createStatement",
                new Object[] {nType, nConcur, resultSetHoldability});
        Statement st = createStatement(nType, nConcur, resultSetHoldability,
                SQLServerStatementColumnEncryptionSetting.UseConnectionSetting);
        loggerExternal.exiting(getClassNameLogging(), "createStatement", st);
        return st;
    }

    @Override
    public Statement createStatement(int nType, int nConcur, int resultSetHoldability,
            SQLServerStatementColumnEncryptionSetting stmtColEncSetting) throws SQLServerException {
        loggerExternal.entering(getClassNameLogging(), "createStatement",
                new Object[] {nType, nConcur, resultSetHoldability, stmtColEncSetting});
        checkClosed();
        checkValidHoldability(resultSetHoldability);
        checkMatchesCurrentHoldability(resultSetHoldability);
        Statement st = new SQLServerStatement(this, nType, nConcur, stmtColEncSetting);
        if (requestStarted) {
            addOpenStatement(st);
        }
        loggerExternal.exiting(getClassNameLogging(), "createStatement", st);
        return st;
    }

    @Override
    public PreparedStatement prepareStatement(java.lang.String sql, int nType, int nConcur,
            int resultSetHoldability) throws SQLServerException {
        loggerExternal.entering(getClassNameLogging(), "prepareStatement",
                new Object[] {nType, nConcur, resultSetHoldability});
        PreparedStatement st = prepareStatement(sql, nType, nConcur, resultSetHoldability,
                SQLServerStatementColumnEncryptionSetting.UseConnectionSetting);
        loggerExternal.exiting(getClassNameLogging(), "prepareStatement", st);
        return st;
    }

    @Override
    public PreparedStatement prepareStatement(java.lang.String sql, int nType, int nConcur, int resultSetHoldability,
            SQLServerStatementColumnEncryptionSetting stmtColEncSetting) throws SQLServerException {
        loggerExternal.entering(getClassNameLogging(), "prepareStatement",
                new Object[] {nType, nConcur, resultSetHoldability, stmtColEncSetting});
        checkClosed();
        checkValidHoldability(resultSetHoldability);
        checkMatchesCurrentHoldability(resultSetHoldability);

        PreparedStatement st = new SQLServerPreparedStatement(this, sql, nType, nConcur, stmtColEncSetting);

        if (requestStarted) {
            addOpenStatement(st);
        }

        loggerExternal.exiting(getClassNameLogging(), "prepareStatement", st);
        return st;
    }

    @Override
    public CallableStatement prepareCall(String sql, int nType, int nConcur,
            int resultSetHoldability) throws SQLServerException {
        loggerExternal.entering(getClassNameLogging(), "prepareStatement",
                new Object[] {nType, nConcur, resultSetHoldability});
        CallableStatement st = prepareCall(sql, nType, nConcur, resultSetHoldability,
                SQLServerStatementColumnEncryptionSetting.UseConnectionSetting);
        loggerExternal.exiting(getClassNameLogging(), "prepareCall", st);
        return st;
    }

    @Override
    public CallableStatement prepareCall(String sql, int nType, int nConcur, int resultSetHoldability,
            SQLServerStatementColumnEncryptionSetting stmtColEncSetiing) throws SQLServerException {
        loggerExternal.entering(getClassNameLogging(), "prepareStatement",
                new Object[] {nType, nConcur, resultSetHoldability, stmtColEncSetiing});
        checkClosed();
        checkValidHoldability(resultSetHoldability);
        checkMatchesCurrentHoldability(resultSetHoldability);

        CallableStatement st = new SQLServerCallableStatement(this, sql, nType, nConcur, stmtColEncSetiing);

        if (requestStarted) {
            addOpenStatement(st);
        }

        loggerExternal.exiting(getClassNameLogging(), "prepareCall", st);
        return st;
    }

    /* JDBC 3.0 Auto generated keys */

    @Override
    public PreparedStatement prepareStatement(String sql, int flag) throws SQLServerException {
        loggerExternal.entering(getClassNameLogging(), "prepareStatement", new Object[] {sql, flag});

        SQLServerPreparedStatement ps = (SQLServerPreparedStatement) prepareStatement(sql, flag,
                SQLServerStatementColumnEncryptionSetting.UseConnectionSetting);

        loggerExternal.exiting(getClassNameLogging(), "prepareStatement", ps);
        return ps;
    }

    @Override
    public PreparedStatement prepareStatement(String sql, int flag,
            SQLServerStatementColumnEncryptionSetting stmtColEncSetting) throws SQLServerException {
        loggerExternal.entering(getClassNameLogging(), "prepareStatement", new Object[] {sql, flag, stmtColEncSetting});
        checkClosed();
        SQLServerPreparedStatement ps = (SQLServerPreparedStatement) prepareStatement(sql, ResultSet.TYPE_FORWARD_ONLY,
                ResultSet.CONCUR_READ_ONLY, stmtColEncSetting);
        ps.bRequestedGeneratedKeys = (flag == Statement.RETURN_GENERATED_KEYS);
        loggerExternal.exiting(getClassNameLogging(), "prepareStatement", ps);
        return ps;
    }

    @Override
    public PreparedStatement prepareStatement(String sql, int[] columnIndexes) throws SQLServerException {
        loggerExternal.entering(getClassNameLogging(), "prepareStatement", new Object[] {sql, columnIndexes});
        SQLServerPreparedStatement ps = (SQLServerPreparedStatement) prepareStatement(sql, columnIndexes,
                SQLServerStatementColumnEncryptionSetting.UseConnectionSetting);

        loggerExternal.exiting(getClassNameLogging(), "prepareStatement", ps);
        return ps;
    }

    @Override
    public PreparedStatement prepareStatement(String sql, int[] columnIndexes,
            SQLServerStatementColumnEncryptionSetting stmtColEncSetting) throws SQLServerException {
        loggerExternal.entering(getClassNameLogging(), "prepareStatement",
                new Object[] {sql, columnIndexes, stmtColEncSetting});

        checkClosed();
        if (columnIndexes == null || columnIndexes.length != 1) {
            SQLServerException.makeFromDriverError(this, this,
                    SQLServerException.getErrString("R_invalidColumnArrayLength"), null, false);
        }
        SQLServerPreparedStatement ps = (SQLServerPreparedStatement) prepareStatement(sql, ResultSet.TYPE_FORWARD_ONLY,
                ResultSet.CONCUR_READ_ONLY, stmtColEncSetting);
        ps.bRequestedGeneratedKeys = true;
        loggerExternal.exiting(getClassNameLogging(), "prepareStatement", ps);
        return ps;
    }

    @Override
    public PreparedStatement prepareStatement(String sql, String[] columnNames) throws SQLServerException {
        loggerExternal.entering(getClassNameLogging(), "prepareStatement", new Object[] {sql, columnNames});

        SQLServerPreparedStatement ps = (SQLServerPreparedStatement) prepareStatement(sql, columnNames,
                SQLServerStatementColumnEncryptionSetting.UseConnectionSetting);

        loggerExternal.exiting(getClassNameLogging(), "prepareStatement", ps);
        return ps;
    }

    @Override
    public PreparedStatement prepareStatement(String sql, String[] columnNames,
            SQLServerStatementColumnEncryptionSetting stmtColEncSetting) throws SQLServerException {
        loggerExternal.entering(getClassNameLogging(), "prepareStatement",
                new Object[] {sql, columnNames, stmtColEncSetting});
        checkClosed();
        if (columnNames == null || columnNames.length != 1) {
            SQLServerException.makeFromDriverError(this, this,
                    SQLServerException.getErrString("R_invalidColumnArrayLength"), null, false);
        }
        SQLServerPreparedStatement ps = (SQLServerPreparedStatement) prepareStatement(sql, ResultSet.TYPE_FORWARD_ONLY,
                ResultSet.CONCUR_READ_ONLY, stmtColEncSetting);
        ps.bRequestedGeneratedKeys = true;
        loggerExternal.exiting(getClassNameLogging(), "prepareStatement", ps);
        return ps;
    }

    /* JDBC 3.0 Savepoints */

    @Override
    public void releaseSavepoint(Savepoint savepoint) throws SQLException {
        loggerExternal.entering(getClassNameLogging(), "releaseSavepoint", savepoint);
        SQLServerException.throwNotSupportedException(this, null);
    }

    final private Savepoint setNamedSavepoint(String sName) throws SQLServerException {
        if (true == databaseAutoCommitMode) {
            SQLServerException.makeFromDriverError(this, this, SQLServerException.getErrString("R_cantSetSavepoint"),
                    null, false);
        }

        SQLServerSavepoint s = new SQLServerSavepoint(this, sName);

        // Create the named savepoint. Note that we explicitly start a transaction if we
        // are not already in one. This is to allow the savepoint to be created even if
        // setSavepoint() is called before executing any other implicit-transaction-starting
        // statements. Also note that the way we create this transaction is rather weird.
        // This is because the server creates a nested transaction (@@TRANCOUNT = 2) rather
        // than just the outer transaction (@@TRANCOUNT = 1). Should this limitation ever
        // change, the T-SQL below should still work.
        connectionCommand("IF @@TRANCOUNT = 0 BEGIN BEGIN TRAN IF @@TRANCOUNT = 2 COMMIT TRAN END SAVE TRAN "
                + Util.escapeSQLId(s.getLabel()), "setSavepoint");

        return s;
    }

    @Override
    public Savepoint setSavepoint(String sName) throws SQLServerException {
        loggerExternal.entering(getClassNameLogging(), "setSavepoint", sName);
        if (loggerExternal.isLoggable(Level.FINER) && Util.IsActivityTraceOn()) {
            loggerExternal.finer(toString() + " ActivityId: " + ActivityCorrelator.getNext().toString());
        }
        checkClosed();
        Savepoint pt = setNamedSavepoint(sName);
        loggerExternal.exiting(getClassNameLogging(), "setSavepoint", pt);
        return pt;
    }

    @Override
    public Savepoint setSavepoint() throws SQLServerException {
        loggerExternal.entering(getClassNameLogging(), "setSavepoint");
        if (loggerExternal.isLoggable(Level.FINER) && Util.IsActivityTraceOn()) {
            loggerExternal.finer(toString() + " ActivityId: " + ActivityCorrelator.getNext().toString());
        }
        checkClosed();
        Savepoint pt = setNamedSavepoint(null);
        loggerExternal.exiting(getClassNameLogging(), "setSavepoint", pt);
        return pt;
    }

    @Override
    public void rollback(Savepoint s) throws SQLServerException {
        loggerExternal.entering(getClassNameLogging(), "rollback", s);
        if (loggerExternal.isLoggable(Level.FINER) && Util.IsActivityTraceOn()) {
            loggerExternal.finer(toString() + " ActivityId: " + ActivityCorrelator.getNext().toString());
        }
        checkClosed();
        if (true == databaseAutoCommitMode) {
            SQLServerException.makeFromDriverError(this, this, SQLServerException.getErrString("R_cantInvokeRollback"),
                    null, false);
        }
        connectionCommand("IF @@TRANCOUNT > 0 ROLLBACK TRAN " + Util.escapeSQLId(((SQLServerSavepoint) s).getLabel()),
                "rollbackSavepoint");
        loggerExternal.exiting(getClassNameLogging(), "rollback");
    }

    @Override
    public int getHoldability() throws SQLServerException {
        loggerExternal.entering(getClassNameLogging(), "getHoldability");
        if (loggerExternal.isLoggable(Level.FINER))
            loggerExternal.exiting(getClassNameLogging(), "getHoldability", holdability);
        return holdability;
    }

    @Override
    public void setHoldability(int holdability) throws SQLServerException {
        loggerExternal.entering(getClassNameLogging(), "setHoldability", holdability);

        if (loggerExternal.isLoggable(Level.FINER) && Util.IsActivityTraceOn()) {
            loggerExternal.finer(toString() + " ActivityId: " + ActivityCorrelator.getNext().toString());
        }
        checkValidHoldability(holdability);
        checkClosed();

        if (this.holdability != holdability) {
            assert ResultSet.HOLD_CURSORS_OVER_COMMIT == holdability
                    || ResultSet.CLOSE_CURSORS_AT_COMMIT == holdability : "invalid holdability " + holdability;

            connectionCommand(
                    (holdability == ResultSet.CLOSE_CURSORS_AT_COMMIT) ? "SET CURSOR_CLOSE_ON_COMMIT ON"
                                                                       : "SET CURSOR_CLOSE_ON_COMMIT OFF",
                    "setHoldability");

            this.holdability = holdability;
        }

        loggerExternal.exiting(getClassNameLogging(), "setHoldability");
    }

    @Override
    public int getNetworkTimeout() throws SQLException {
        loggerExternal.entering(getClassNameLogging(), "getNetworkTimeout");

        checkClosed();

        int timeout = 0;
        try {
            timeout = tdsChannel.getNetworkTimeout();
        } catch (IOException ioe) {
            terminate(SQLServerException.DRIVER_ERROR_IO_FAILED, ioe.getMessage(), ioe);
        }

        loggerExternal.exiting(getClassNameLogging(), "getNetworkTimeout");
        return timeout;
    }

    @Override
    public void setNetworkTimeout(Executor executor, int timeout) throws SQLException {
        loggerExternal.entering(getClassNameLogging(), "setNetworkTimeout", timeout);

        if (timeout < 0) {
            MessageFormat form = new MessageFormat(SQLServerException.getErrString("R_invalidSocketTimeout"));
            Object[] msgArgs = {timeout};
            SQLServerException.makeFromDriverError(this, this, form.format(msgArgs), null, false);
        }

        checkClosed();

        // check for setNetworkTimeout permission
        SecurityManager secMgr = System.getSecurityManager();
        if (secMgr != null) {
            try {
                SQLPermission perm = new SQLPermission(SET_NETWORK_TIMEOUT_PERM);
                secMgr.checkPermission(perm);
            } catch (SecurityException ex) {
                MessageFormat form = new MessageFormat(SQLServerException.getErrString("R_permissionDenied"));
                Object[] msgArgs = {SET_NETWORK_TIMEOUT_PERM};
                SQLServerException.makeFromDriverError(this, this, form.format(msgArgs), null, true);
            }
        }

        try {
            tdsChannel.setNetworkTimeout(timeout);
        } catch (IOException ioe) {
            terminate(SQLServerException.DRIVER_ERROR_IO_FAILED, ioe.getMessage(), ioe);
        }

        loggerExternal.exiting(getClassNameLogging(), "setNetworkTimeout");
    }

    @Override
    public String getSchema() throws SQLException {
        loggerExternal.entering(getClassNameLogging(), "getSchema");

        checkClosed();

        SQLServerStatement stmt = null;
        SQLServerResultSet resultSet = null;

        try {
            stmt = (SQLServerStatement) this.createStatement();
            resultSet = stmt.executeQueryInternal("SELECT SCHEMA_NAME()");
            if (resultSet != null) {
                resultSet.next();
                return resultSet.getString(1);
            } else {
                SQLServerException.makeFromDriverError(this, this, SQLServerException.getErrString("R_getSchemaError"),
                        null, true);
            }
        } catch (SQLException e) {
            if (isSessionUnAvailable()) {
                throw e;
            }

            SQLServerException.makeFromDriverError(this, this, SQLServerException.getErrString("R_getSchemaError"),
                    null, true);
        } finally {
            if (resultSet != null) {
                resultSet.close();
            }
            if (stmt != null) {
                stmt.close();
            }
        }

        loggerExternal.exiting(getClassNameLogging(), "getSchema");
        return null;
    }

    @Override
    public void setSchema(String schema) throws SQLException {
        loggerExternal.entering(getClassNameLogging(), "setSchema", schema);
        checkClosed();
        addWarning(SQLServerException.getErrString("R_setSchemaWarning"));

        loggerExternal.exiting(getClassNameLogging(), "setSchema");
    }

    @Override
    public void setSendTimeAsDatetime(boolean sendTimeAsDateTimeValue) {
        sendTimeAsDatetime = sendTimeAsDateTimeValue;
    }

    @Override
    public java.sql.Array createArrayOf(String typeName, Object[] elements) throws SQLException {
        SQLServerException.throwNotSupportedException(this, null);
        return null;
    }

    @Override
    public java.sql.Blob createBlob() throws SQLException {
        checkClosed();
        return new SQLServerBlob(this);
    }

    @Override
    public java.sql.Clob createClob() throws SQLException {
        checkClosed();
        return new SQLServerClob(this);
    }

    @Override
    public java.sql.NClob createNClob() throws SQLException {
        checkClosed();
        return new SQLServerNClob(this);
    }

    @Override
    public SQLXML createSQLXML() throws SQLException {
        loggerExternal.entering(getClassNameLogging(), "createSQLXML");
        SQLXML sqlxml = new SQLServerSQLXML(this);

        if (loggerExternal.isLoggable(Level.FINER))
            loggerExternal.exiting(getClassNameLogging(), "createSQLXML", sqlxml);
        return sqlxml;
    }

    @Override
    public java.sql.Struct createStruct(String typeName, Object[] attributes) throws SQLException {
        SQLServerException.throwNotSupportedException(this, null);
        return null;
    }

    String getTrustedServerNameAE() throws SQLServerException {
        return trustedServerNameAE.toUpperCase();
    }

    @Override
    public Properties getClientInfo() throws SQLException {
        loggerExternal.entering(getClassNameLogging(), "getClientInfo");
        checkClosed();
        Properties p = new Properties();
        loggerExternal.exiting(getClassNameLogging(), "getClientInfo", p);
        return p;
    }

    @Override
    public String getClientInfo(String name) throws SQLException {
        loggerExternal.entering(getClassNameLogging(), "getClientInfo", name);
        checkClosed();
        loggerExternal.exiting(getClassNameLogging(), "getClientInfo", null);
        return null;
    }

    @Override
    public void setClientInfo(Properties properties) throws SQLClientInfoException {
        loggerExternal.entering(getClassNameLogging(), "setClientInfo", properties);
        // This function is only marked as throwing only SQLClientInfoException so the conversion is necessary
        try {
            checkClosed();
        } catch (SQLServerException ex) {
            SQLClientInfoException info = new SQLClientInfoException();
            info.initCause(ex);
            throw info;
        }

        if (!properties.isEmpty()) {
            Enumeration<?> e = properties.keys();
            while (e.hasMoreElements()) {
                MessageFormat form = new MessageFormat(SQLServerException.getErrString("R_invalidProperty"));
                Object[] msgArgs = {e.nextElement()};
                addWarning(form.format(msgArgs));
            }
        }
        loggerExternal.exiting(getClassNameLogging(), "setClientInfo");
    }

    @Override
    public void setClientInfo(String name, String value) throws SQLClientInfoException {
        loggerExternal.entering(getClassNameLogging(), "setClientInfo", new Object[] {name, value});
        // This function is only marked as throwing only SQLClientInfoException so the conversion is necessary
        try {
            checkClosed();
        } catch (SQLServerException ex) {
            SQLClientInfoException info = new SQLClientInfoException();
            info.initCause(ex);
            throw info;
        }
        MessageFormat form = new MessageFormat(SQLServerException.getErrString("R_invalidProperty"));
        Object[] msgArgs = {name};
        addWarning(form.format(msgArgs));
        loggerExternal.exiting(getClassNameLogging(), "setClientInfo");
    }

    /**
     * Determine whether the connection is still valid.
     *
     * The driver shall submit a query on the connection or use some other mechanism that positively verifies the
     * connection is still valid when this method is called.
     *
     * The query submitted by the driver to validate the connection shall be executed in the context of the current
     * transaction.
     *
     * @param timeout
     *        The time in seconds to wait for the database operation used to validate the connection to complete. If the
     *        timeout period expires before the operation completes, this method returns false. A value of 0 indicates a
     *        timeout is not applied to the database operation. Note that if the value is 0, the call to isValid may
     *        block indefinitely if the connection is not valid...
     *
     * @return true if the connection has not been closed and is still valid.
     *
     * @throws SQLException
     *         if the value supplied for the timeout is less than 0.
     */
    @Override
    public boolean isValid(int timeout) throws SQLException {
        boolean isValid = false;

        loggerExternal.entering(getClassNameLogging(), "isValid", timeout);

        // Throw an exception if the timeout is invalid
        if (timeout < 0) {
            MessageFormat form = new MessageFormat(SQLServerException.getErrString("R_invalidQueryTimeOutValue"));
            Object[] msgArgs = {timeout};
            SQLServerException.makeFromDriverError(this, this, form.format(msgArgs), null, true);
        }

        // Return false if the connection is closed
        if (isSessionUnAvailable())
            return false;

        try {
            SQLServerStatement stmt = new SQLServerStatement(this, ResultSet.TYPE_FORWARD_ONLY,
                    ResultSet.CONCUR_READ_ONLY, SQLServerStatementColumnEncryptionSetting.UseConnectionSetting);

            // If asked, limit the time to wait for the query to complete.
            if (0 != timeout)
                stmt.setQueryTimeout(timeout);

            // Try to execute the query. If this succeeds, then the connection is valid.
            // If it fails (throws an exception), then the connection is not valid.
            // If a timeout was provided, execution throws an "query timed out" exception
            // if the query fails to execute in that time.
            stmt.executeQueryInternal("SELECT 1");
            stmt.close();
            isValid = true;
        } catch (SQLException e) {
            // Do not propagate SQLExceptions from query execution or statement closure.
            // The connection is considered to be invalid if the statement fails to close,
            // even though query execution succeeded.
            connectionlogger.fine(toString() + " Exception checking connection validity: " + e.getMessage());
        }

        loggerExternal.exiting(getClassNameLogging(), "isValid", isValid);
        return isValid;
    }

    @Override
    public boolean isWrapperFor(Class<?> iface) throws SQLException {
        loggerExternal.entering(getClassNameLogging(), "isWrapperFor", iface);
        boolean f = iface.isInstance(this);
        loggerExternal.exiting(getClassNameLogging(), "isWrapperFor", f);
        return f;
    }

    @Override
    public <T> T unwrap(Class<T> iface) throws SQLException {
        loggerExternal.entering(getClassNameLogging(), "unwrap", iface);
        T t;
        try {
            t = iface.cast(this);
        } catch (ClassCastException e) {

            SQLServerException newe = new SQLServerException(e.getMessage(), e);
            throw newe;
        }
        loggerExternal.exiting(getClassNameLogging(), "unwrap", t);
        return t;
    }

    private boolean requestStarted = false;
    private boolean originalDatabaseAutoCommitMode;
    private int originalTransactionIsolationLevel;
    private int originalNetworkTimeout;
    private int originalHoldability;
    private boolean originalSendTimeAsDatetime;
    private int originalStatementPoolingCacheSize;
    private boolean originalDisableStatementPooling;
    private int originalServerPreparedStatementDiscardThreshold;
    private Boolean originalEnablePrepareOnFirstPreparedStatementCall;
    private String originalSCatalog;
    private boolean originalUseBulkCopyForBatchInsert;
    private volatile SQLWarning originalSqlWarnings;
    private List<Statement> openStatements;

    protected void beginRequestInternal() throws SQLException {
        loggerExternal.entering(getClassNameLogging(), "beginRequest", this);
        synchronized (this) {
            if (!requestStarted) {
                originalDatabaseAutoCommitMode = databaseAutoCommitMode;
                originalTransactionIsolationLevel = transactionIsolationLevel;
                originalNetworkTimeout = getNetworkTimeout();
                originalHoldability = holdability;
                originalSendTimeAsDatetime = sendTimeAsDatetime;
                originalStatementPoolingCacheSize = statementPoolingCacheSize;
                originalDisableStatementPooling = disableStatementPooling;
                originalServerPreparedStatementDiscardThreshold = getServerPreparedStatementDiscardThreshold();
                originalEnablePrepareOnFirstPreparedStatementCall = getEnablePrepareOnFirstPreparedStatementCall();
                originalSCatalog = sCatalog;
                originalUseBulkCopyForBatchInsert = getUseBulkCopyForBatchInsert();
                originalSqlWarnings = sqlWarnings;
                openStatements = new LinkedList<Statement>();
                requestStarted = true;
            }
        }
        loggerExternal.exiting(getClassNameLogging(), "beginRequest", this);
    }

    protected void endRequestInternal() throws SQLException {
        loggerExternal.entering(getClassNameLogging(), "endRequest", this);
        synchronized (this) {
            if (requestStarted) {
                if (!databaseAutoCommitMode) {
                    rollback();
                }
                if (databaseAutoCommitMode != originalDatabaseAutoCommitMode) {
                    setAutoCommit(originalDatabaseAutoCommitMode);
                }
                if (transactionIsolationLevel != originalTransactionIsolationLevel) {
                    setTransactionIsolation(originalTransactionIsolationLevel);
                }
                if (getNetworkTimeout() != originalNetworkTimeout) {
                    setNetworkTimeout(null, originalNetworkTimeout);
                }
                if (holdability != originalHoldability) {
                    setHoldability(originalHoldability);
                }
                if (sendTimeAsDatetime != originalSendTimeAsDatetime) {
                    setSendTimeAsDatetime(originalSendTimeAsDatetime);
                }
                if (statementPoolingCacheSize != originalStatementPoolingCacheSize) {
                    setStatementPoolingCacheSize(originalStatementPoolingCacheSize);
                }
                if (disableStatementPooling != originalDisableStatementPooling) {
                    setDisableStatementPooling(originalDisableStatementPooling);
                }
                if (getServerPreparedStatementDiscardThreshold() != originalServerPreparedStatementDiscardThreshold) {
                    setServerPreparedStatementDiscardThreshold(originalServerPreparedStatementDiscardThreshold);
                }
                if (getEnablePrepareOnFirstPreparedStatementCall() != originalEnablePrepareOnFirstPreparedStatementCall) {
                    setEnablePrepareOnFirstPreparedStatementCall(originalEnablePrepareOnFirstPreparedStatementCall);
                }
                if (!sCatalog.equals(originalSCatalog)) {
                    setCatalog(originalSCatalog);
                }
                if (getUseBulkCopyForBatchInsert() != originalUseBulkCopyForBatchInsert) {
                    setUseBulkCopyForBatchInsert(originalUseBulkCopyForBatchInsert);
                }
                sqlWarnings = originalSqlWarnings;
                if (null != openStatements) {
                    while (!openStatements.isEmpty()) {
                        try (Statement st = openStatements.get(0)) {}
                    }
                    openStatements.clear();
                }
                requestStarted = false;
            }
        }
        loggerExternal.exiting(getClassNameLogging(), "endRequest", this);
    }

    /**
     * Replaces JDBC syntax parameter markets '?' with SQL Server parameter markers @p1, @p2 etc...
     * 
     * @param sql
     *        the user's SQL
     * @throws SQLServerException
     * @return the returned syntax
     */
    static final char[] OUT = {' ', 'O', 'U', 'T'};

    String replaceParameterMarkers(String sqlSrc, int[] paramPositions, Parameter[] params,
            boolean isReturnValueSyntax) throws SQLServerException {
        final int MAX_PARAM_NAME_LEN = 6;
        char[] sqlDst = new char[sqlSrc.length() + params.length * (MAX_PARAM_NAME_LEN + OUT.length)];
        int dstBegin = 0;
        int srcBegin = 0;
        int nParam = 0;

        int paramIndex = 0;
        while (true) {
            int srcEnd = (paramIndex >= paramPositions.length) ? sqlSrc.length() : paramPositions[paramIndex];
            sqlSrc.getChars(srcBegin, srcEnd, sqlDst, dstBegin);
            dstBegin += srcEnd - srcBegin;

            if (sqlSrc.length() == srcEnd)
                break;

            dstBegin += makeParamName(nParam++, sqlDst, dstBegin);
            srcBegin = srcEnd + 1;

            if (params[paramIndex++].isOutput()) {
                if (!isReturnValueSyntax || paramIndex > 1) {
                    System.arraycopy(OUT, 0, sqlDst, dstBegin, OUT.length);
                    dstBegin += OUT.length;
                }
            }
        }

        while (dstBegin < sqlDst.length)
            sqlDst[dstBegin++] = ' ';

        return new String(sqlDst);
    }

    /**
     * Makes a SQL Server style parameter name.
     * 
     * @param nParam
     *        the parameter number
     * @param name
     *        the parameter name
     * @param offset
     * @return int
     */
    static int makeParamName(int nParam, char[] name, int offset) {
        name[offset + 0] = '@';
        name[offset + 1] = 'P';
        if (nParam < 10) {
            name[offset + 2] = (char) ('0' + nParam);
            return 3;
        } else {
            if (nParam < 100) {
                int nBase = 2;
                while (true) { // make a char[] representation of the param number 2.26
                    if (nParam < nBase * 10) {
                        name[offset + 2] = (char) ('0' + (nBase - 1));
                        name[offset + 3] = (char) ('0' + (nParam - ((nBase - 1) * 10)));
                        return 4;
                    }
                    nBase++;
                }
            } else {
                String sParam = "" + nParam;
                sParam.getChars(0, sParam.length(), name, offset + 2);
                return 2 + sParam.length();
            }
        }
    }

    /**
     * Notify any interested parties (e.g. pooling managers) of a ConnectionEvent activity on the connection. Calling
     * notifyPooledConnection with null event will place this connection back in the pool. Calling
     * notifyPooledConnection with a non-null event is used to notify the pooling manager that the connection is bad and
     * should be removed from the pool.
     */
    void notifyPooledConnection(SQLServerException e) {
        synchronized (this) {
            if (null != pooledConnectionParent) {
                pooledConnectionParent.notifyEvent(e);
            }
        }

    }

    // Detaches this connection from connection pool.
    void DetachFromPool() {
        synchronized (this) {
            pooledConnectionParent = null;
        }
    }

    /**
     * Determines the listening port of a named SQL Server instance.
     * 
     * @param server
     *        the server name
     * @param instanceName
     *        the instance
     * @throws SQLServerException
     * @return the instance's port
     */
    private static final int BROWSER_PORT = 1434;

    String getInstancePort(String server, String instanceName) throws SQLServerException {
        String browserResult = null;
        DatagramSocket datagramSocket = null;
        String lastErrorMessage = null;

        try {
            lastErrorMessage = "Failed to determine instance for the : " + server + " instance:" + instanceName;

            // First we create a datagram socket
            try {
                datagramSocket = new DatagramSocket();
                datagramSocket.setSoTimeout(1000);
            } catch (SocketException socketException) {
                // Errors creating a local socket
                // Log the error and bail.
                lastErrorMessage = "Unable to create local datagram socket";
                throw socketException;
            }

            // Second, we need to get the IP address of the server to which we'll send the UDP request.
            // This may require a DNS lookup, which may fail due to transient conditions, so retry after logging the
            // first time.

            // send UDP packet
            assert null != datagramSocket;
            try {
                if (multiSubnetFailover) {
                    // If instance name is specified along with multiSubnetFailover, we get all IPs resolved by server
                    // name
                    InetAddress[] inetAddrs = InetAddress.getAllByName(server);
                    assert null != inetAddrs;
                    for (InetAddress inetAddr : inetAddrs) {
                        // Send the UDP request
                        try {
                            byte sendBuffer[] = (" " + instanceName).getBytes();
                            sendBuffer[0] = 4;
                            DatagramPacket udpRequest = new DatagramPacket(sendBuffer, sendBuffer.length, inetAddr,
                                    BROWSER_PORT);
                            datagramSocket.send(udpRequest);
                        } catch (IOException ioException) {
                            lastErrorMessage = "Error sending SQL Server Browser Service UDP request to address: "
                                    + inetAddr + ", port: " + BROWSER_PORT;
                            throw ioException;
                        }
                    }
                } else {
                    // If instance name is not specified along with multiSubnetFailover, we resolve only the first IP
                    // for server name
                    InetAddress inetAddr = InetAddress.getByName(server);

                    assert null != inetAddr;
                    // Send the UDP request
                    try {
                        byte sendBuffer[] = (" " + instanceName).getBytes();
                        sendBuffer[0] = 4;
                        DatagramPacket udpRequest = new DatagramPacket(sendBuffer, sendBuffer.length, inetAddr,
                                BROWSER_PORT);
                        datagramSocket.send(udpRequest);
                    } catch (IOException ioException) {
                        lastErrorMessage = "Error sending SQL Server Browser Service UDP request to address: "
                                + inetAddr + ", port: " + BROWSER_PORT;
                        throw ioException;
                    }
                }
            } catch (UnknownHostException unknownHostException) {
                lastErrorMessage = "Unable to determine IP address of host: " + server;
                throw unknownHostException;
            }

            // Receive the UDP response
            try {
                byte receiveBuffer[] = new byte[4096];
                DatagramPacket udpResponse = new DatagramPacket(receiveBuffer, receiveBuffer.length);
                datagramSocket.receive(udpResponse);
                browserResult = new String(receiveBuffer, 3, receiveBuffer.length - 3);
                if (connectionlogger.isLoggable(Level.FINER))
                    connectionlogger.fine(toString() + " Received SSRP UDP response from IP address: "
                            + udpResponse.getAddress().getHostAddress());
            } catch (IOException ioException) {
                // Warn and retry
                lastErrorMessage = "Error receiving SQL Server Browser Service UDP response from server: " + server;
                throw ioException;
            }
        } catch (IOException ioException) {
            MessageFormat form = new MessageFormat(SQLServerException.getErrString("R_sqlBrowserFailed"));
            Object[] msgArgs = {server, instanceName, ioException.toString()};
            connectionlogger.log(Level.FINE, toString() + " " + lastErrorMessage, ioException);
            SQLServerException.makeFromDriverError(this, this, form.format(msgArgs),
                    SQLServerException.EXCEPTION_XOPEN_CONNECTION_CANT_ESTABLISH, false);
        } finally {
            if (null != datagramSocket)
                datagramSocket.close();
        }
        assert null != browserResult;
        // If the server isn't configured for TCP then say so and fail
        int p = browserResult.indexOf("tcp;");
        if (-1 == p) {
            MessageFormat form = new MessageFormat(SQLServerException.getErrString("R_notConfiguredToListentcpip"));
            Object[] msgArgs = {instanceName};
            SQLServerException.makeFromDriverError(this, this, form.format(msgArgs),
                    SQLServerException.EXCEPTION_XOPEN_CONNECTION_CANT_ESTABLISH, false);
        }
        // All went well, so return the TCP port of the SQL Server instance
        int p1 = p + 4;
        int p2 = browserResult.indexOf(';', p1);
        return browserResult.substring(p1, p2);
    }

    int getNextSavepointId() {
        nNextSavePointId++; // Make them unique for this connection
        return nNextSavePointId;
    }

    /**
     * Returns this connection's SQLServerConnectionSecurityManager class to caller. Used by SQLServerPooledConnection
     * to verify security when passing out Connection objects.
     */
    void doSecurityCheck() {
        assert null != currentConnectPlaceHolder;
        currentConnectPlaceHolder.doSecurityCheck();
    }

    /**
     * Sets time-to-live for column encryption key entries in the column encryption key cache for the Always Encrypted
     * feature. The default value is 2 hours. This variable holds the value in seconds.
     */
    private static long columnEncryptionKeyCacheTtl = TimeUnit.SECONDS.convert(2, TimeUnit.HOURS);

    /**
     * Sets time-to-live for column encryption key entries in the column encryption key cache for the Always Encrypted
     * feature. The default value is 2 hours. This variable holds the value in seconds.
     * 
     * @param columnEncryptionKeyCacheTTL
     *        The timeunit in seconds
     * @param unit
     *        The Timeunit.
     * @throws SQLServerException
     *         when an error occurs
     */
    public static synchronized void setColumnEncryptionKeyCacheTtl(int columnEncryptionKeyCacheTTL,
            TimeUnit unit) throws SQLServerException {
        if (columnEncryptionKeyCacheTTL < 0 || unit.equals(TimeUnit.MILLISECONDS) || unit.equals(TimeUnit.MICROSECONDS)
                || unit.equals(TimeUnit.NANOSECONDS)) {
            throw new SQLServerException(null, SQLServerException.getErrString("R_invalidCEKCacheTtl"), null, 0, false);
        }

        columnEncryptionKeyCacheTtl = TimeUnit.SECONDS.convert(columnEncryptionKeyCacheTTL, unit);
    }

    static synchronized long getColumnEncryptionKeyCacheTtl() {
        return columnEncryptionKeyCacheTtl;
    }

    /**
     * Enqueues a discarded prepared statement handle to be clean-up on the server.
     * 
     * @param statementHandle
     *        The prepared statement handle that should be scheduled for unprepare.
     */
    final void enqueueUnprepareStatementHandle(PreparedStatementHandle statementHandle) {
        if (null == statementHandle)
            return;

        if (loggerExternal.isLoggable(java.util.logging.Level.FINER))
            loggerExternal
                    .finer(this + ": Adding PreparedHandle to queue for un-prepare:" + statementHandle.getHandle());

        // Add the new handle to the discarding queue and find out current # enqueued.
        this.discardedPreparedStatementHandles.add(statementHandle);
        this.discardedPreparedStatementHandleCount.incrementAndGet();
    }

    @Override
    public int getDiscardedServerPreparedStatementCount() {
        return this.discardedPreparedStatementHandleCount.get();
    }

    @Override
    public void closeUnreferencedPreparedStatementHandles() {
        this.unprepareUnreferencedPreparedStatementHandles(true);
    }

    /**
     * Removes references to outstanding un-prepare requests. Should be run when connection is closed.
     */
    private final void cleanupPreparedStatementDiscardActions() {
        discardedPreparedStatementHandles.clear();
        discardedPreparedStatementHandleCount.set(0);
    }

    @Override
    public boolean getEnablePrepareOnFirstPreparedStatementCall() {
        if (null == this.enablePrepareOnFirstPreparedStatementCall)
            return DEFAULT_ENABLE_PREPARE_ON_FIRST_PREPARED_STATEMENT_CALL;
        else
            return this.enablePrepareOnFirstPreparedStatementCall;
    }

    @Override
    public void setEnablePrepareOnFirstPreparedStatementCall(boolean value) {
        this.enablePrepareOnFirstPreparedStatementCall = value;
    }

    @Override
    public int getServerPreparedStatementDiscardThreshold() {
        if (0 > this.serverPreparedStatementDiscardThreshold)
            return DEFAULT_SERVER_PREPARED_STATEMENT_DISCARD_THRESHOLD;
        else
            return this.serverPreparedStatementDiscardThreshold;
    }

    @Override
    public void setServerPreparedStatementDiscardThreshold(int value) {
        this.serverPreparedStatementDiscardThreshold = Math.max(0, value);
    }

    final boolean isPreparedStatementUnprepareBatchingEnabled() {
        return 1 < getServerPreparedStatementDiscardThreshold();
    }

    /**
     * Cleans up discarded prepared statement handles on the server using batched un-prepare actions if the batching
     * threshold has been reached.
     * 
     * @param force
     *        When force is set to true we ignore the current threshold for if the discard actions should run and run
     *        them anyway.
     */
    final void unprepareUnreferencedPreparedStatementHandles(boolean force) {
        // Skip out if session is unavailable to adhere to previous non-batched behavior.
        if (isSessionUnAvailable())
            return;

        final int threshold = getServerPreparedStatementDiscardThreshold();

        // Met threshold to clean-up?
        if (force || threshold < getDiscardedServerPreparedStatementCount()) {

            // Create batch of sp_unprepare statements.
            StringBuilder sql = new StringBuilder(threshold * 32/* EXEC sp_cursorunprepare++; */);

            // Build the string containing no more than the # of handles to remove.
            // Note that sp_unprepare can fail if the statement is already removed.
            // However, the server will only abort that statement and continue with
            // the remaining clean-up.
            int handlesRemoved = 0;
            PreparedStatementHandle statementHandle = null;

            while (null != (statementHandle = discardedPreparedStatementHandles.poll())) {
                ++handlesRemoved;

                sql.append(statementHandle.isDirectSql() ? "EXEC sp_unprepare " : "EXEC sp_cursorunprepare ")
                        .append(statementHandle.getHandle()).append(';');
            }

            try {
                // Execute the batched set.
                try (Statement stmt = this.createStatement()) {
                    stmt.execute(sql.toString());
                }

                if (loggerExternal.isLoggable(java.util.logging.Level.FINER))
                    loggerExternal.finer(this + ": Finished un-preparing handle count:" + handlesRemoved);
            } catch (SQLException e) {
                if (loggerExternal.isLoggable(java.util.logging.Level.FINER))
                    loggerExternal.log(Level.FINER, this + ": Error batch-closing at least one prepared handle", e);
            }

            // Decrement threshold counter
            discardedPreparedStatementHandleCount.addAndGet(-handlesRemoved);
        }
    }

    @Override
    public boolean getDisableStatementPooling() {
        return this.disableStatementPooling;
    }

    @Override
    public void setDisableStatementPooling(boolean value) {
        this.disableStatementPooling = value;
        if (!value && 0 < this.getStatementPoolingCacheSize()) {
            prepareCache();
        }
    }

    @Override
    public int getStatementPoolingCacheSize() {
        return statementPoolingCacheSize;
    }

    @Override
    public int getStatementHandleCacheEntryCount() {
        if (!isStatementPoolingEnabled())
            return 0;
        else
            return this.preparedStatementHandleCache.size();
    }

    @Override
    public boolean isStatementPoolingEnabled() {
        return null != preparedStatementHandleCache && 0 < this.getStatementPoolingCacheSize()
                && !this.getDisableStatementPooling();
    }

    @Override
    public void setStatementPoolingCacheSize(int value) {
        value = Math.max(0, value);
        statementPoolingCacheSize = value;

        if (!this.disableStatementPooling && value > 0) {
            prepareCache();
        }
        if (null != preparedStatementHandleCache)
            preparedStatementHandleCache.setCapacity(value);

        if (null != parameterMetadataCache)
            parameterMetadataCache.setCapacity(value);
    }

    /**
     * Prepares the cache handle.
     * 
     * @param value
     */
    private void prepareCache() {
        preparedStatementHandleCache = new Builder<CityHash128Key, PreparedStatementHandle>()
                .maximumWeightedCapacity(getStatementPoolingCacheSize())
                .listener(new PreparedStatementCacheEvictionListener()).build();

        parameterMetadataCache = new Builder<CityHash128Key, SQLServerParameterMetaData>()
                .maximumWeightedCapacity(getStatementPoolingCacheSize()).build();
    }

    /** Returns a parameter metadata cache entry if statement pooling is enabled */
    final SQLServerParameterMetaData getCachedParameterMetadata(CityHash128Key key) {
        if (!isStatementPoolingEnabled())
            return null;

        return parameterMetadataCache.get(key);
    }

    /** Registers a parameter metadata cache entry if statement pooling is enabled */
    final void registerCachedParameterMetadata(CityHash128Key key, SQLServerParameterMetaData pmd) {
        if (!isStatementPoolingEnabled() || null == pmd)
            return;

        parameterMetadataCache.put(key, pmd);
    }

    /** Gets or creates prepared statement handle cache entry if statement pooling is enabled */
    final PreparedStatementHandle getCachedPreparedStatementHandle(CityHash128Key key) {
        if (!isStatementPoolingEnabled())
            return null;

        return preparedStatementHandleCache.get(key);
    }

    /** Gets or creates prepared statement handle cache entry if statement pooling is enabled */
    final PreparedStatementHandle registerCachedPreparedStatementHandle(CityHash128Key key, int handle,
            boolean isDirectSql) {
        if (!isStatementPoolingEnabled() || null == key)
            return null;

        PreparedStatementHandle cacheItem = new PreparedStatementHandle(key, handle, isDirectSql, false);
        preparedStatementHandleCache.putIfAbsent(key, cacheItem);
        return cacheItem;
    }

    /** Returns prepared statement handle cache entry so it can be un-prepared. */
    final void returnCachedPreparedStatementHandle(PreparedStatementHandle handle) {
        handle.removeReference();

        if (handle.isEvictedFromCache() && handle.tryDiscardHandle())
            enqueueUnprepareStatementHandle(handle);
    }

    /** Forces eviction of prepared statement handle cache entry. */
    final void evictCachedPreparedStatementHandle(PreparedStatementHandle handle) {
        if (null == handle || null == handle.getKey())
            return;

        preparedStatementHandleCache.remove(handle.getKey());
    }

    /*
     * Handles closing handles when removed from cache.
     */
    final class PreparedStatementCacheEvictionListener
            implements EvictionListener<CityHash128Key, PreparedStatementHandle> {
        public void onEviction(CityHash128Key key, PreparedStatementHandle handle) {
            if (null != handle) {
                handle.setIsEvictedFromCache(true); // Mark as evicted from cache.

                // Only discard if not referenced.
                if (handle.tryDiscardHandle()) {
                    enqueueUnprepareStatementHandle(handle);
                    // Do not run discard actions here! Can interfere with executing statement.
                }
            }
        }
    }

    boolean isAzureDW() throws SQLServerException, SQLException {
        if (null == isAzureDW) {
            try (Statement stmt = this.createStatement();
                    ResultSet rs = stmt.executeQuery("SELECT CAST(SERVERPROPERTY('EngineEdition') as INT)")) {
                // SERVERPROPERTY('EngineEdition') can be used to determine whether the db server is SQL Azure.
                // It should return 6 for SQL Azure DW. This is more reliable than @@version or
                // serverproperty('edition').
                // Reference: http://msdn.microsoft.com/en-us/library/ee336261.aspx
                //
                // SERVERPROPERTY('EngineEdition') means
                // Database Engine edition of the instance of SQL Server installed on the server.
                // 1 = Personal or Desktop Engine (Not available for SQL Server.)
                // 2 = Standard (This is returned for Standard and Workgroup.)
                // 3 = Enterprise (This is returned for Enterprise, Enterprise Evaluation, and Developer.)
                // 4 = Express (This is returned for Express, Express with Advanced Services, and Windows Embedded SQL.)
                // 5 = SQL Azure
                // 6 = SQL Azure DW
                // Base data type: int
                final int ENGINE_EDITION_FOR_SQL_AZURE_DW = 6;
                rs.next();
                isAzureDW = (rs.getInt(1) == ENGINE_EDITION_FOR_SQL_AZURE_DW) ? true : false;
            }
            return isAzureDW;
        } else {
            return isAzureDW;
        }
    }

    /**
     * Adds statement to openStatements
     * 
     * @param st
     *        Statement to add to openStatements
     */
    final synchronized void addOpenStatement(Statement st) {
        if (null != openStatements) {
            openStatements.add(st);
        }
    }

    /**
     * Removes state from openStatements
     * 
     * @param st
     *        Statement to remove from openStatements
     */
    final synchronized void removeOpenStatement(Statement st) {
        if (null != openStatements) {
            openStatements.remove(st);
        }
    }
}


/**
 * Provides Helper class for security manager functions used by SQLServerConnection class.
 * 
 */
final class SQLServerConnectionSecurityManager {
    static final String dllName = "sqljdbc_auth.dll";
    String serverName;
    int portNumber;

    SQLServerConnectionSecurityManager(String serverName, int portNumber) {
        this.serverName = serverName;
        this.portNumber = portNumber;
    }

    /**
     * Throws a SecurityException if the calling thread is not allowed to open a socket connection to the specified
     * serverName and portNumber.
     * 
     * @throws SecurityException
     *         when an error occurs
     */
    public void checkConnect() throws SecurityException {
        SecurityManager security = System.getSecurityManager();
        if (null != security) {
            security.checkConnect(serverName, portNumber);
        }
    }

    /**
     * Throws a <code>SecurityException</code> if the calling thread is not allowed to dynamic link the library code.
     * 
     * @throws SecurityException
     *         when an error occurs
     */
    public void checkLink() throws SecurityException {
        SecurityManager security = System.getSecurityManager();
        if (null != security) {
            security.checkLink(dllName);
        }
    }
}<|MERGE_RESOLUTION|>--- conflicted
+++ resolved
@@ -5180,11 +5180,8 @@
             terminate(SQLServerException.DRIVER_ERROR_INVALID_TDS,
                     SQLServerException.getErrString("R_crClientNoRecoveryAckFromLogin"));
         }
-<<<<<<< HEAD
-        if (!sessionRecovery.getReconnectThread().isAlive()) {
-=======
+        
         if(connectRetryCount > 0 && !sessionRecovery.getReconnectThread().isAlive()) {
->>>>>>> 5be2dfb0
             sessionRecovery.getSessionStateTable().setOriginalCatalog(sCatalog);
             sessionRecovery.getSessionStateTable().setOriginalCollation(databaseCollation);
             sessionRecovery.getSessionStateTable().setOriginalLanguage(sLanguage);
