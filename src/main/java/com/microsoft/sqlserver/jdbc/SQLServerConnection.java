/*
 * Microsoft JDBC Driver for SQL Server Copyright(c) Microsoft Corporation All rights reserved. This program is made
 * available under the terms of the MIT License. See the LICENSE file in the project root for more information.
 */

package com.microsoft.sqlserver.jdbc;

import static java.nio.charset.StandardCharsets.UTF_16LE;

import java.io.IOException;
import java.net.DatagramPacket;
import java.net.DatagramSocket;
import java.net.InetAddress;
import java.net.SocketException;
import java.net.UnknownHostException;
import java.sql.CallableStatement;
import java.sql.Connection;
import java.sql.DatabaseMetaData;
import java.sql.PreparedStatement;
import java.sql.ResultSet;
import java.sql.SQLClientInfoException;
import java.sql.SQLException;
import java.sql.SQLPermission;
import java.sql.SQLWarning;
import java.sql.SQLXML;
import java.sql.Savepoint;
import java.sql.Statement;
import java.text.MessageFormat;
import java.util.Arrays;
import java.util.Enumeration;
import java.util.HashMap;
import java.util.LinkedList;
import java.util.List;
import java.util.Locale;
import java.util.Map;
import java.util.Properties;
import java.util.UUID;
import java.util.concurrent.ConcurrentLinkedQueue;
import java.util.concurrent.Executor;
import java.util.concurrent.TimeUnit;
import java.util.concurrent.atomic.AtomicInteger;
import java.util.logging.Level;

import javax.sql.XAConnection;

import org.ietf.jgss.GSSCredential;

import mssql.googlecode.cityhash.CityHash;
import mssql.googlecode.concurrentlinkedhashmap.ConcurrentLinkedHashMap;
import mssql.googlecode.concurrentlinkedhashmap.ConcurrentLinkedHashMap.Builder;
import mssql.googlecode.concurrentlinkedhashmap.EvictionListener;


/**
 * Provides an implementation java.sql.connection interface that assists creating a JDBC connection to SQL Server.
 * SQLServerConnections support JDBC connection pooling and may be either physical JDBC connections or logical JDBC
 * connections.
 * <p>
 * SQLServerConnection manages transaction control for all statements that were created from it. SQLServerConnection may
 * participate in XA distributed transactions managed via an XAResource adapter.
 * <p>
 * SQLServerConnection instantiates a new TDSChannel object for use by itself and all statement objects that are created
 * under this connection. SQLServerConnection is thread safe.
 * <p>
 * SQLServerConnection manages a pool of prepared statement handles. Prepared statements are prepared once and typically
 * executed many times with different data values for their parameters. Prepared statements are also maintained across
 * logical (pooled) connection closes.
 * <p>
 * SQLServerConnection is not thread safe, however multiple statements created from a single connection can be
 * processing simultaneously in concurrent threads.
 * <p>
 * This class's public functions need to be kept identical to the SQLServerConnectionPoolProxy's.
 * <p>
 * The API javadoc for JDBC API methods that this class implements are not repeated here. Please see Sun's JDBC API
 * interfaces javadoc for those details.
 *
 * NOTE: All the public functions in this class also need to be defined in SQLServerConnectionPoolProxy Declare all new
 * custom (non-static) Public APIs in ISQLServerConnection interface such that they can also be implemented by
 * SQLServerConnectionPoolProxy
 */
public class SQLServerConnection implements ISQLServerConnection, java.io.Serializable {

    /**
     * Always refresh SerialVersionUID when prompted
     */
    private static final long serialVersionUID = 1965647556064751510L;

    long timerExpire;
    boolean attemptRefreshTokenLocked = false;

    // Thresholds related to when prepared statement handles are cleaned-up. 1 == immediately.
    /**
     * The default for the prepared statement clean-up action threshold (i.e. when sp_unprepare is called).
     */
    static final int DEFAULT_SERVER_PREPARED_STATEMENT_DISCARD_THRESHOLD = 10; // Used to set the initial default, can
                                                                               // be changed later.
    private int serverPreparedStatementDiscardThreshold = -1; // Current limit for this particular connection.

    /**
     * The default for if prepared statements should execute sp_executesql before following the prepare, unprepare
     * pattern.
     * 
     * Used to set the initial default, can be changed later. false == use sp_executesql -> sp_prepexec -> sp_execute ->
     * batched -> sp_unprepare pattern, true == skip sp_executesql part of pattern.
     */
    static final boolean DEFAULT_ENABLE_PREPARE_ON_FIRST_PREPARED_STATEMENT_CALL = false;

    private Boolean enablePrepareOnFirstPreparedStatementCall = null; // Current limit for this particular connection.

    // Handle the actual queue of discarded prepared statements.
    private ConcurrentLinkedQueue<PreparedStatementHandle> discardedPreparedStatementHandles = new ConcurrentLinkedQueue<>();
    private AtomicInteger discardedPreparedStatementHandleCount = new AtomicInteger(0);

    private boolean fedAuthRequiredByUser = false;
    private boolean fedAuthRequiredPreLoginResponse = false;
    private boolean federatedAuthenticationRequested = false;
    private boolean federatedAuthenticationInfoRequested = false; // Keep this distinct from
                                                                  // _federatedAuthenticationRequested, since some
                                                                  // fedauth
                                                                  // library types may not need more info

    private FederatedAuthenticationFeatureExtensionData fedAuthFeatureExtensionData = null;
    private String authenticationString = null;
    private byte[] accessTokenInByte = null;

    private SqlFedAuthToken fedAuthToken = null;

    private String originalHostNameInCertificate = null;

    private Boolean isAzureDW = null;

    static class CityHash128Key implements java.io.Serializable {

        /**
         * Always refresh SerialVersionUID when prompted
         */
        private static final long serialVersionUID = 166788428640603097L;
        String unhashedString;
        private long[] segments;
        private int hashCode;

        CityHash128Key(String sql, String parametersDefinition) {
            this(sql + parametersDefinition);
        }

        @SuppressWarnings("deprecation")
        CityHash128Key(String s) {
            unhashedString = s;
            byte[] bytes = new byte[s.length()];
            s.getBytes(0, s.length(), bytes, 0);
            segments = CityHash.cityHash128(bytes, 0, bytes.length);
        }

        public boolean equals(Object obj) {
            if (!(obj instanceof CityHash128Key))
                return false;

            return (java.util.Arrays.equals(segments, ((CityHash128Key) obj).segments)// checks if hash is equal,
                                                                                      // short-circuitting;
                    && this.unhashedString.equals(((CityHash128Key) obj).unhashedString));// checks if string is equal
        }

        public int hashCode() {
            if (0 == hashCode) {
                hashCode = java.util.Arrays.hashCode(segments);
            }
            return hashCode;
        }
    }

    /**
     * Keeps track of an individual prepared statement handle.
     */
    class PreparedStatementHandle {
        private int handle = 0;
        private final AtomicInteger handleRefCount = new AtomicInteger();
        private boolean isDirectSql;
        private volatile boolean evictedFromCache;
        private volatile boolean explicitlyDiscarded;
        private CityHash128Key key;

        PreparedStatementHandle(CityHash128Key key, int handle, boolean isDirectSql, boolean isEvictedFromCache) {
            this.key = key;
            this.handle = handle;
            this.isDirectSql = isDirectSql;
            this.setIsEvictedFromCache(isEvictedFromCache);
            handleRefCount.set(1);
        }

        /** Has the statement been evicted from the statement handle cache. */
        private boolean isEvictedFromCache() {
            return evictedFromCache;
        }

        /** Specify whether the statement been evicted from the statement handle cache. */
        private void setIsEvictedFromCache(boolean isEvictedFromCache) {
            this.evictedFromCache = isEvictedFromCache;
        }

        /** Specify that this statement has been explicitly discarded from being used by the cache. */
        void setIsExplicitlyDiscarded() {
            this.explicitlyDiscarded = true;

            evictCachedPreparedStatementHandle(this);
        }

        /** Has the statement been explicitly discarded. */
        private boolean isExplicitlyDiscarded() {
            return explicitlyDiscarded;
        }

        /** Returns the actual handle. */
        int getHandle() {
            return handle;
        }

        /** Returns the cache key. */
        CityHash128Key getKey() {
            return key;
        }

        boolean isDirectSql() {
            return isDirectSql;
        }

        /**
         * Makes sure handle cannot be re-used.
         * 
         * @return false: Handle could not be discarded, it is in use. true: Handle was successfully put on path for
         *         discarding.
         */
        private boolean tryDiscardHandle() {
            return handleRefCount.compareAndSet(0, -999);
        }

        /** Returns whether this statement has been discarded and can no longer be re-used. */
        private boolean isDiscarded() {
            return 0 > handleRefCount.intValue();
        }

        /**
         * Adds a new reference to this handle, i.e. re-using it.
         * 
         * @return false: Reference could not be added, statement has been discarded or does not have a handle
         *         associated with it. true: Reference was successfully added.
         */
        boolean tryAddReference() {
            if (isDiscarded() || isExplicitlyDiscarded())
                return false;
            else {
                int refCount = handleRefCount.incrementAndGet();
                return refCount > 0;
            }
        }

        /** Remove a reference from this handle */
        void removeReference() {
            handleRefCount.decrementAndGet();
        }
    }

    /** Size of the parsed SQL-text metadata cache */
    static final private int PARSED_SQL_CACHE_SIZE = 100;

    /** Cache of parsed SQL meta data */
    static private ConcurrentLinkedHashMap<CityHash128Key, ParsedSQLCacheItem> parsedSQLCache;

    static {
        parsedSQLCache = new Builder<CityHash128Key, ParsedSQLCacheItem>()
                .maximumWeightedCapacity(PARSED_SQL_CACHE_SIZE).build();
    }

    /** Returns prepared statement cache entry if exists, if not parse and create a new one */
    static ParsedSQLCacheItem getCachedParsedSQL(CityHash128Key key) {
        return parsedSQLCache.get(key);
    }

    /** Parses and create a information about parsed SQL text */
    static ParsedSQLCacheItem parseAndCacheSQL(CityHash128Key key, String sql) throws SQLServerException {
        JDBCSyntaxTranslator translator = new JDBCSyntaxTranslator();

        String parsedSql = translator.translate(sql);
        String procName = translator.getProcedureName(); // may return null
        boolean returnValueSyntax = translator.hasReturnValueSyntax();
        int[] parameterPositions = locateParams(parsedSql);

        ParsedSQLCacheItem cacheItem = new ParsedSQLCacheItem(parsedSql, parameterPositions, procName,
                returnValueSyntax);
        parsedSQLCache.putIfAbsent(key, cacheItem);
        return cacheItem;
    }

    /** Default size for prepared statement caches */
    static final int DEFAULT_STATEMENT_POOLING_CACHE_SIZE = 0;

    /** Size of the prepared statement handle cache */
    private int statementPoolingCacheSize = DEFAULT_STATEMENT_POOLING_CACHE_SIZE;

    /** Cache of prepared statement handles */
    private ConcurrentLinkedHashMap<CityHash128Key, PreparedStatementHandle> preparedStatementHandleCache;
    /** Cache of prepared statement parameter metadata */
    private ConcurrentLinkedHashMap<CityHash128Key, SQLServerParameterMetaData> parameterMetadataCache;
    /**
     * Checks whether statement pooling is enabled or disabled. The default is set to true;
     */
    private boolean disableStatementPooling = true;

    /**
     * Locates statement parameters.
     * 
     * @param sql
     *        SQL text to parse for positions of parameters to initialize.
     */
    private static int[] locateParams(String sql) {
        LinkedList<Integer> parameterPositions = new LinkedList<>();

        // Locate the parameter placeholders in the SQL string.
        int offset = -1;
        while ((offset = ParameterUtils.scanSQLForChar('?', sql, ++offset)) < sql.length()) {
            parameterPositions.add(offset);
        }

        // return as int[]
        return parameterPositions.stream().mapToInt(Integer::valueOf).toArray();
    }

    SqlFedAuthToken getAuthenticationResult() {
        return fedAuthToken;
    }

    /**
     * Encapsulates the data to be sent to the server as part of Federated Authentication Feature Extension.
     */
    class FederatedAuthenticationFeatureExtensionData {
        boolean fedAuthRequiredPreLoginResponse;
        int libraryType = -1;
        byte[] accessToken = null;
        SqlAuthentication authentication = null;

        FederatedAuthenticationFeatureExtensionData(int libraryType, String authenticationString,
                boolean fedAuthRequiredPreLoginResponse) throws SQLServerException {
            this.libraryType = libraryType;
            this.fedAuthRequiredPreLoginResponse = fedAuthRequiredPreLoginResponse;

            switch (authenticationString.toUpperCase(Locale.ENGLISH).trim()) {
                case "ACTIVEDIRECTORYPASSWORD":
                    this.authentication = SqlAuthentication.ActiveDirectoryPassword;
                    break;
                case "ACTIVEDIRECTORYINTEGRATED":
                    this.authentication = SqlAuthentication.ActiveDirectoryIntegrated;
                    break;
                default:
                    assert (false);
                    MessageFormat form = new MessageFormat(
                            SQLServerException.getErrString("R_InvalidConnectionSetting"));
                    Object[] msgArgs = {"authentication", authenticationString};
                    throw new SQLServerException(null, form.format(msgArgs), null, 0, false);
            }
        }

        FederatedAuthenticationFeatureExtensionData(int libraryType, boolean fedAuthRequiredPreLoginResponse,
                byte[] accessToken) {
            this.libraryType = libraryType;
            this.fedAuthRequiredPreLoginResponse = fedAuthRequiredPreLoginResponse;
            this.accessToken = accessToken;
        }
    }

    class SqlFedAuthInfo {
        String spn;
        String stsurl;

        @Override
        public String toString() {
            return "STSURL: " + stsurl + ", SPN: " + spn;
        }
    }

    class ActiveDirectoryAuthentication {
        static final String JDBC_FEDAUTH_CLIENT_ID = "7f98cb04-cd1e-40df-9140-3bf7e2cea4db";
        static final String ADAL_GET_ACCESS_TOKEN_FUNCTION_NAME = "ADALGetAccessToken";
        static final int GET_ACCESS_TOKEN_SUCCESS = 0;
        static final int GET_ACCESS_TOKEN_INVALID_GRANT = 1;
        static final int GET_ACCESS_TOKEN_TANSISENT_ERROR = 2;
        static final int GET_ACCESS_TOKEN_OTHER_ERROR = 3;
    }

    /**
     * Denotes the state of the SqlServerConnection.
     */
    private enum State {
        Initialized, // default value on calling SQLServerConnection constructor
        Connected, // indicates that the TCP connection has completed
        Opened, // indicates that the prelogin, login have completed, the database session established and the
                // connection is ready for use.
        Closed // indicates that the connection has been closed.
    }

    private final static float TIMEOUTSTEP = 0.08F; // fraction of timeout to use for fast failover connections
    private final static float TIMEOUTSTEP_TNIR = 0.125F;
    final static int TnirFirstAttemptTimeoutMs = 500; // fraction of timeout to use for fast failover connections

    /*
     * Connection state variables. NB If new state is added then logical connections derived from a physical connection
     * must inherit the same state. If state variables are added they must be added also in connection cloning method
     * clone()
     */
    private final static int INTERMITTENT_TLS_MAX_RETRY = 5;

    // Indicates if we received a routing ENVCHANGE in the current connection attempt
    private boolean isRoutedInCurrentAttempt = false;

    // Contains the routing info received from routing ENVCHANGE
    private ServerPortPlaceHolder routingInfo = null;

    ServerPortPlaceHolder getRoutingInfo() {
        return routingInfo;
    }

    // Permission targets
    private static final String callAbortPerm = "callAbort";

    private static final String SET_NETWORK_TIMEOUT_PERM = "setNetworkTimeout";

    // see connection properties doc (default is false).
    private boolean sendStringParametersAsUnicode = SQLServerDriverBooleanProperty.SEND_STRING_PARAMETERS_AS_UNICODE
            .getDefaultValue();

    private String hostName = null;

    boolean sendStringParametersAsUnicode() {
        return sendStringParametersAsUnicode;
    }

    private boolean lastUpdateCount; // see connection properties doc

    final boolean useLastUpdateCount() {
        return lastUpdateCount;
    }

    // Translates the serverName from Unicode to ASCII Compatible Encoding (ACE), as defined by the ToASCII operation of
    // RFC 3490
    private boolean serverNameAsACE = SQLServerDriverBooleanProperty.SERVER_NAME_AS_ACE.getDefaultValue();

    boolean serverNameAsACE() {
        return serverNameAsACE;
    }

    // see feature_connection_director_multi_subnet_JDBC.docx
    private boolean multiSubnetFailover;

    final boolean getMultiSubnetFailover() {
        return multiSubnetFailover;
    }

    private boolean transparentNetworkIPResolution;

    final boolean getTransparentNetworkIPResolution() {
        return transparentNetworkIPResolution;
    }

    private ApplicationIntent applicationIntent = null;

    final ApplicationIntent getApplicationIntent() {
        return applicationIntent;
    }

    private int nLockTimeout; // see connection properties doc
    private String selectMethod; // see connection properties doc 4.0 new property

    final String getSelectMethod() {
        return selectMethod;
    }

    private String responseBuffering;

    final String getResponseBuffering() {
        return responseBuffering;
    }

    private int queryTimeoutSeconds;

    final int getQueryTimeoutSeconds() {
        return queryTimeoutSeconds;
    }

    /**
     * Timeout value for canceling the query timeout.
     */
    private int cancelQueryTimeoutSeconds;

    /**
     * Returns the cancelTimeout in seconds.
     * 
     * @return
     */
    final int getCancelQueryTimeoutSeconds() {
        return cancelQueryTimeoutSeconds;
    }

    private int socketTimeoutMilliseconds;

    final int getSocketTimeoutMilliseconds() {
        return socketTimeoutMilliseconds;
    }

    /**
     * boolean value for deciding if the driver should use bulk copy API for batch inserts.
     */
    private boolean useBulkCopyForBatchInsert;

    /**
     * Returns the useBulkCopyForBatchInsert value.
     * 
     * @return flag for using Bulk Copy API for batch insert operations.
     */
    public boolean getUseBulkCopyForBatchInsert() {
        return useBulkCopyForBatchInsert;
    }

    /**
     * Specifies the flag for using Bulk Copy API for batch insert operations.
     * 
     * @param useBulkCopyForBatchInsert
     *        boolean value for useBulkCopyForBatchInsert.
     */
    public void setUseBulkCopyForBatchInsert(boolean useBulkCopyForBatchInsert) {
        this.useBulkCopyForBatchInsert = useBulkCopyForBatchInsert;
    }

    boolean userSetTNIR = true;

    private boolean sendTimeAsDatetime = SQLServerDriverBooleanProperty.SEND_TIME_AS_DATETIME.getDefaultValue();

    @Override
    public final boolean getSendTimeAsDatetime() {
        return !isKatmaiOrLater() || sendTimeAsDatetime;
    }

    final int baseYear() {
        return getSendTimeAsDatetime() ? TDS.BASE_YEAR_1970 : TDS.BASE_YEAR_1900;
    }

    private byte requestedEncryptionLevel = TDS.ENCRYPT_INVALID;

    final byte getRequestedEncryptionLevel() {
        assert TDS.ENCRYPT_INVALID != requestedEncryptionLevel;
        return requestedEncryptionLevel;
    }

    private boolean trustServerCertificate;

    final boolean trustServerCertificate() {
        return trustServerCertificate;
    }

    private byte negotiatedEncryptionLevel = TDS.ENCRYPT_INVALID;

    final byte getNegotiatedEncryptionLevel() {
        assert TDS.ENCRYPT_INVALID != negotiatedEncryptionLevel;
        return negotiatedEncryptionLevel;
    }

    private String trustManagerClass = null;

    final String getTrustManagerClass() {
        assert TDS.ENCRYPT_INVALID != requestedEncryptionLevel;
        return trustManagerClass;
    }

    private String trustManagerConstructorArg = null;

    final String getTrustManagerConstructorArg() {
        assert TDS.ENCRYPT_INVALID != requestedEncryptionLevel;
        return trustManagerConstructorArg;
    }

    static final String RESERVED_PROVIDER_NAME_PREFIX = "MSSQL_";
    String columnEncryptionSetting = null;

    boolean isColumnEncryptionSettingEnabled() {
        return (columnEncryptionSetting.equalsIgnoreCase(ColumnEncryptionSetting.Enabled.toString()));
    }

    String keyStoreAuthentication = null;
    String keyStoreSecret = null;
    String keyStoreLocation = null;

    private boolean serverSupportsColumnEncryption = false;

    boolean getServerSupportsColumnEncryption() {
        return serverSupportsColumnEncryption;
    }

    private boolean serverSupportsDataClassification = false;

    boolean getServerSupportsDataClassification() {
        return serverSupportsDataClassification;
    }

    private SessionRecoveryFeature sessionRecovery = new SessionRecoveryFeature(this);

    SessionRecoveryFeature getSessionRecovery() {
        return sessionRecovery;
    }

    static boolean isWindows;
    static Map<String, SQLServerColumnEncryptionKeyStoreProvider> globalSystemColumnEncryptionKeyStoreProviders = new HashMap<>();
    static {
        if (System.getProperty("os.name").toLowerCase(Locale.ENGLISH).startsWith("windows")) {
            isWindows = true;
            SQLServerColumnEncryptionCertificateStoreProvider provider = new SQLServerColumnEncryptionCertificateStoreProvider();
            globalSystemColumnEncryptionKeyStoreProviders.put(provider.getName(), provider);
        } else {
            isWindows = false;
        }
    }
    static Map<String, SQLServerColumnEncryptionKeyStoreProvider> globalCustomColumnEncryptionKeyStoreProviders = null;
    // This is a per-connection store provider. It can be JKS or AKV.
    Map<String, SQLServerColumnEncryptionKeyStoreProvider> systemColumnEncryptionKeyStoreProvider = new HashMap<>();

    /**
     * Registers key store providers in the globalCustomColumnEncryptionKeyStoreProviders.
     * 
     * @param clientKeyStoreProviders
     *        a map containing the store providers information.
     * @throws SQLServerException
     *         when an error occurs
     */
    public static synchronized void registerColumnEncryptionKeyStoreProviders(
            Map<String, SQLServerColumnEncryptionKeyStoreProvider> clientKeyStoreProviders) throws SQLServerException {
        loggerExternal.entering(SQLServerConnection.class.getName(), "registerColumnEncryptionKeyStoreProviders",
                "Registering Column Encryption Key Store Providers");

        if (null == clientKeyStoreProviders) {
            throw new SQLServerException(null, SQLServerException.getErrString("R_CustomKeyStoreProviderMapNull"), null,
                    0, false);
        }

        if (null != globalCustomColumnEncryptionKeyStoreProviders) {
            throw new SQLServerException(null, SQLServerException.getErrString("R_CustomKeyStoreProviderSetOnce"), null,
                    0, false);
        }

        globalCustomColumnEncryptionKeyStoreProviders = new HashMap<>();

        for (Map.Entry<String, SQLServerColumnEncryptionKeyStoreProvider> entry : clientKeyStoreProviders.entrySet()) {
            String providerName = entry.getKey();
            if (null == providerName || 0 == providerName.length()) {
                throw new SQLServerException(null, SQLServerException.getErrString("R_EmptyCustomKeyStoreProviderName"),
                        null, 0, false);
            }
            if ((providerName.substring(0, 6).equalsIgnoreCase(RESERVED_PROVIDER_NAME_PREFIX))) {
                MessageFormat form = new MessageFormat(
                        SQLServerException.getErrString("R_InvalidCustomKeyStoreProviderName"));
                Object[] msgArgs = {providerName, RESERVED_PROVIDER_NAME_PREFIX};
                throw new SQLServerException(null, form.format(msgArgs), null, 0, false);
            }
            if (null == entry.getValue()) {
                MessageFormat form = new MessageFormat(
                        SQLServerException.getErrString("R_CustomKeyStoreProviderValueNull"));
                Object[] msgArgs = {providerName, RESERVED_PROVIDER_NAME_PREFIX};
                throw new SQLServerException(null, form.format(msgArgs), null, 0, false);
            }
            globalCustomColumnEncryptionKeyStoreProviders.put(entry.getKey(), entry.getValue());
        }

        loggerExternal.exiting(SQLServerConnection.class.getName(), "registerColumnEncryptionKeyStoreProviders",
                "Number of Key store providers that are registered:"
                        + globalCustomColumnEncryptionKeyStoreProviders.size());
    }

    static synchronized SQLServerColumnEncryptionKeyStoreProvider getGlobalSystemColumnEncryptionKeyStoreProvider(
            String providerName) {
        if (null != globalSystemColumnEncryptionKeyStoreProviders
                && globalSystemColumnEncryptionKeyStoreProviders.containsKey(providerName)) {
            return globalSystemColumnEncryptionKeyStoreProviders.get(providerName);
        }
        return null;
    }

    static synchronized String getAllGlobalCustomSystemColumnEncryptionKeyStoreProviders() {
        if (null != globalCustomColumnEncryptionKeyStoreProviders)
            return globalCustomColumnEncryptionKeyStoreProviders.keySet().toString();
        else
            return null;
    }

    synchronized String getAllSystemColumnEncryptionKeyStoreProviders() {
        String keyStores = "";
        if (0 != systemColumnEncryptionKeyStoreProvider.size())
            keyStores = systemColumnEncryptionKeyStoreProvider.keySet().toString();
        if (0 != SQLServerConnection.globalSystemColumnEncryptionKeyStoreProviders.size())
            keyStores += "," + SQLServerConnection.globalSystemColumnEncryptionKeyStoreProviders.keySet().toString();
        return keyStores;
    }

    static synchronized SQLServerColumnEncryptionKeyStoreProvider getGlobalCustomColumnEncryptionKeyStoreProvider(
            String providerName) {
        if (null != globalCustomColumnEncryptionKeyStoreProviders
                && globalCustomColumnEncryptionKeyStoreProviders.containsKey(providerName)) {
            return globalCustomColumnEncryptionKeyStoreProviders.get(providerName);
        }
        return null;
    }

    synchronized SQLServerColumnEncryptionKeyStoreProvider getSystemColumnEncryptionKeyStoreProvider(
            String providerName) {
        if ((null != systemColumnEncryptionKeyStoreProvider)
                && (systemColumnEncryptionKeyStoreProvider.containsKey(providerName))) {
            return systemColumnEncryptionKeyStoreProvider.get(providerName);
        } else {
            return null;
        }
    }

    private String trustedServerNameAE = null;
    private static Map<String, List<String>> columnEncryptionTrustedMasterKeyPaths = new HashMap<>();

    /**
     * Sets Trusted Master Key Paths in the columnEncryptionTrustedMasterKeyPaths.
     * 
     * @param trustedKeyPaths
     *        all master key paths that are trusted
     */
    public static synchronized void setColumnEncryptionTrustedMasterKeyPaths(
            Map<String, List<String>> trustedKeyPaths) {
        loggerExternal.entering(SQLServerConnection.class.getName(), "setColumnEncryptionTrustedMasterKeyPaths",
                "Setting Trusted Master Key Paths");

        // Use upper case for server and instance names.
        columnEncryptionTrustedMasterKeyPaths.clear();
        for (Map.Entry<String, List<String>> entry : trustedKeyPaths.entrySet()) {
            columnEncryptionTrustedMasterKeyPaths.put(entry.getKey().toUpperCase(), entry.getValue());
        }

        loggerExternal.exiting(SQLServerConnection.class.getName(), "setColumnEncryptionTrustedMasterKeyPaths",
                "Number of Trusted Master Key Paths: " + columnEncryptionTrustedMasterKeyPaths.size());
    }

    /**
     * Updates the columnEncryptionTrustedMasterKeyPaths with the new Server and trustedKeyPaths.
     * 
     * @param server
     *        String server name
     * @param trustedKeyPaths
     *        all master key paths that are trusted
     */
    public static synchronized void updateColumnEncryptionTrustedMasterKeyPaths(String server,
            List<String> trustedKeyPaths) {
        loggerExternal.entering(SQLServerConnection.class.getName(), "updateColumnEncryptionTrustedMasterKeyPaths",
                "Updating Trusted Master Key Paths");

        // Use upper case for server and instance names.
        columnEncryptionTrustedMasterKeyPaths.put(server.toUpperCase(), trustedKeyPaths);

        loggerExternal.exiting(SQLServerConnection.class.getName(), "updateColumnEncryptionTrustedMasterKeyPaths",
                "Number of Trusted Master Key Paths: " + columnEncryptionTrustedMasterKeyPaths.size());
    }

    /**
     * Removes the trusted Master key Path from the columnEncryptionTrustedMasterKeyPaths.
     * 
     * @param server
     *        String server name
     */
    public static synchronized void removeColumnEncryptionTrustedMasterKeyPaths(String server) {
        loggerExternal.entering(SQLServerConnection.class.getName(), "removeColumnEncryptionTrustedMasterKeyPaths",
                "Removing Trusted Master Key Paths");

        // Use upper case for server and instance names.
        columnEncryptionTrustedMasterKeyPaths.remove(server.toUpperCase());

        loggerExternal.exiting(SQLServerConnection.class.getName(), "removeColumnEncryptionTrustedMasterKeyPaths",
                "Number of Trusted Master Key Paths: " + columnEncryptionTrustedMasterKeyPaths.size());
    }

    /**
     * Returns the Trusted Master Key Paths.
     * 
     * @return columnEncryptionTrustedMasterKeyPaths.
     */
    public static synchronized Map<String, List<String>> getColumnEncryptionTrustedMasterKeyPaths() {
        loggerExternal.entering(SQLServerConnection.class.getName(), "getColumnEncryptionTrustedMasterKeyPaths",
                "Getting Trusted Master Key Paths");

        Map<String, List<String>> masterKeyPathCopy = new HashMap<>();

        for (Map.Entry<String, List<String>> entry : columnEncryptionTrustedMasterKeyPaths.entrySet()) {
            masterKeyPathCopy.put(entry.getKey(), entry.getValue());
        }

        loggerExternal.exiting(SQLServerConnection.class.getName(), "getColumnEncryptionTrustedMasterKeyPaths",
                "Number of Trusted Master Key Paths: " + masterKeyPathCopy.size());

        return masterKeyPathCopy;
    }

    static synchronized List<String> getColumnEncryptionTrustedMasterKeyPaths(String server, Boolean[] hasEntry) {
        if (columnEncryptionTrustedMasterKeyPaths.containsKey(server)) {
            hasEntry[0] = true;
            return columnEncryptionTrustedMasterKeyPaths.get(server);
        } else {
            hasEntry[0] = false;
            return null;
        }
    }

    Properties activeConnectionProperties; // the active set of connection properties
    private boolean integratedSecurity = SQLServerDriverBooleanProperty.INTEGRATED_SECURITY.getDefaultValue();
    private AuthenticationScheme intAuthScheme = AuthenticationScheme.nativeAuthentication;
    private GSSCredential ImpersonatedUserCred;
    private Boolean isUserCreatedCredential;
    // This is the current connect place holder this should point one of the primary or failover place holder
    ServerPortPlaceHolder currentConnectPlaceHolder = null;

    String sqlServerVersion; // SQL Server version string
    boolean xopenStates; // XOPEN or SQL 92 state codes?
    private boolean databaseAutoCommitMode;
    private boolean inXATransaction = false; // Set to true when in an XA transaction.
    private byte[] transactionDescriptor = new byte[8];

    private int connectRetryCount, connectRetryInterval;

    // Flag (Yukon and later) set to true whenever a transaction is rolled back.
    // The flag's value is reset to false when a new transaction starts or when the autoCommit mode changes.
    private boolean rolledBackTransaction;

    final boolean rolledBackTransaction() {
        return rolledBackTransaction;
    }

    private State state = State.Initialized; // connection state

    private void setState(State state) {
        this.state = state;
    }

    // This function actually represents whether a database session is not open.
    // The session is not available before the session is established and
    // after the session is closed.
    final boolean isSessionUnAvailable() {
        return !(state.equals(State.Opened));
    }

    final static int maxDecimalPrecision = 38; // @@max_precision for SQL 2000 and 2005 is 38.
    final static int defaultDecimalPrecision = 18;
    final String traceID;

    /** Limit for the size of data (in bytes) returned for value on this connection */
    private int maxFieldSize; // default: 0 --> no limit

    final void setMaxFieldSize(int limit) throws SQLServerException {
        // assert limit >= 0;
        if (maxFieldSize != limit) {
            if (loggerExternal.isLoggable(Level.FINER) && Util.IsActivityTraceOn()) {
                loggerExternal.finer(toString() + " ActivityId: " + ActivityCorrelator.getNext().toString());
            }
            // If no limit on field size, set text size to max (2147483647), NOT default (0 --> 4K)
            connectionCommand("SET TEXTSIZE " + ((0 == limit) ? 2147483647 : limit), "setMaxFieldSize");
            maxFieldSize = limit;
        }
    }

    // This function is used both to init the values on creation of connection
    // and resetting the values after the connection is released to the pool for reuse.
    final void initResettableValues() {
        rolledBackTransaction = false;
        transactionIsolationLevel = Connection.TRANSACTION_READ_COMMITTED;// default isolation level
        maxFieldSize = 0; // default: 0 --> no limit
        maxRows = 0; // default: 0 --> no limit
        nLockTimeout = -1;
        databaseAutoCommitMode = true;// auto commit mode
        holdability = ResultSet.HOLD_CURSORS_OVER_COMMIT;
        sqlWarnings = null;
        sCatalog = originalCatalog;
        databaseMetaData = null;
    }

    /** Limit for the maximum number of rows returned from queries on this connection */
    private int maxRows; // default: 0 --> no limit

    final void setMaxRows(int limit) throws SQLServerException {
        // assert limit >= 0;
        if (maxRows != limit) {
            if (loggerExternal.isLoggable(Level.FINER) && Util.IsActivityTraceOn()) {
                loggerExternal.finer(toString() + " ActivityId: " + ActivityCorrelator.getNext().toString());
            }
            connectionCommand("SET ROWCOUNT " + limit, "setMaxRows");
            maxRows = limit;
        }
    }

    private SQLCollation databaseCollation; // Default database collation read from ENVCHANGE_SQLCOLLATION token.

    final SQLCollation getDatabaseCollation() {
        return databaseCollation;
    }

    static private final AtomicInteger baseConnectionID = new AtomicInteger(0); // connection id dispenser
    // This is the current catalog
    private String sCatalog = "master"; // the database catalog
    // This is the catalog immediately after login.
    private String originalCatalog = "master";

    private String sLanguage = "us_english";

    private int transactionIsolationLevel;
    private SQLServerPooledConnection pooledConnectionParent;
    private DatabaseMetaData databaseMetaData; // the meta data for this connection
    private int nNextSavePointId = 10000; // first save point id

    static final private java.util.logging.Logger connectionlogger = java.util.logging.Logger
            .getLogger("com.microsoft.sqlserver.jdbc.internals.SQLServerConnection");
    static final private java.util.logging.Logger loggerExternal = java.util.logging.Logger
            .getLogger("com.microsoft.sqlserver.jdbc.Connection");
    private final String loggingClassName;

    // there are three ways to get a failover partner
    // connection string, from the failover map, the connecting server returned
    // the following variable only stores the serverReturned failver information.
    private String failoverPartnerServerProvided = null;

    private int holdability;

    private boolean isDBMirroring = false;

    final int getHoldabilityInternal() {
        return holdability;
    }

    // Default TDS packet size used after logon if no other value was set via
    // the packetSize connection property. The value was chosen to take maximum
    // advantage of SQL Server's default page size.
    private int tdsPacketSize = TDS.INITIAL_PACKET_SIZE;
    private int requestedPacketSize = TDS.DEFAULT_PACKET_SIZE;

    final int getTDSPacketSize() {
        return tdsPacketSize;
    }

    private TDSChannel tdsChannel;

    private TDSCommand currentCommand = null;

    private int tdsVersion = TDS.VER_UNKNOWN;

    final boolean isKatmaiOrLater() {
        assert TDS.VER_UNKNOWN != tdsVersion;
        assert tdsVersion >= TDS.VER_YUKON;
        return tdsVersion >= TDS.VER_KATMAI;
    }

    final boolean isDenaliOrLater() {
        return tdsVersion >= TDS.VER_DENALI;
    }

    private int serverMajorVersion;

    int getServerMajorVersion() {
        return serverMajorVersion;
    }

    private SQLServerConnectionPoolProxy proxy;

    private UUID clientConnectionId = null;

    @Override
    public UUID getClientConnectionId() throws SQLServerException {
        // If the connection is closed, we do not allow external application to get
        // ClientConnectionId.
        checkClosed();
        return clientConnectionId;
    }

    // This function is called internally, e.g. when login process fails, we
    // need to append the ClientConnectionId to error string.
    final UUID getClientConIdInternal() {
        return clientConnectionId;
    }

    final int getRetryInterval() {
        return connectRetryInterval;
    }

    final int getRetryCount() {
        return connectRetryCount;
    }

    final boolean attachConnId() {
        return state.equals(State.Connected);
    }

    SQLServerPooledConnection getPooledConnectionParent() {
        return pooledConnectionParent;
    }

    @SuppressWarnings("unused")
    SQLServerConnection(String parentInfo) throws SQLServerException {
        int connectionID = nextConnectionID(); // sequential connection id
        traceID = "ConnectionID:" + connectionID;
        loggingClassName = "com.microsoft.sqlserver.jdbc.SQLServerConnection:" + connectionID;
        if (connectionlogger.isLoggable(Level.FINE))
            connectionlogger.fine(toString() + " created by (" + parentInfo + ")");
        initResettableValues();

        // Caching turned on?
        if (!this.getDisableStatementPooling() && 0 < this.getStatementPoolingCacheSize()) {
            prepareCache();
        }
    }

    void setFailoverPartnerServerProvided(String partner) {
        failoverPartnerServerProvided = partner;
        // after login this info should be added to the map
    }

    final void setAssociatedProxy(SQLServerConnectionPoolProxy proxy) {
        this.proxy = proxy;
    }

    /*
     * Provides functionality to return a connection object to outside world. E.g. stmt.getConnection, these functions
     * should return the proxy not the actual physical connection when the physical connection is pooled and the user
     * should be accessing the connection functions via the proxy object.
     */
    final Connection getConnection() {
        if (null != proxy)
            return proxy;
        else
            return this;
    }

    final void resetPooledConnection() {
        tdsChannel.resetPooledConnection();
        initResettableValues();
    }

    /**
     * Generates the next unique connection id.
     * 
     * @return the next conn id
     */
    private static int nextConnectionID() {
        return baseConnectionID.incrementAndGet(); // 4.04 Ensure thread safe id allocation
    }

    java.util.logging.Logger getConnectionLogger() {
        return connectionlogger;
    }

    String getClassNameLogging() {
        return loggingClassName;
    }

    /**
     * Provides a helper function to return an ID string suitable for tracing.
     */
    @Override
    public String toString() {
        if (null != clientConnectionId)
            return traceID + " ClientConnectionId: " + clientConnectionId.toString();
        else
            return traceID;
    }

    /**
     * Checks if the connection is closed Create a new connection if it's a fedauth connection and the access token is
     * going to expire.
     * 
     * @throws SQLServerException
     */
    void checkClosed() throws SQLServerException {
        if (isSessionUnAvailable()) {
            SQLServerException.makeFromDriverError(null, null, SQLServerException.getErrString("R_connectionIsClosed"),
                    null, false);
        }

        if (null != fedAuthToken) {
            if (Util.checkIfNeedNewAccessToken(this)) {
                connect(this.activeConnectionProperties, null);
            }
        }
    }

    /**
     * Returns if a string property is enabled.
     * 
     * @param propName
     *        the string property name
     * @param propValue
     *        the string property value.
     * @return false if p == null (meaning take default).
     * @return true if p == "true" (case-insensitive).
     * @return false if p == "false" (case-insensitive).
     * @exception SQLServerException
     *            thrown if value is not recognized.
     */
    private boolean booleanPropertyOn(String propName, String propValue) throws SQLServerException {
        // Null means take the default of false.
        if (null == propValue)
            return false;
        String lcpropValue = propValue.toLowerCase(Locale.US);

        if ("true".equals(lcpropValue))
            return true;
        if ("false".equals(lcpropValue))
            return false;
        MessageFormat form = new MessageFormat(SQLServerException.getErrString("R_invalidBooleanValue"));
        Object[] msgArgs = {propName};
        SQLServerException.makeFromDriverError(this, this, form.format(msgArgs), null, false);
        // Adding return false here for compiler's sake, this code is unreachable.
        return false;
    }

    // Maximum number of wide characters for a SQL login record name (such as instance name, application name, etc...).
    // See TDS specification, "Login Data Validation Rules" section.
    final static int MAX_SQL_LOGIN_NAME_WCHARS = 128;

    /**
     * Validates propName against maximum allowed length MAX_SQL_LOGIN_NAME_WCHARS. Throws exception if name length
     * exceeded.
     * 
     * @param propName
     *        the name of the property.
     * @param propValue
     *        the value of the property.
     * @throws SQLServerException
     */
    void ValidateMaxSQLLoginName(String propName, String propValue) throws SQLServerException {
        if (propValue != null && propValue.length() > MAX_SQL_LOGIN_NAME_WCHARS) {
            MessageFormat form = new MessageFormat(SQLServerException.getErrString("R_propertyMaximumExceedsChars"));
            Object[] msgArgs = {propName, Integer.toString(MAX_SQL_LOGIN_NAME_WCHARS)};
            SQLServerException.makeFromDriverError(this, this, form.format(msgArgs), null, false);
        }
    }

    Connection connect(Properties propsIn, SQLServerPooledConnection pooledConnection) throws SQLServerException {
        int loginTimeoutSeconds = 0; // Will be set during the first retry attempt.
        long start = System.currentTimeMillis();

        for (int retryAttempt = 0;;) {
            try {
                return connectInternal(propsIn, pooledConnection);
            } catch (SQLServerException e) {
                // Catch only the TLS 1.2 specific intermittent error.
                if (SQLServerException.DRIVER_ERROR_INTERMITTENT_TLS_FAILED != e.getDriverErrorCode()) {
                    // Re-throw all other exceptions.
                    throw e;
                } else {
                    // Special handling of the retry logic for TLS 1.2 intermittent issue.

                    // If timeout is not set yet, set it once.
                    if (0 == retryAttempt) {
                        // We do not need to check for exceptions here, as the connection properties are already
                        // verified during the first try. Also, we would like to do this calculation
                        // only for the TLS 1.2 exception case.
                        // if the user does not specify a default timeout, default is 15 per spec
                        loginTimeoutSeconds = SQLServerDriverIntProperty.LOGIN_TIMEOUT.getDefaultValue();

                        String sPropValue = propsIn.getProperty(SQLServerDriverIntProperty.LOGIN_TIMEOUT.toString());
                        if (null != sPropValue && sPropValue.length() > 0) {
                            int sPropValueInt = Integer.parseInt(sPropValue);
                            if (0 != sPropValueInt) { // Use the default timeout in case of a zero value
                                loginTimeoutSeconds = sPropValueInt;
                            }
                        }
                    }

                    retryAttempt++;
                    long elapsedSeconds = ((System.currentTimeMillis() - start) / 1000L);

                    if (INTERMITTENT_TLS_MAX_RETRY < retryAttempt) {
                        // Re-throw the exception if we have reached the maximum retry attempts.
                        if (connectionlogger.isLoggable(Level.FINE)) {
                            connectionlogger.fine("Connection failed during SSL handshake. Maximum retry attempt ("
                                    + INTERMITTENT_TLS_MAX_RETRY + ") reached.  ");
                        }
                        throw e;
                    } else if (elapsedSeconds >= loginTimeoutSeconds) {
                        // Re-throw the exception if we do not have any time left to retry.
                        if (connectionlogger.isLoggable(Level.FINE)) {
                            connectionlogger
                                    .fine("Connection failed during SSL handshake. Not retrying as timeout expired.");
                        }
                        throw e;
                    } else {
                        // Retry the connection.
                        if (connectionlogger.isLoggable(Level.FINE)) {
                            connectionlogger.fine(
                                    "Connection failed during SSL handshake. Retrying due to an intermittent TLS 1.2 failure issue. Retry attempt = "
                                            + retryAttempt + ".");
                        }
                    }
                }
            }
        }
    }

    private void registerKeyStoreProviderOnConnection(String keyStoreAuth, String keyStoreSecret,
            String keyStoreLocation) throws SQLServerException {
        if (null == keyStoreAuth) {
            // secret and location must be null too.
            if ((null != keyStoreSecret)) {
                MessageFormat form = new MessageFormat(
                        SQLServerException.getErrString("R_keyStoreAuthenticationNotSet"));
                Object[] msgArgs = {"keyStoreSecret"};
                throw new SQLServerException(form.format(msgArgs), null);
            }
            if (null != keyStoreLocation) {
                MessageFormat form = new MessageFormat(
                        SQLServerException.getErrString("R_keyStoreAuthenticationNotSet"));
                Object[] msgArgs = {"keyStoreLocation"};
                throw new SQLServerException(form.format(msgArgs), null);
            }
        } else {
            KeyStoreAuthentication keyStoreAuthentication = KeyStoreAuthentication.valueOfString(keyStoreAuth);
            switch (keyStoreAuthentication) {
                case JavaKeyStorePassword:
                    // both secret and location must be set for JKS.
                    if ((null == keyStoreSecret) || (null == keyStoreLocation)) {
                        throw new SQLServerException(
                                SQLServerException.getErrString("R_keyStoreSecretOrLocationNotSet"), null);
                    } else {
                        SQLServerColumnEncryptionJavaKeyStoreProvider provider = new SQLServerColumnEncryptionJavaKeyStoreProvider(
                                keyStoreLocation, keyStoreSecret.toCharArray());
                        systemColumnEncryptionKeyStoreProvider.put(provider.getName(), provider);
                    }
                    break;

                default:
                    // valueOfString would throw an exception if the keyStoreAuthentication is not valid.
                    break;
            }
        }
    }

    /**
     * Establish a physical database connection based on the user specified connection properties. Logon to the
     * database.
     *
     * @param propsIn
     *        the connection properties
     * @param pooledConnection
     *        a parent pooled connection if this is a logical connection
     * @throws SQLServerException
     * @return the database connection
     */
    Connection connectInternal(Properties propsIn,
            SQLServerPooledConnection pooledConnection) throws SQLServerException {
        try {
            if (propsIn != null) {

                activeConnectionProperties = (Properties) propsIn.clone();

                pooledConnectionParent = pooledConnection;

                String hostNameInCertificate = activeConnectionProperties
                        .getProperty(SQLServerDriverStringProperty.HOSTNAME_IN_CERTIFICATE.toString());

                // hostNameInCertificate property can change when redirection is involved, so maintain this value
                // for every instance of SQLServerConnection.
                if (null == originalHostNameInCertificate && null != hostNameInCertificate
                        && !hostNameInCertificate.isEmpty()) {
                    originalHostNameInCertificate = activeConnectionProperties
                            .getProperty(SQLServerDriverStringProperty.HOSTNAME_IN_CERTIFICATE.toString());
                }

                if (null != originalHostNameInCertificate && !originalHostNameInCertificate.isEmpty()) {
                    // if hostNameInCertificate has a legitimate value (and not empty or null),
                    // reset hostNameInCertificate to the original value every time we connect (or re-connect).
                    activeConnectionProperties.setProperty(
                            SQLServerDriverStringProperty.HOSTNAME_IN_CERTIFICATE.toString(),
                            originalHostNameInCertificate);
                }

                String sPropKey;
                String sPropValue;

                sPropKey = SQLServerDriverStringProperty.USER.toString();
                sPropValue = activeConnectionProperties.getProperty(sPropKey);
                if (sPropValue == null) {
                    sPropValue = SQLServerDriverStringProperty.USER.getDefaultValue();
                    activeConnectionProperties.setProperty(sPropKey, sPropValue);
                }
                ValidateMaxSQLLoginName(sPropKey, sPropValue);

                sPropKey = SQLServerDriverStringProperty.PASSWORD.toString();
                sPropValue = activeConnectionProperties.getProperty(sPropKey);
                if (sPropValue == null) {
                    sPropValue = SQLServerDriverStringProperty.PASSWORD.getDefaultValue();
                    activeConnectionProperties.setProperty(sPropKey, sPropValue);
                }
                ValidateMaxSQLLoginName(sPropKey, sPropValue);

                sPropKey = SQLServerDriverStringProperty.DATABASE_NAME.toString();
                sPropValue = activeConnectionProperties.getProperty(sPropKey);
                ValidateMaxSQLLoginName(sPropKey, sPropValue);

                // if the user does not specify a default timeout, default is 15 per spec
                int loginTimeoutSeconds = SQLServerDriverIntProperty.LOGIN_TIMEOUT.getDefaultValue();
                sPropValue = activeConnectionProperties
                        .getProperty(SQLServerDriverIntProperty.LOGIN_TIMEOUT.toString());
                if (null != sPropValue && sPropValue.length() > 0) {
                    try {
                        loginTimeoutSeconds = Integer.parseInt(sPropValue);
                    } catch (NumberFormatException e) {
                        MessageFormat form = new MessageFormat(SQLServerException.getErrString("R_invalidTimeOut"));
                        Object[] msgArgs = {sPropValue};
                        SQLServerException.makeFromDriverError(this, this, form.format(msgArgs), null, false);
                    }

                    if (loginTimeoutSeconds < 0 || loginTimeoutSeconds > 65535) {
                        MessageFormat form = new MessageFormat(SQLServerException.getErrString("R_invalidTimeOut"));
                        Object[] msgArgs = {sPropValue};
                        SQLServerException.makeFromDriverError(this, this, form.format(msgArgs), null, false);
                    }
                }

                // Translates the serverName from Unicode to ASCII Compatible Encoding (ACE), as defined by the ToASCII
                // operation of RFC 3490.
                sPropKey = SQLServerDriverBooleanProperty.SERVER_NAME_AS_ACE.toString();
                sPropValue = activeConnectionProperties.getProperty(sPropKey);
                if (sPropValue == null) {
                    sPropValue = Boolean.toString(SQLServerDriverBooleanProperty.SERVER_NAME_AS_ACE.getDefaultValue());
                    activeConnectionProperties.setProperty(sPropKey, sPropValue);
                }
                serverNameAsACE = booleanPropertyOn(sPropKey, sPropValue);

                // get the server name from the properties if it has instance name in it, getProperty the instance name
                // if there is a port number specified do not get the port number from the instance name
                sPropKey = SQLServerDriverStringProperty.SERVER_NAME.toString();
                sPropValue = activeConnectionProperties.getProperty(sPropKey);

                if (sPropValue == null) {
                    sPropValue = "localhost";
                }

                String sPropKeyPort = SQLServerDriverIntProperty.PORT_NUMBER.toString();
                String sPropValuePort = activeConnectionProperties.getProperty(sPropKeyPort);

                int px = sPropValue.indexOf('\\');

                String instanceValue = null;

                String instanceNameProperty = SQLServerDriverStringProperty.INSTANCE_NAME.toString();
                // found the instance name with the severname
                if (px >= 0) {
                    instanceValue = sPropValue.substring(px + 1, sPropValue.length());
                    ValidateMaxSQLLoginName(instanceNameProperty, instanceValue);
                    sPropValue = sPropValue.substring(0, px);
                }
                trustedServerNameAE = sPropValue;

                if (serverNameAsACE) {
                    try {
                        sPropValue = java.net.IDN.toASCII(sPropValue);
                    } catch (IllegalArgumentException ex) {
                        MessageFormat form = new MessageFormat(
                                SQLServerException.getErrString("R_InvalidConnectionSetting"));
                        Object[] msgArgs = {"serverNameAsACE", sPropValue};
                        throw new SQLServerException(form.format(msgArgs), ex);
                    }
                }
                activeConnectionProperties.setProperty(sPropKey, sPropValue);

                String instanceValueFromProp = activeConnectionProperties.getProperty(instanceNameProperty);
                // property takes precedence
                if (null != instanceValueFromProp)
                    instanceValue = instanceValueFromProp;

                if (instanceValue != null) {
                    ValidateMaxSQLLoginName(instanceNameProperty, instanceValue);
                    // only get port if the port is not specified
                    activeConnectionProperties.setProperty(instanceNameProperty, instanceValue);
                    trustedServerNameAE += "\\" + instanceValue;
                }

                if (null != sPropValuePort) {
                    trustedServerNameAE += ":" + sPropValuePort;
                }

                sPropKey = SQLServerDriverStringProperty.APPLICATION_NAME.toString();
                sPropValue = activeConnectionProperties.getProperty(sPropKey);
                if (sPropValue != null)
                    ValidateMaxSQLLoginName(sPropKey, sPropValue);
                else
                    activeConnectionProperties.setProperty(sPropKey, SQLServerDriver.DEFAULT_APP_NAME);

                sPropKey = SQLServerDriverBooleanProperty.LAST_UPDATE_COUNT.toString();
                sPropValue = activeConnectionProperties.getProperty(sPropKey);
                if (sPropValue == null) {
                    sPropValue = Boolean.toString(SQLServerDriverBooleanProperty.LAST_UPDATE_COUNT.getDefaultValue());
                    activeConnectionProperties.setProperty(sPropKey, sPropValue);
                }

                sPropKey = SQLServerDriverStringProperty.COLUMN_ENCRYPTION.toString();
                sPropValue = activeConnectionProperties.getProperty(sPropKey);
                if (null == sPropValue) {
                    sPropValue = SQLServerDriverStringProperty.COLUMN_ENCRYPTION.getDefaultValue();
                    activeConnectionProperties.setProperty(sPropKey, sPropValue);
                }
                columnEncryptionSetting = ColumnEncryptionSetting.valueOfString(sPropValue).toString();

                sPropKey = SQLServerDriverStringProperty.KEY_STORE_AUTHENTICATION.toString();
                sPropValue = activeConnectionProperties.getProperty(sPropKey);
                if (null != sPropValue) {
                    keyStoreAuthentication = KeyStoreAuthentication.valueOfString(sPropValue).toString();
                }

                sPropKey = SQLServerDriverStringProperty.KEY_STORE_SECRET.toString();
                sPropValue = activeConnectionProperties.getProperty(sPropKey);
                if (null != sPropValue) {
                    keyStoreSecret = sPropValue;
                }

                sPropKey = SQLServerDriverStringProperty.KEY_STORE_LOCATION.toString();
                sPropValue = activeConnectionProperties.getProperty(sPropKey);
                if (null != sPropValue) {
                    keyStoreLocation = sPropValue;
                }

                registerKeyStoreProviderOnConnection(keyStoreAuthentication, keyStoreSecret, keyStoreLocation);

                sPropKey = SQLServerDriverBooleanProperty.MULTI_SUBNET_FAILOVER.toString();
                sPropValue = activeConnectionProperties.getProperty(sPropKey);
                if (sPropValue == null) {
                    sPropValue = Boolean
                            .toString(SQLServerDriverBooleanProperty.MULTI_SUBNET_FAILOVER.getDefaultValue());
                    activeConnectionProperties.setProperty(sPropKey, sPropValue);
                }
                multiSubnetFailover = booleanPropertyOn(sPropKey, sPropValue);

                sPropKey = SQLServerDriverBooleanProperty.TRANSPARENT_NETWORK_IP_RESOLUTION.toString();
                sPropValue = activeConnectionProperties.getProperty(sPropKey);
                if (sPropValue == null) {
                    userSetTNIR = false;
                    sPropValue = Boolean.toString(
                            SQLServerDriverBooleanProperty.TRANSPARENT_NETWORK_IP_RESOLUTION.getDefaultValue());
                    activeConnectionProperties.setProperty(sPropKey, sPropValue);
                }
                transparentNetworkIPResolution = booleanPropertyOn(sPropKey, sPropValue);

                sPropKey = SQLServerDriverBooleanProperty.ENCRYPT.toString();
                sPropValue = activeConnectionProperties.getProperty(sPropKey);
                if (sPropValue == null) {
                    sPropValue = Boolean.toString(SQLServerDriverBooleanProperty.ENCRYPT.getDefaultValue());
                    activeConnectionProperties.setProperty(sPropKey, sPropValue);
                }

                // Set requestedEncryptionLevel according to the value of the encrypt connection property
                requestedEncryptionLevel = booleanPropertyOn(sPropKey, sPropValue) ? TDS.ENCRYPT_ON : TDS.ENCRYPT_OFF;

                sPropKey = SQLServerDriverBooleanProperty.TRUST_SERVER_CERTIFICATE.toString();
                sPropValue = activeConnectionProperties.getProperty(sPropKey);
                if (sPropValue == null) {
                    sPropValue = Boolean
                            .toString(SQLServerDriverBooleanProperty.TRUST_SERVER_CERTIFICATE.getDefaultValue());
                    activeConnectionProperties.setProperty(sPropKey, sPropValue);
                }

                trustServerCertificate = booleanPropertyOn(sPropKey, sPropValue);

                trustManagerClass = activeConnectionProperties
                        .getProperty(SQLServerDriverStringProperty.TRUST_MANAGER_CLASS.toString());
                trustManagerConstructorArg = activeConnectionProperties
                        .getProperty(SQLServerDriverStringProperty.TRUST_MANAGER_CONSTRUCTOR_ARG.toString());

                sPropKey = SQLServerDriverStringProperty.SELECT_METHOD.toString();
                sPropValue = activeConnectionProperties.getProperty(sPropKey);
                if (sPropValue == null)
                    sPropValue = SQLServerDriverStringProperty.SELECT_METHOD.getDefaultValue();
                if ("cursor".equalsIgnoreCase(sPropValue) || "direct".equalsIgnoreCase(sPropValue)) {
                    activeConnectionProperties.setProperty(sPropKey, sPropValue.toLowerCase(Locale.ENGLISH));
                } else {
                    MessageFormat form = new MessageFormat(SQLServerException.getErrString("R_invalidselectMethod"));
                    Object[] msgArgs = {sPropValue};
                    SQLServerException.makeFromDriverError(this, this, form.format(msgArgs), null, false);
                }

                sPropKey = SQLServerDriverStringProperty.RESPONSE_BUFFERING.toString();
                sPropValue = activeConnectionProperties.getProperty(sPropKey);
                if (sPropValue == null)
                    sPropValue = SQLServerDriverStringProperty.RESPONSE_BUFFERING.getDefaultValue();
                if ("full".equalsIgnoreCase(sPropValue) || "adaptive".equalsIgnoreCase(sPropValue)) {
                    activeConnectionProperties.setProperty(sPropKey, sPropValue.toLowerCase(Locale.ENGLISH));
                } else {
                    MessageFormat form = new MessageFormat(
                            SQLServerException.getErrString("R_invalidresponseBuffering"));
                    Object[] msgArgs = {sPropValue};
                    SQLServerException.makeFromDriverError(this, this, form.format(msgArgs), null, false);
                }

                sPropKey = SQLServerDriverStringProperty.APPLICATION_INTENT.toString();
                sPropValue = activeConnectionProperties.getProperty(sPropKey);
                if (sPropValue == null)
                    sPropValue = SQLServerDriverStringProperty.APPLICATION_INTENT.getDefaultValue();
                applicationIntent = ApplicationIntent.valueOfString(sPropValue);
                activeConnectionProperties.setProperty(sPropKey, applicationIntent.toString());

                sPropKey = SQLServerDriverBooleanProperty.SEND_TIME_AS_DATETIME.toString();
                sPropValue = activeConnectionProperties.getProperty(sPropKey);
                if (sPropValue == null) {
                    sPropValue = Boolean
                            .toString(SQLServerDriverBooleanProperty.SEND_TIME_AS_DATETIME.getDefaultValue());
                    activeConnectionProperties.setProperty(sPropKey, sPropValue);
                }

                sendTimeAsDatetime = booleanPropertyOn(sPropKey, sPropValue);

                // Must be set before DISABLE_STATEMENT_POOLING
                sPropKey = SQLServerDriverIntProperty.STATEMENT_POOLING_CACHE_SIZE.toString();
                if (activeConnectionProperties.getProperty(sPropKey) != null
                        && activeConnectionProperties.getProperty(sPropKey).length() > 0) {
                    try {
                        int n = Integer.parseInt(activeConnectionProperties.getProperty(sPropKey));
                        this.setStatementPoolingCacheSize(n);
                    } catch (NumberFormatException e) {
                        MessageFormat form = new MessageFormat(
                                SQLServerException.getErrString("R_statementPoolingCacheSize"));
                        Object[] msgArgs = {activeConnectionProperties.getProperty(sPropKey)};
                        SQLServerException.makeFromDriverError(this, this, form.format(msgArgs), null, false);
                    }
                }

                // Must be set after STATEMENT_POOLING_CACHE_SIZE
                sPropKey = SQLServerDriverBooleanProperty.DISABLE_STATEMENT_POOLING.toString();
                sPropValue = activeConnectionProperties.getProperty(sPropKey);
                if (null != sPropValue) {
                    setDisableStatementPooling(booleanPropertyOn(sPropKey, sPropValue));
                }

                sPropKey = SQLServerDriverBooleanProperty.INTEGRATED_SECURITY.toString();
                sPropValue = activeConnectionProperties.getProperty(sPropKey);
                if (sPropValue != null) {
                    integratedSecurity = booleanPropertyOn(sPropKey, sPropValue);
                }

                // Ignore authenticationScheme setting if integrated authentication not specified
                if (integratedSecurity) {
                    sPropKey = SQLServerDriverStringProperty.AUTHENTICATION_SCHEME.toString();
                    sPropValue = activeConnectionProperties.getProperty(sPropKey);
                    if (sPropValue != null) {
                        intAuthScheme = AuthenticationScheme.valueOfString(sPropValue);
                    }
                }

                if (intAuthScheme == AuthenticationScheme.javaKerberos) {
                    sPropKey = SQLServerDriverObjectProperty.GSS_CREDENTIAL.toString();
                    if (activeConnectionProperties.containsKey(sPropKey)) {
                        ImpersonatedUserCred = (GSSCredential) activeConnectionProperties.get(sPropKey);
                        isUserCreatedCredential = true;
                    }
                }

                sPropKey = SQLServerDriverStringProperty.AUTHENTICATION.toString();
                sPropValue = activeConnectionProperties.getProperty(sPropKey);
                if (sPropValue == null) {
                    sPropValue = SQLServerDriverStringProperty.AUTHENTICATION.getDefaultValue();
                }
                authenticationString = SqlAuthentication.valueOfString(sPropValue).toString();

                if (integratedSecurity
                        && !authenticationString.equalsIgnoreCase(SqlAuthentication.NotSpecified.toString())) {
                    if (connectionlogger.isLoggable(Level.SEVERE)) {
                        connectionlogger.severe(toString() + " "
                                + SQLServerException.getErrString("R_SetAuthenticationWhenIntegratedSecurityTrue"));
                    }
                    throw new SQLServerException(
                            SQLServerException.getErrString("R_SetAuthenticationWhenIntegratedSecurityTrue"), null);
                }

                if (authenticationString.equalsIgnoreCase(SqlAuthentication.ActiveDirectoryIntegrated.toString())
                        && ((!activeConnectionProperties.getProperty(SQLServerDriverStringProperty.USER.toString())
                                .isEmpty())
                                || (!activeConnectionProperties
                                        .getProperty(SQLServerDriverStringProperty.PASSWORD.toString()).isEmpty()))) {
                    if (connectionlogger.isLoggable(Level.SEVERE)) {
                        connectionlogger.severe(toString() + " "
                                + SQLServerException.getErrString("R_IntegratedAuthenticationWithUserPassword"));
                    }
                    throw new SQLServerException(
                            SQLServerException.getErrString("R_IntegratedAuthenticationWithUserPassword"), null);
                }

                if (authenticationString.equalsIgnoreCase(SqlAuthentication.ActiveDirectoryPassword.toString())
                        && ((activeConnectionProperties.getProperty(SQLServerDriverStringProperty.USER.toString())
                                .isEmpty())
                                || (activeConnectionProperties
                                        .getProperty(SQLServerDriverStringProperty.PASSWORD.toString()).isEmpty()))) {
                    if (connectionlogger.isLoggable(Level.SEVERE)) {
                        connectionlogger.severe(toString() + " "
                                + SQLServerException.getErrString("R_NoUserPasswordForActivePassword"));
                    }
                    throw new SQLServerException(SQLServerException.getErrString("R_NoUserPasswordForActivePassword"),
                            null);
                }

                if (authenticationString.equalsIgnoreCase(SqlAuthentication.SqlPassword.toString())
                        && ((activeConnectionProperties.getProperty(SQLServerDriverStringProperty.USER.toString())
                                .isEmpty())
                                || (activeConnectionProperties
                                        .getProperty(SQLServerDriverStringProperty.PASSWORD.toString()).isEmpty()))) {
                    if (connectionlogger.isLoggable(Level.SEVERE)) {
                        connectionlogger.severe(
                                toString() + " " + SQLServerException.getErrString("R_NoUserPasswordForSqlPassword"));
                    }
                    throw new SQLServerException(SQLServerException.getErrString("R_NoUserPasswordForSqlPassword"),
                            null);
                }

                sPropKey = SQLServerDriverStringProperty.ACCESS_TOKEN.toString();
                sPropValue = activeConnectionProperties.getProperty(sPropKey);
                if (null != sPropValue) {
                    accessTokenInByte = sPropValue.getBytes(UTF_16LE);
                }

                if ((null != accessTokenInByte) && 0 == accessTokenInByte.length) {
                    if (connectionlogger.isLoggable(Level.SEVERE)) {
                        connectionlogger.severe(
                                toString() + " " + SQLServerException.getErrString("R_AccessTokenCannotBeEmpty"));
                    }
                    throw new SQLServerException(SQLServerException.getErrString("R_AccessTokenCannotBeEmpty"), null);
                }

                if (integratedSecurity && (null != accessTokenInByte)) {
                    if (connectionlogger.isLoggable(Level.SEVERE)) {
                        connectionlogger.severe(toString() + " "
                                + SQLServerException.getErrString("R_SetAccesstokenWhenIntegratedSecurityTrue"));
                    }
                    throw new SQLServerException(
                            SQLServerException.getErrString("R_SetAccesstokenWhenIntegratedSecurityTrue"), null);
                }

                if ((!authenticationString.equalsIgnoreCase(SqlAuthentication.NotSpecified.toString()))
                        && (null != accessTokenInByte)) {
                    if (connectionlogger.isLoggable(Level.SEVERE)) {
                        connectionlogger.severe(toString() + " "
                                + SQLServerException.getErrString("R_SetBothAuthenticationAndAccessToken"));
                    }
                    throw new SQLServerException(
                            SQLServerException.getErrString("R_SetBothAuthenticationAndAccessToken"), null);
                }

                if ((null != accessTokenInByte) && ((!activeConnectionProperties
                        .getProperty(SQLServerDriverStringProperty.USER.toString()).isEmpty())
                        || (!activeConnectionProperties.getProperty(SQLServerDriverStringProperty.PASSWORD.toString())
                                .isEmpty()))) {
                    if (connectionlogger.isLoggable(Level.SEVERE)) {
                        connectionlogger.severe(
                                toString() + " " + SQLServerException.getErrString("R_AccessTokenWithUserPassword"));
                    }
                    throw new SQLServerException(SQLServerException.getErrString("R_AccessTokenWithUserPassword"),
                            null);
                }

                // Turn off TNIR for FedAuth if user does not set TNIR explicitly
                if (!userSetTNIR) {
                    if ((!authenticationString.equalsIgnoreCase(SqlAuthentication.NotSpecified.toString()))
                            || (null != accessTokenInByte)) {
                        transparentNetworkIPResolution = false;
                    }
                }

                sPropKey = SQLServerDriverStringProperty.WORKSTATION_ID.toString();
                sPropValue = activeConnectionProperties.getProperty(sPropKey);
                ValidateMaxSQLLoginName(sPropKey, sPropValue);

                int nPort = 0;
                sPropKey = SQLServerDriverIntProperty.PORT_NUMBER.toString();
                try {
                    String strPort = activeConnectionProperties.getProperty(sPropKey);
                    if (null != strPort) {
                        nPort = Integer.parseInt(strPort);

                        if ((nPort < 0) || (nPort > 65535)) {
                            MessageFormat form = new MessageFormat(
                                    SQLServerException.getErrString("R_invalidPortNumber"));
                            Object[] msgArgs = {Integer.toString(nPort)};
                            SQLServerException.makeFromDriverError(this, this, form.format(msgArgs), null, false);
                        }
                    }
                } catch (NumberFormatException e) {
                    MessageFormat form = new MessageFormat(SQLServerException.getErrString("R_invalidPortNumber"));
                    Object[] msgArgs = {activeConnectionProperties.getProperty(sPropKey)};
                    SQLServerException.makeFromDriverError(this, this, form.format(msgArgs), null, false);
                }

                // Handle optional packetSize property
                sPropKey = SQLServerDriverIntProperty.PACKET_SIZE.toString();
                sPropValue = activeConnectionProperties.getProperty(sPropKey);
                if (null != sPropValue && sPropValue.length() > 0) {
                    try {
                        requestedPacketSize = Integer.parseInt(sPropValue);

                        // -1 --> Use server default
                        if (-1 == requestedPacketSize)
                            requestedPacketSize = TDS.SERVER_PACKET_SIZE;

                        // 0 --> Use maximum size
                        else if (0 == requestedPacketSize)
                            requestedPacketSize = TDS.MAX_PACKET_SIZE;
                    } catch (NumberFormatException e) {
                        // Ensure that an invalid prop value results in an invalid packet size that
                        // is not acceptable to the server.
                        requestedPacketSize = TDS.INVALID_PACKET_SIZE;
                    }

                    if (TDS.SERVER_PACKET_SIZE != requestedPacketSize) {
                        // Complain if the packet size is not in the range acceptable to the server.
                        if (requestedPacketSize < TDS.MIN_PACKET_SIZE || requestedPacketSize > TDS.MAX_PACKET_SIZE) {
                            MessageFormat form = new MessageFormat(
                                    SQLServerException.getErrString("R_invalidPacketSize"));
                            Object[] msgArgs = {sPropValue};
                            SQLServerException.makeFromDriverError(this, this, form.format(msgArgs), null, false);
                        }
                    }
                }

                // Note booleanPropertyOn will throw exception if parsed value is not valid.

                // have to check for null before calling booleanPropertyOn, because booleanPropertyOn
                // assumes that the null property defaults to false.
                sPropKey = SQLServerDriverBooleanProperty.SEND_STRING_PARAMETERS_AS_UNICODE.toString();
                if (null == activeConnectionProperties.getProperty(sPropKey)) {
                    sendStringParametersAsUnicode = SQLServerDriverBooleanProperty.SEND_STRING_PARAMETERS_AS_UNICODE
                            .getDefaultValue();
                } else {
                    sendStringParametersAsUnicode = booleanPropertyOn(sPropKey,
                            activeConnectionProperties.getProperty(sPropKey));
                }

                sPropKey = SQLServerDriverBooleanProperty.LAST_UPDATE_COUNT.toString();
                lastUpdateCount = booleanPropertyOn(sPropKey, activeConnectionProperties.getProperty(sPropKey));
                sPropKey = SQLServerDriverBooleanProperty.XOPEN_STATES.toString();
                xopenStates = booleanPropertyOn(sPropKey, activeConnectionProperties.getProperty(sPropKey));

                sPropKey = SQLServerDriverStringProperty.SELECT_METHOD.toString();
                selectMethod = null;
                if (activeConnectionProperties.getProperty(sPropKey) != null
                        && activeConnectionProperties.getProperty(sPropKey).length() > 0) {
                    selectMethod = activeConnectionProperties.getProperty(sPropKey);
                }

                sPropKey = SQLServerDriverStringProperty.RESPONSE_BUFFERING.toString();
                responseBuffering = null;
                if (activeConnectionProperties.getProperty(sPropKey) != null
                        && activeConnectionProperties.getProperty(sPropKey).length() > 0) {
                    responseBuffering = activeConnectionProperties.getProperty(sPropKey);
                }

                sPropKey = SQLServerDriverIntProperty.LOCK_TIMEOUT.toString();
                int defaultLockTimeOut = SQLServerDriverIntProperty.LOCK_TIMEOUT.getDefaultValue();
                nLockTimeout = defaultLockTimeOut; // Wait forever
                if (activeConnectionProperties.getProperty(sPropKey) != null
                        && activeConnectionProperties.getProperty(sPropKey).length() > 0) {
                    try {
                        int n = Integer.parseInt(activeConnectionProperties.getProperty(sPropKey));
                        if (n >= defaultLockTimeOut)
                            nLockTimeout = n;
                        else {
                            MessageFormat form = new MessageFormat(
                                    SQLServerException.getErrString("R_invalidLockTimeOut"));
                            Object[] msgArgs = {activeConnectionProperties.getProperty(sPropKey)};
                            SQLServerException.makeFromDriverError(this, this, form.format(msgArgs), null, false);
                        }
                    } catch (NumberFormatException e) {
                        MessageFormat form = new MessageFormat(SQLServerException.getErrString("R_invalidLockTimeOut"));
                        Object[] msgArgs = {activeConnectionProperties.getProperty(sPropKey)};
                        SQLServerException.makeFromDriverError(this, this, form.format(msgArgs), null, false);
                    }
                }

                sPropKey = SQLServerDriverIntProperty.QUERY_TIMEOUT.toString();
                int defaultQueryTimeout = SQLServerDriverIntProperty.QUERY_TIMEOUT.getDefaultValue();
                queryTimeoutSeconds = defaultQueryTimeout; // Wait forever
                if (activeConnectionProperties.getProperty(sPropKey) != null
                        && activeConnectionProperties.getProperty(sPropKey).length() > 0) {
                    try {
                        int n = Integer.parseInt(activeConnectionProperties.getProperty(sPropKey));
                        if (n >= defaultQueryTimeout) {
                            queryTimeoutSeconds = n;
                        } else {
                            MessageFormat form = new MessageFormat(
                                    SQLServerException.getErrString("R_invalidQueryTimeout"));
                            Object[] msgArgs = {activeConnectionProperties.getProperty(sPropKey)};
                            SQLServerException.makeFromDriverError(this, this, form.format(msgArgs), null, false);
                        }
                    } catch (NumberFormatException e) {
                        MessageFormat form = new MessageFormat(
                                SQLServerException.getErrString("R_invalidQueryTimeout"));
                        Object[] msgArgs = {activeConnectionProperties.getProperty(sPropKey)};
                        SQLServerException.makeFromDriverError(this, this, form.format(msgArgs), null, false);
                    }
                }

                sPropKey = SQLServerDriverIntProperty.SOCKET_TIMEOUT.toString();
                int defaultSocketTimeout = SQLServerDriverIntProperty.SOCKET_TIMEOUT.getDefaultValue();
                socketTimeoutMilliseconds = defaultSocketTimeout; // Wait forever
                if (activeConnectionProperties.getProperty(sPropKey) != null
                        && activeConnectionProperties.getProperty(sPropKey).length() > 0) {
                    try {
                        int n = Integer.parseInt(activeConnectionProperties.getProperty(sPropKey));
                        if (n >= defaultSocketTimeout) {
                            socketTimeoutMilliseconds = n;
                        } else {
                            MessageFormat form = new MessageFormat(
                                    SQLServerException.getErrString("R_invalidSocketTimeout"));
                            Object[] msgArgs = {activeConnectionProperties.getProperty(sPropKey)};
                            SQLServerException.makeFromDriverError(this, this, form.format(msgArgs), null, false);
                        }
                    } catch (NumberFormatException e) {
                        MessageFormat form = new MessageFormat(
                                SQLServerException.getErrString("R_invalidSocketTimeout"));
                        Object[] msgArgs = {activeConnectionProperties.getProperty(sPropKey)};
                        SQLServerException.makeFromDriverError(this, this, form.format(msgArgs), null, false);
                    }
                }

                sPropKey = SQLServerDriverIntProperty.CANCEL_QUERY_TIMEOUT.toString();
                int cancelQueryTimeout = SQLServerDriverIntProperty.CANCEL_QUERY_TIMEOUT.getDefaultValue();

                if (activeConnectionProperties.getProperty(sPropKey) != null
                        && activeConnectionProperties.getProperty(sPropKey).length() > 0) {
                    try {
                        int n = Integer.parseInt(activeConnectionProperties.getProperty(sPropKey));
                        if (n >= cancelQueryTimeout) {
                            // use cancelQueryTimeout only if queryTimeout is set.
                            if (queryTimeoutSeconds > defaultQueryTimeout) {
                                cancelQueryTimeoutSeconds = n;
                            }
                        } else {
                            MessageFormat form = new MessageFormat(
                                    SQLServerException.getErrString("R_invalidCancelQueryTimeout"));
                            Object[] msgArgs = {activeConnectionProperties.getProperty(sPropKey)};
                            SQLServerException.makeFromDriverError(this, this, form.format(msgArgs), null, false);
                        }
                    } catch (NumberFormatException e) {
                        MessageFormat form = new MessageFormat(
                                SQLServerException.getErrString("R_invalidCancelQueryTimeout"));
                        Object[] msgArgs = {activeConnectionProperties.getProperty(sPropKey)};
                        SQLServerException.makeFromDriverError(this, this, form.format(msgArgs), null, false);
                    }
                }

                sPropKey = SQLServerDriverIntProperty.SERVER_PREPARED_STATEMENT_DISCARD_THRESHOLD.toString();
                if (activeConnectionProperties.getProperty(sPropKey) != null
                        && activeConnectionProperties.getProperty(sPropKey).length() > 0) {
                    try {
                        int n = Integer.parseInt(activeConnectionProperties.getProperty(sPropKey));
                        setServerPreparedStatementDiscardThreshold(n);
                    } catch (NumberFormatException e) {
                        MessageFormat form = new MessageFormat(
                                SQLServerException.getErrString("R_serverPreparedStatementDiscardThreshold"));
                        Object[] msgArgs = {activeConnectionProperties.getProperty(sPropKey)};
                        SQLServerException.makeFromDriverError(this, this, form.format(msgArgs), null, false);
                    }
                }

                sPropKey = SQLServerDriverBooleanProperty.ENABLE_PREPARE_ON_FIRST_PREPARED_STATEMENT.toString();
                sPropValue = activeConnectionProperties.getProperty(sPropKey);
                if (null != sPropValue) {
                    setEnablePrepareOnFirstPreparedStatementCall(booleanPropertyOn(sPropKey, sPropValue));
                }

                sPropKey = SQLServerDriverBooleanProperty.USE_BULK_COPY_FOR_BATCH_INSERT.toString();
                sPropValue = activeConnectionProperties.getProperty(sPropKey);
                if (null != sPropValue) {
                    useBulkCopyForBatchInsert = booleanPropertyOn(sPropKey, sPropValue);
                }

                sPropKey = SQLServerDriverStringProperty.SSL_PROTOCOL.toString();
                sPropValue = activeConnectionProperties.getProperty(sPropKey);
                if (null == sPropValue) {
                    sPropValue = SQLServerDriverStringProperty.SSL_PROTOCOL.getDefaultValue();
                    activeConnectionProperties.setProperty(sPropKey, sPropValue);
                } else {
                    activeConnectionProperties.setProperty(sPropKey, SSLProtocol.valueOfString(sPropValue).toString());
                }

                connectRetryCount = SQLServerDriverIntProperty.CONNECT_RETRY_COUNT.getDefaultValue();
                sPropValue = activeConnectionProperties
                        .getProperty(SQLServerDriverIntProperty.CONNECT_RETRY_COUNT.toString());
                if (null != sPropValue && sPropValue.length() > 0) {
                    try {
                        connectRetryCount = Integer.parseInt(sPropValue);
                    } catch (NumberFormatException e) {
                        MessageFormat form = new MessageFormat(
                                SQLServerException.getErrString("R_invalidConnectRetryCount"));
                        Object[] msgArgs = {sPropValue};
                        SQLServerException.makeFromDriverError(this, this, form.format(msgArgs), null, false);
                    }

                    if (connectRetryCount < 0 || connectRetryCount > 255) {
                        MessageFormat form = new MessageFormat(
                                SQLServerException.getErrString("R_invalidConnectRetryCount"));
                        Object[] msgArgs = {sPropValue};
                        SQLServerException.makeFromDriverError(this, this, form.format(msgArgs), null, false);
                    }
                }

                connectRetryInterval = SQLServerDriverIntProperty.CONNECT_RETRY_INTERVAL.getDefaultValue();
                sPropValue = activeConnectionProperties
                        .getProperty(SQLServerDriverIntProperty.CONNECT_RETRY_INTERVAL.toString());
                if (null != sPropValue && sPropValue.length() > 0) {
                    try {
                        connectRetryInterval = Integer.parseInt(sPropValue);
                    } catch (NumberFormatException e) {
                        MessageFormat form = new MessageFormat(
                                SQLServerException.getErrString("R_invalidConnectRetryInterval"));
                        Object[] msgArgs = {sPropValue};
                        SQLServerException.makeFromDriverError(this, this, form.format(msgArgs), null, false);
                    }

                    if (connectRetryInterval < 1 || connectRetryInterval > 60) {
                        MessageFormat form = new MessageFormat(
                                SQLServerException.getErrString("R_invalidConnectRetryInterval"));
                        Object[] msgArgs = {sPropValue};
                        SQLServerException.makeFromDriverError(this, this, form.format(msgArgs), null, false);
                    }
                }

                FailoverInfo fo = null;
                String databaseNameProperty = SQLServerDriverStringProperty.DATABASE_NAME.toString();
                String serverNameProperty = SQLServerDriverStringProperty.SERVER_NAME.toString();
                String failOverPartnerProperty = SQLServerDriverStringProperty.FAILOVER_PARTNER.toString();
                String failOverPartnerPropertyValue = activeConnectionProperties.getProperty(failOverPartnerProperty);

                // failoverPartner and multiSubnetFailover=true cannot be used together
                if (multiSubnetFailover && failOverPartnerPropertyValue != null) {
                    SQLServerException.makeFromDriverError(this, this,
                            SQLServerException.getErrString("R_dbMirroringWithMultiSubnetFailover"), null, false);
                }

                // transparentNetworkIPResolution is ignored if multiSubnetFailover or DBMirroring is true and user does
                // not
                // set TNIR explicitly
                if (multiSubnetFailover || (null != failOverPartnerPropertyValue)) {
                    if (!userSetTNIR) {
                        transparentNetworkIPResolution = false;
                    }
                }

                // failoverPartner and applicationIntent=ReadOnly cannot be used together
                if ((applicationIntent != null) && applicationIntent.equals(ApplicationIntent.READ_ONLY)
                        && failOverPartnerPropertyValue != null) {
                    SQLServerException.makeFromDriverError(this, this,
                            SQLServerException.getErrString("R_dbMirroringWithReadOnlyIntent"), null, false);
                }

                // check to see failover specified without DB error here if not.
                if (null != activeConnectionProperties.getProperty(databaseNameProperty)) {
                    // look to see if there exists a failover
                    fo = FailoverMapSingleton.getFailoverInfo(this,
                            activeConnectionProperties.getProperty(serverNameProperty),
                            activeConnectionProperties.getProperty(instanceNameProperty),
                            activeConnectionProperties.getProperty(databaseNameProperty));
                } else {
                    // it is an error to specify failover without db.
                    if (null != failOverPartnerPropertyValue)
                        SQLServerException.makeFromDriverError(this, this,
                                SQLServerException.getErrString("R_failoverPartnerWithoutDB"), null, true);
                }

                String mirror = null;
                if (null == fo)
                    mirror = failOverPartnerPropertyValue;

                long startTime = System.currentTimeMillis();
                sessionRecovery.setLoginParameters(instanceValue, nPort, fo, loginTimeoutSeconds);
                login(activeConnectionProperties.getProperty(serverNameProperty), instanceValue, nPort, mirror, fo,
                        loginTimeoutSeconds, startTime);
            } else {
                long startTime = System.currentTimeMillis();
                login(activeConnectionProperties.getProperty(SQLServerDriverStringProperty.SERVER_NAME.toString()),
                        sessionRecovery.getInstanceValue(), sessionRecovery.getNPort(),
                        activeConnectionProperties
                                .getProperty(SQLServerDriverStringProperty.FAILOVER_PARTNER.toString()),
                        sessionRecovery.getFailoverInfo(), sessionRecovery.getLoginTimeoutSeconds(), startTime);
            }

            // If SSL is to be used for the duration of the connection, then make sure
            // that the final negotiated TDS packet size is no larger than the SSL record size.
            if (TDS.ENCRYPT_ON == negotiatedEncryptionLevel || TDS.ENCRYPT_REQ == negotiatedEncryptionLevel) {
                // IBM (Websphere) security provider uses 8K SSL record size. All others use 16K.
                int sslRecordSize = Util.isIBM() ? 8192 : 16384;

                if (tdsPacketSize > sslRecordSize) {
                    if (connectionlogger.isLoggable(Level.FINER)) {
                        connectionlogger.finer(toString() + " Negotiated tdsPacketSize " + tdsPacketSize
                                + " is too large for SSL with JRE " + Util.SYSTEM_JRE + " (max size is " + sslRecordSize
                                + ")");
                    }
                    MessageFormat form = new MessageFormat(SQLServerException.getErrString("R_packetSizeTooBigForSSL"));
                    Object[] msgArgs = {Integer.toString(sslRecordSize)};
                    terminate(SQLServerException.DRIVER_ERROR_UNSUPPORTED_CONFIG, form.format(msgArgs));
                }
            }

            state = State.Opened;

            if (connectionlogger.isLoggable(Level.FINER)) {
                connectionlogger.finer(toString() + " End of connect");
            }
        } finally {
            // once we exit the connect function, the connection can be only in one of two
            // states, Opened or Closed(if an exception occurred)
            if (!state.equals(State.Opened)) {
                // if connection is not closed, close it
                if (!state.equals(State.Closed))
                    this.close();
            }
        }

        return this;

    }

    /**
     * This function is used by non failover and failover cases. Even when we make a standard connection the server can
     * provide us with its FO partner. If no FO information is available a standard connection is made. If the server
     * returns a failover upon connection, we shall store the FO in our cache.
     */
    private void login(String primary, String primaryInstanceName, int primaryPortNumber, String mirror,
            FailoverInfo foActual, int timeout, long timerStart) throws SQLServerException {
        // standardLogin would be false only for db mirroring scenarios. It would be true
        // for all other cases, including multiSubnetFailover
        isDBMirroring = null != mirror || null != foActual;
        int sleepInterval = 100; // milliseconds to sleep (back off) between attempts.
        long timeoutUnitInterval;

        boolean useFailoverHost = false;
        FailoverInfo tempFailover = null;
        // This is the failover server info place holder
        ServerPortPlaceHolder currentFOPlaceHolder = null;
        // This is the primary server placeHolder
        ServerPortPlaceHolder currentPrimaryPlaceHolder = null;

        if (null != foActual) {
            tempFailover = foActual;
            useFailoverHost = foActual.getUseFailoverPartner();
        } else {
            if (isDBMirroring)
                // Create a temporary class with the mirror info from the user
                tempFailover = new FailoverInfo(mirror, this, false);
        }

        // useParallel is set to true only for the first connection
        // when multiSubnetFailover is set to true. In all other cases, it is set
        // to false.
        boolean useParallel = getMultiSubnetFailover();
        boolean useTnir = getTransparentNetworkIPResolution();

        long intervalExpire;

        if (0 == timeout) {
            timeout = SQLServerDriverIntProperty.LOGIN_TIMEOUT.getDefaultValue();
        }
        long timerTimeout = timeout * 1000L; // ConnectTimeout is in seconds, we need timer millis
        timerExpire = timerStart + timerTimeout;

        // For non-dbmirroring, non-tnir and non-multisubnetfailover scenarios, full time out would be used as time
        // slice.
        if (isDBMirroring || useParallel) {
            timeoutUnitInterval = (long) (TIMEOUTSTEP * timerTimeout);
        } else if (useTnir) {
            timeoutUnitInterval = (long) (TIMEOUTSTEP_TNIR * timerTimeout);
        } else {
            timeoutUnitInterval = timerTimeout;
        }
        intervalExpire = timerStart + timeoutUnitInterval;
        // This is needed when the host resolves to more than 64 IP addresses. In that case, TNIR is ignored
        // and the original timeout is used instead of the timeout slice.
        long intervalExpireFullTimeout = timerStart + timerTimeout;

        if (connectionlogger.isLoggable(Level.FINER)) {
            connectionlogger.finer(toString() + " Start time: " + timerStart + " Time out time: " + timerExpire
                    + " Timeout Unit Interval: " + timeoutUnitInterval);
        }

        // Initialize loop variables
        int attemptNumber = 0;

        // indicates the no of times the connection was routed to a different server
        int noOfRedirections = 0;

        // Only three ways out of this loop:
        // 1) Successfully connected
        // 2) Parser threw exception while main timer was expired
        // 3) Parser threw logon failure-related exception (LOGON_FAILED, PASSWORD_EXPIRED, etc)
        //
        // Of these methods, only #1 exits normally. This preserves the call stack on the exception
        // back into the parser for the error cases.
        while (true) {
            clientConnectionId = null;
            state = State.Initialized;

            try {
                if (isDBMirroring && useFailoverHost)

                {
                    if (null == currentFOPlaceHolder) {
                        // integrated security flag passed here to verify that the linked dll can be loaded
                        currentFOPlaceHolder = tempFailover.failoverPermissionCheck(this, integratedSecurity);
                    }
                    currentConnectPlaceHolder = currentFOPlaceHolder;
                } else {
                    if (routingInfo != null) {
                        currentPrimaryPlaceHolder = routingInfo;
                        routingInfo = null;
                    } else if (null == currentPrimaryPlaceHolder) {
                        currentPrimaryPlaceHolder = primaryPermissionCheck(primary, primaryInstanceName,
                                primaryPortNumber);
                    }
                    currentConnectPlaceHolder = currentPrimaryPlaceHolder;
                }

                // logging code
                if (connectionlogger.isLoggable(Level.FINE)) {
                    connectionlogger
                            .fine(toString() + " This attempt server name: " + currentConnectPlaceHolder.getServerName()
                                    + " port: " + currentConnectPlaceHolder.getPortNumber() + " InstanceName: "
                                    + currentConnectPlaceHolder.getInstanceName() + " useParallel: " + useParallel);
                    connectionlogger.fine(toString() + " This attempt endtime: " + intervalExpire);
                    connectionlogger.fine(toString() + " This attempt No: " + attemptNumber);
                }
                // end logging code

                // Attempt login.
                // use Place holder to make sure that the failoverdemand is done.

                connectHelper(currentConnectPlaceHolder, TimerRemaining(intervalExpire), timeout, useParallel, useTnir,
                        (0 == attemptNumber), // Is
                                              // this
                                              // the
                                              // TNIR
                                              // first
                                              // attempt
                        TimerRemaining(intervalExpireFullTimeout)); // Only used when host resolves to >64 IPs

                if (isRoutedInCurrentAttempt) {
                    // we ignore the failoverpartner ENVCHANGE, if we got routed.
                    // So, no error needs to be thrown for that case.
                    if (isDBMirroring) {
                        String msg = SQLServerException.getErrString("R_invalidRoutingInfo");
                        terminate(SQLServerException.DRIVER_ERROR_UNSUPPORTED_CONFIG, msg);
                    }

                    noOfRedirections++;

                    if (noOfRedirections > 1) {
                        String msg = SQLServerException.getErrString("R_multipleRedirections");
                        terminate(SQLServerException.DRIVER_ERROR_UNSUPPORTED_CONFIG, msg);
                    }

                    // close tds channel
                    if (tdsChannel != null)
                        tdsChannel.close();

                    initResettableValues();

                    // reset all params that could have been changed due to ENVCHANGE tokens
                    // to defaults, excluding those changed due to routing ENVCHANGE token
                    resetNonRoutingEnvchangeValues();

                    // increase the attempt number. This is not really necessary
                    // (in fact it does not matter whether we increase it or not) as
                    // we do not use any timeslicing for multisubnetfailover. However, this
                    // is done just to be consistent with the rest of the logic.
                    attemptNumber++;

                    // set isRoutedInCurrentAttempt to false for the next attempt
                    isRoutedInCurrentAttempt = false;

                    // useParallel and useTnir should be set to false once we get routed
                    useParallel = false;
                    useTnir = false;

                    // When connection is routed for read only application, remaining timer duration is used as a one
                    // full interval
                    intervalExpire = timerExpire;

                    // if timeout expired, throw.
                    if (timerHasExpired(timerExpire)) {
                        MessageFormat form = new MessageFormat(
                                SQLServerException.getErrString("R_tcpipConnectionFailed"));
                        Object[] msgArgs = {currentConnectPlaceHolder.getServerName(),
                                Integer.toString(currentConnectPlaceHolder.getPortNumber()),
                                SQLServerException.getErrString("R_timedOutBeforeRouting")};
                        String msg = form.format(msgArgs);
                        terminate(SQLServerException.DRIVER_ERROR_UNSUPPORTED_CONFIG, msg);
                    } else {
                        continue;
                    }
                } else
                    break; // leave the while loop -- we've successfully connected
            } catch (SQLServerException sqlex) {
                if (isFatalError(sqlex)) {
                    // close the connection and throw the error back
                    close();
                    throw sqlex;
                } else {
                    // Close the TDS channel from the failed connection attempt so that we don't
                    // hold onto network resources any longer than necessary.
                    if (null != tdsChannel)
                        tdsChannel.close();
                }

                // For standard connections and MultiSubnetFailover connections, change the sleep interval after every
                // attempt.
                // For DB Mirroring, we only sleep after every other attempt.
                if (!isDBMirroring || 1 == attemptNumber % 2) {
                    // Check sleep interval to make sure we won't exceed the timeout
                    // Do this in the catch block so we can re-throw the current exception
                    long remainingMilliseconds = TimerRemaining(timerExpire);
                    if (remainingMilliseconds <= sleepInterval) {
                        throw sqlex;
                    }
                }
            }

            // We only get here when we failed to connect, but are going to re-try
            // After trying to connect to both servers fails, sleep for a bit to prevent clogging
            // the network with requests, then update sleep interval for next iteration (max 1 second interval)
            // We have to sleep for every attempt in case of non-dbMirroring scenarios (including multisubnetfailover),
            // Whereas for dbMirroring, we sleep for every two attempts as each attempt is to a different server.
            if (!isDBMirroring || (1 == attemptNumber % 2)) {
                if (connectionlogger.isLoggable(Level.FINE)) {
                    connectionlogger.fine(toString() + " sleeping milisec: " + sleepInterval);
                }
                try {
                    Thread.sleep(sleepInterval);
                } catch (InterruptedException e) {
                    // re-interrupt the current thread, in order to restore the thread's interrupt status.
                    Thread.currentThread().interrupt();
                }
                sleepInterval = (sleepInterval < 500) ? sleepInterval * 2 : 1000;
            }

            // Update timeout interval (but no more than the point where we're supposed to fail: timerExpire)
            attemptNumber++;

            if (useParallel) {
                intervalExpire = System.currentTimeMillis() + (timeoutUnitInterval * (attemptNumber + 1));
            } else if (isDBMirroring) {
                intervalExpire = System.currentTimeMillis() + (timeoutUnitInterval * ((attemptNumber / 2) + 1));
            } else if (useTnir) {
                long timeSlice = timeoutUnitInterval * (1 << attemptNumber);

                // In case the timeout for the first slice is less than 500 ms then bump it up to 500 ms
                if ((1 == attemptNumber) && (500 > timeSlice)) {
                    timeSlice = 500;
                }

                intervalExpire = System.currentTimeMillis() + timeSlice;
            } else
                intervalExpire = timerExpire;
            // Due to the below condition and the timerHasExpired check in catch block,
            // the multiSubnetFailover case or any other standardLogin case where timeOutInterval is full timeout would
            // also be handled correctly.
            if (intervalExpire > timerExpire) {
                intervalExpire = timerExpire;
            }
            // try again, this time swapping primary/secondary servers
            if (isDBMirroring)
                useFailoverHost = !useFailoverHost;
        }

        // If we get here, connection/login succeeded! Just a few more checks & record-keeping
        // if connected to failover host, but said host doesn't have DbMirroring set up, throw an error
        if (useFailoverHost && null == failoverPartnerServerProvided) {
            String curserverinfo = currentConnectPlaceHolder.getServerName();
            if (null != currentFOPlaceHolder.getInstanceName()) {
                curserverinfo = curserverinfo + "\\";
                curserverinfo = curserverinfo + currentFOPlaceHolder.getInstanceName();
            }
            MessageFormat form = new MessageFormat(SQLServerException.getErrString("R_invalidPartnerConfiguration"));
            Object[] msgArgs = {
                    activeConnectionProperties.getProperty(SQLServerDriverStringProperty.DATABASE_NAME.toString()),
                    curserverinfo};
            terminate(SQLServerException.DRIVER_ERROR_UNSUPPORTED_CONFIG, form.format(msgArgs));
        }

        if (null != failoverPartnerServerProvided) {
            // if server returns failoverPartner when multiSubnetFailover keyword is used, fail
            if (multiSubnetFailover) {
                String msg = SQLServerException.getErrString("R_dbMirroringWithMultiSubnetFailover");
                terminate(SQLServerException.DRIVER_ERROR_UNSUPPORTED_CONFIG, msg);
            }

            // if server returns failoverPartner and applicationIntent=ReadOnly, fail
            if ((applicationIntent != null) && applicationIntent.equals(ApplicationIntent.READ_ONLY)) {
                String msg = SQLServerException.getErrString("R_dbMirroringWithReadOnlyIntent");
                terminate(SQLServerException.DRIVER_ERROR_UNSUPPORTED_CONFIG, msg);
            }

            if (null == tempFailover)
                tempFailover = new FailoverInfo(failoverPartnerServerProvided, this, false);
            // if the failover is not from the map already out this in the map, if it is from the map just make sure
            // that we change the
            if (null != foActual) {
                // We must wait for CompleteLogin to finish for to have the
                // env change from the server to know its designated failover
                // partner; saved in failoverPartnerServerProvided
                foActual.failoverAdd(this, useFailoverHost, failoverPartnerServerProvided);
            } else {
                String databaseNameProperty = SQLServerDriverStringProperty.DATABASE_NAME.toString();
                String instanceNameProperty = SQLServerDriverStringProperty.INSTANCE_NAME.toString();
                String serverNameProperty = SQLServerDriverStringProperty.SERVER_NAME.toString();

                if (connectionlogger.isLoggable(Level.FINE)) {
                    connectionlogger.fine(toString() + " adding new failover info server: "
                            + activeConnectionProperties.getProperty(serverNameProperty) + " instance: "
                            + activeConnectionProperties.getProperty(instanceNameProperty) + " database: "
                            + activeConnectionProperties.getProperty(databaseNameProperty)
                            + " server provided failover: " + failoverPartnerServerProvided);
                }

                tempFailover.failoverAdd(this, useFailoverHost, failoverPartnerServerProvided);
                FailoverMapSingleton.putFailoverInfo(this, primary,
                        activeConnectionProperties.getProperty(instanceNameProperty),
                        activeConnectionProperties.getProperty(databaseNameProperty), tempFailover, useFailoverHost,
                        failoverPartnerServerProvided);
            }
        }
    }

    boolean isFatalError(SQLServerException e) {
        /*
         * NOTE: If these conditions are modified, consider modification to conditions in SQLServerConnection::login()
         * and Reconnect::run()
         */

        // actual logon failed (e.g. bad password)
        if ((SQLServerException.LOGON_FAILED == e.getErrorCode())
                // actual logon failed (e.g. password expired)
                || (SQLServerException.PASSWORD_EXPIRED == e.getErrorCode())
                // actual logon failed (e.g. user account locked)
                || (SQLServerException.USER_ACCOUNT_LOCKED == e.getErrorCode())
                // invalid TDS received from server
                || (SQLServerException.DRIVER_ERROR_INVALID_TDS == e.getDriverErrorCode())
                // failure negotiating SSL
                || (SQLServerException.DRIVER_ERROR_SSL_FAILED == e.getDriverErrorCode())
                // failure TLS1.2
                || (SQLServerException.DRIVER_ERROR_INTERMITTENT_TLS_FAILED == e.getDriverErrorCode())
                // unsupported configuration (e.g. Sphinx, invalid packet size, etc.)
                || (SQLServerException.DRIVER_ERROR_UNSUPPORTED_CONFIG == e.getDriverErrorCode())
                // no more time to try again
                || (SQLServerException.ERROR_SOCKET_TIMEOUT == e.getDriverErrorCode()) || timerHasExpired(timerExpire)
                // for non-dbmirroring cases, do not retry after tcp socket connection succeeds
                || (state.equals(State.Connected) && !isDBMirroring))
            return true;
        else
            return false;
    }

    // reset all params that could have been changed due to ENVCHANGE tokens to defaults,
    // excluding those changed due to routing ENVCHANGE token
    void resetNonRoutingEnvchangeValues() {
        tdsPacketSize = TDS.INITIAL_PACKET_SIZE;
        databaseCollation = null;
        rolledBackTransaction = false;
        Arrays.fill(getTransactionDescriptor(), (byte) 0);
        sCatalog = originalCatalog;
        failoverPartnerServerProvided = null;
    }

    static final int DEFAULTPORT = SQLServerDriverIntProperty.PORT_NUMBER.getDefaultValue();

    // This code should be similar to the code in FailOverInfo class's failoverPermissionCheck
    // Only difference is that this gets the instance port if the port number is zero where as failover
    // does not have port number available.
    ServerPortPlaceHolder primaryPermissionCheck(String primary, String primaryInstanceName,
            int primaryPortNumber) throws SQLServerException {
        String instancePort;
        // look to see primary port number is specified
        if (0 == primaryPortNumber) {
            if (null != primaryInstanceName) {
                instancePort = getInstancePort(primary, primaryInstanceName);
                if (connectionlogger.isLoggable(Level.FINER))
                    connectionlogger.fine(toString() + " SQL Server port returned by SQL Browser: " + instancePort);
                try {
                    if (null != instancePort) {
                        primaryPortNumber = Integer.parseInt(instancePort);

                        if ((primaryPortNumber < 0) || (primaryPortNumber > 65535)) {
                            MessageFormat form = new MessageFormat(
                                    SQLServerException.getErrString("R_invalidPortNumber"));
                            Object[] msgArgs = {Integer.toString(primaryPortNumber)};
                            SQLServerException.makeFromDriverError(this, this, form.format(msgArgs), null, false);
                        }
                    } else
                        primaryPortNumber = DEFAULTPORT;
                }

                catch (NumberFormatException e) {
                    MessageFormat form = new MessageFormat(SQLServerException.getErrString("R_invalidPortNumber"));
                    Object[] msgArgs = {primaryPortNumber};
                    SQLServerException.makeFromDriverError(this, this, form.format(msgArgs), null, false);
                }
            } else
                primaryPortNumber = DEFAULTPORT;
        }

        // now we have determined the right port set the connection property back
        activeConnectionProperties.setProperty(SQLServerDriverIntProperty.PORT_NUMBER.toString(),
                String.valueOf(primaryPortNumber));
        return new ServerPortPlaceHolder(primary, primaryPortNumber, primaryInstanceName, integratedSecurity);
    }

    static boolean timerHasExpired(long timerExpire) {
        boolean result = System.currentTimeMillis() > timerExpire;
        return result;
    }

    static int TimerRemaining(long timerExpire) {
        long timerNow = System.currentTimeMillis();
        long result = timerExpire - timerNow;
        // maximum timeout the socket takes is int max.
        if (result > Integer.MAX_VALUE)
            result = Integer.MAX_VALUE;
        // we have to make sure that we return at least one ms
        // we want at least one attempt to happen with a positive timeout passed by the user.
        if (result <= 0)
            result = 1;
        return (int) result;
    }

    /**
     * This is a helper function to connect this gets the port of the server to connect and the server name to connect
     * and the timeout This function achieves one connection attempt Create a prepared statement for internal use by the
     * driver.
     * 
     * @param serverInfo
     * @param timeOutSliceInMillis
     *        -timeout value in milli seconds for one try
     * @param timeOutFullInSeconds
     *        - whole timeout value specified by the user in seconds
     * @param useParallel
     *        - It is used to indicate whether a parallel algorithm should be tried or not for resolving a hostName.
     *        Note that useParallel is set to false for a routed connection even if multiSubnetFailover is set to true.
     * @param useTnir
     * @param isTnirFirstAttempt
     * @param timeOutsliceInMillisForFullTimeout
     * @throws SQLServerException
     */
    private void connectHelper(ServerPortPlaceHolder serverInfo, int timeOutsliceInMillis, int timeOutFullInSeconds,
            boolean useParallel, boolean useTnir, boolean isTnirFirstAttempt,
            int timeOutsliceInMillisForFullTimeout) throws SQLServerException {
        // Make the initial tcp-ip connection.

        if (connectionlogger.isLoggable(Level.FINE)) {
            connectionlogger.fine(toString() + " Connecting with server: " + serverInfo.getServerName() + " port: "
                    + serverInfo.getPortNumber() + " Timeout slice: " + timeOutsliceInMillis + " Timeout Full: "
                    + timeOutFullInSeconds);
        }

        // Before opening the TDSChannel, calculate local hostname
        // as the InetAddress.getLocalHost() takes more than usual time in certain OS and JVM combination, it avoids
        // connection loss
        hostName = activeConnectionProperties.getProperty(SQLServerDriverStringProperty.WORKSTATION_ID.toString());
        if (StringUtils.isEmpty(hostName)) {
            hostName = Util.lookupHostName();
        }

        // if the timeout is infinite slices are infinite too.
        tdsChannel = new TDSChannel(this);
        if (0 == timeOutFullInSeconds)
            tdsChannel.open(serverInfo.getServerName(), serverInfo.getPortNumber(), 0, useParallel, useTnir,
                    isTnirFirstAttempt, timeOutsliceInMillisForFullTimeout);
        else
            tdsChannel.open(serverInfo.getServerName(), serverInfo.getPortNumber(), timeOutsliceInMillis, useParallel,
                    useTnir, isTnirFirstAttempt, timeOutsliceInMillisForFullTimeout);

        setState(State.Connected);

        clientConnectionId = UUID.randomUUID();
        assert null != clientConnectionId;

        Prelogin(serverInfo.getServerName(), serverInfo.getPortNumber());

        // If prelogin negotiated SSL encryption then, enable it on the TDS channel.
        if (TDS.ENCRYPT_NOT_SUP != negotiatedEncryptionLevel) {
            tdsChannel.enableSSL(serverInfo.getServerName(), serverInfo.getPortNumber());
        }

        if (sessionRecovery.getReconnectThread().isAlive()) {
            if (negotiatedEncryptionLevel != sessionRecovery.getSessionStateTable()
                    .getOriginalNegotiatedEncryptionLevel()) {
                connectionlogger.warning(toString()
                        + " The server did not preserve SSL encryption during a recovery attempt, connection recovery is not possible.");
                terminate(SQLServerException.DRIVER_ERROR_UNSUPPORTED_CONFIG,
                        SQLServerException.getErrString("R_crClientSSLStateNotRecoverable"));
                // fails fast similar to pre-login errors.
            }
            try {
                executeReconnect(new LogonCommand());
            } catch (SQLServerException e) {
                // Won't fail fast. Back-off reconnection attempts in effect.
                throw new SQLServerException(SQLServerException.getErrString("R_crServerSessionStateNotRecoverable"),
                        e);
            }
        } else {
            // We have successfully connected, now do the login. Log on takes seconds timeout
            if (connectRetryCount > 0 && null == sessionRecovery.getSessionStateTable()) {
                sessionRecovery.setSessionStateTable(new SessionStateTable());
                sessionRecovery.getSessionStateTable().setOriginalNegotiatedEncryptionLevel(negotiatedEncryptionLevel);
            }
            executeCommand(new LogonCommand());
        }
    }

    private void executeReconnect(LogonCommand logonCommand) throws SQLServerException {
        logonCommand.execute(tdsChannel.getWriter(), tdsChannel.getReader(logonCommand));
    }

    /**
     * Negotiates pre-login information with the server.
     */
    void Prelogin(String serverName, int portNumber) throws SQLServerException {
        // Build a TDS Pre-Login packet to send to the server.
        if ((!authenticationString.trim().equalsIgnoreCase(SqlAuthentication.NotSpecified.toString()))
                || (null != accessTokenInByte)) {
            fedAuthRequiredByUser = true;
        }

        // Message length (including header)
        final byte messageLength;
        final byte fedAuthOffset;
        if (fedAuthRequiredByUser) {
            messageLength = TDS.B_PRELOGIN_MESSAGE_LENGTH_WITH_FEDAUTH;
            requestedEncryptionLevel = TDS.ENCRYPT_ON;

            // since we added one more line for prelogin option with fedauth,
            // we also needed to modify the offsets above, by adding 5 to each offset,
            // since the data session of each option is push 5 bytes behind.
            fedAuthOffset = 5;
        } else {
            messageLength = TDS.B_PRELOGIN_MESSAGE_LENGTH;
            fedAuthOffset = 0;
        }

        final byte[] preloginRequest = new byte[messageLength];

        int preloginRequestOffset = 0;

        byte[] bufferHeader = {
                // Buffer Header
                TDS.PKT_PRELOGIN, // Message Type
                TDS.STATUS_BIT_EOM, 0, messageLength, 0, 0, // SPID (not used)
                0, // Packet (not used)
                0, // Window (not used)
        };

        System.arraycopy(bufferHeader, 0, preloginRequest, preloginRequestOffset, bufferHeader.length);
        preloginRequestOffset = preloginRequestOffset + bufferHeader.length;

        byte[] preloginOptionsBeforeFedAuth = {
                // OPTION_TOKEN (BYTE), OFFSET (USHORT), LENGTH (USHORT)
                TDS.B_PRELOGIN_OPTION_VERSION, 0, (byte) (16 + fedAuthOffset), 0, 6, // UL_VERSION + US_SUBBUILD
                TDS.B_PRELOGIN_OPTION_ENCRYPTION, 0, (byte) (22 + fedAuthOffset), 0, 1, // B_FENCRYPTION
                TDS.B_PRELOGIN_OPTION_TRACEID, 0, (byte) (23 + fedAuthOffset), 0, 36, // ClientConnectionId + ActivityId
        };
        System.arraycopy(preloginOptionsBeforeFedAuth, 0, preloginRequest, preloginRequestOffset,
                preloginOptionsBeforeFedAuth.length);
        preloginRequestOffset = preloginRequestOffset + preloginOptionsBeforeFedAuth.length;

        if (fedAuthRequiredByUser) {
            byte[] preloginOptions2 = {TDS.B_PRELOGIN_OPTION_FEDAUTHREQUIRED, 0, 64, 0, 1,};
            System.arraycopy(preloginOptions2, 0, preloginRequest, preloginRequestOffset, preloginOptions2.length);
            preloginRequestOffset = preloginRequestOffset + preloginOptions2.length;
        }

        preloginRequest[preloginRequestOffset] = TDS.B_PRELOGIN_OPTION_TERMINATOR;
        preloginRequestOffset++;

        // PL_OPTION_DATA
        byte[] preloginOptionData = {
                // - Server version -
                // (out param, filled in by the server in the prelogin response).
                0, 0, 0, 0, 0, 0,

                // - Encryption -
                requestedEncryptionLevel,

                // TRACEID Data Session (ClientConnectionId + ActivityId) - Initialize to 0
                0, 0, 0, 0, 0, 0, 0, 0, 0, 0, 0, 0, 0, 0, 0, 0, 0, 0, 0, 0, 0, 0, 0, 0, 0, 0, 0, 0, 0, 0, 0, 0, 0, 0, 0,
                0,};
        System.arraycopy(preloginOptionData, 0, preloginRequest, preloginRequestOffset, preloginOptionData.length);
        preloginRequestOffset = preloginRequestOffset + preloginOptionData.length;

        // If the client’s PRELOGIN request message contains the FEDAUTHREQUIRED option,
        // the client MUST specify 0x01 as the B_FEDAUTHREQUIRED value
        if (fedAuthRequiredByUser) {
            preloginRequest[preloginRequestOffset] = 1;
            preloginRequestOffset = preloginRequestOffset + 1;
        }

        final byte[] preloginResponse = new byte[TDS.INITIAL_PACKET_SIZE];
        String preloginErrorLogString = " Prelogin error: host " + serverName + " port " + portNumber;

        ActivityId activityId = ActivityCorrelator.getNext();
        final byte[] actIdByteArray = Util.asGuidByteArray(activityId.getId());
        final byte[] conIdByteArray = Util.asGuidByteArray(clientConnectionId);

        int offset;

        if (fedAuthRequiredByUser) {
            offset = preloginRequest.length - 36 - 1; // point to the TRACEID Data Session (one more byte for fedauth
                                                      // data session)
        } else {
            offset = preloginRequest.length - 36; // point to the TRACEID Data Session
        }

        // copy ClientConnectionId
        System.arraycopy(conIdByteArray, 0, preloginRequest, offset, conIdByteArray.length);
        offset += conIdByteArray.length;

        // copy ActivityId
        System.arraycopy(actIdByteArray, 0, preloginRequest, offset, actIdByteArray.length);
        offset += actIdByteArray.length;

        long seqNum = activityId.getSequence();
        Util.writeInt((int) seqNum, preloginRequest, offset);
        offset += 4;

        if (connectionlogger.isLoggable(Level.FINER)) {
            connectionlogger.finer(
                    toString() + " Requesting encryption level:" + TDS.getEncryptionLevel(requestedEncryptionLevel));
            connectionlogger.finer(toString() + " ActivityId " + activityId.toString());
        }

        // Write the entire prelogin request
        if (tdsChannel.isLoggingPackets())
            tdsChannel.logPacket(preloginRequest, 0, preloginRequest.length, toString() + " Prelogin request");

        try {
            tdsChannel.write(preloginRequest, 0, preloginRequest.length);
            tdsChannel.flush();
        } catch (SQLServerException e) {
            connectionlogger.warning(
                    toString() + preloginErrorLogString + " Error sending prelogin request: " + e.getMessage());
            throw e;
        }

        ActivityCorrelator.setCurrentActivityIdSentFlag(); // indicate current ActivityId is sent

        // Read the entire prelogin response
        int responseLength = preloginResponse.length;
        int responseBytesRead = 0;
        boolean processedResponseHeader = false;
        while (responseBytesRead < responseLength) {
            int bytesRead;

            try {
                bytesRead = tdsChannel.read(preloginResponse, responseBytesRead, responseLength - responseBytesRead);
            } catch (SQLServerException e) {
                connectionlogger.warning(
                        toString() + preloginErrorLogString + " Error reading prelogin response: " + e.getMessage());
                throw e;
            }

            // If we reached EOF before the end of the prelogin response then something is wrong.
            //
            // Special case: If there was no response at all (i.e. the server closed the connection),
            // then maybe we are just trying to talk to an older server that doesn't support prelogin
            // (and that we don't support with this driver).
            if (-1 == bytesRead) {
                if (connectionlogger.isLoggable(Level.WARNING)) {
                    connectionlogger.warning(toString() + preloginErrorLogString
                            + " Unexpected end of prelogin response after " + responseBytesRead + " bytes read");
                }
                MessageFormat form = new MessageFormat(SQLServerException.getErrString("R_tcpipConnectionFailed"));
                Object[] msgArgs = {serverName, Integer.toString(portNumber),
                        SQLServerException.getErrString("R_notSQLServer")};
                terminate(SQLServerException.DRIVER_ERROR_IO_FAILED, form.format(msgArgs));
            }

            // Otherwise, we must have read some bytes...
            assert bytesRead >= 0;
            assert bytesRead <= responseLength - responseBytesRead;

            if (tdsChannel.isLoggingPackets())
                tdsChannel.logPacket(preloginResponse, responseBytesRead, bytesRead, toString() + " Prelogin response");

            responseBytesRead += bytesRead;

            // Validate the response header if we haven't already done so and
            // we've read enough of the response to do it.
            if (!processedResponseHeader && responseBytesRead >= TDS.PACKET_HEADER_SIZE) {
                // Verify that the response is actually a response...
                if (TDS.PKT_REPLY != preloginResponse[0]) {
                    if (connectionlogger.isLoggable(Level.WARNING)) {
                        connectionlogger.warning(toString() + preloginErrorLogString + " Unexpected response type:"
                                + preloginResponse[0]);
                    }
                    MessageFormat form = new MessageFormat(SQLServerException.getErrString("R_tcpipConnectionFailed"));
                    Object[] msgArgs = {serverName, Integer.toString(portNumber),
                            SQLServerException.getErrString("R_notSQLServer")};
                    terminate(SQLServerException.DRIVER_ERROR_IO_FAILED, form.format(msgArgs));
                }

                // Verify that the response claims to only be one TDS packet long.
                // In theory, it can be longer, but in current practice it isn't, as all of the
                // prelogin response items easily fit into a single 4K packet.
                if (TDS.STATUS_BIT_EOM != (TDS.STATUS_BIT_EOM & preloginResponse[1])) {
                    if (connectionlogger.isLoggable(Level.WARNING)) {
                        connectionlogger.warning(toString() + preloginErrorLogString + " Unexpected response status:"
                                + preloginResponse[1]);
                    }
                    MessageFormat form = new MessageFormat(SQLServerException.getErrString("R_tcpipConnectionFailed"));
                    Object[] msgArgs = {serverName, Integer.toString(portNumber),
                            SQLServerException.getErrString("R_notSQLServer")};
                    terminate(SQLServerException.DRIVER_ERROR_IO_FAILED, form.format(msgArgs));
                }

                // Verify that the length of the response claims to be small enough to fit in the allocated area
                responseLength = Util.readUnsignedShortBigEndian(preloginResponse, 2);
                assert responseLength >= 0;

                if (responseLength >= preloginResponse.length) {
                    if (connectionlogger.isLoggable(Level.WARNING)) {
                        connectionlogger.warning(toString() + preloginErrorLogString + " Response length:"
                                + responseLength + " is greater than allowed length:" + preloginResponse.length);
                    }
                    MessageFormat form = new MessageFormat(SQLServerException.getErrString("R_tcpipConnectionFailed"));
                    Object[] msgArgs = {serverName, Integer.toString(portNumber),
                            SQLServerException.getErrString("R_notSQLServer")};
                    terminate(SQLServerException.DRIVER_ERROR_IO_FAILED, form.format(msgArgs));
                }

                processedResponseHeader = true;
            }
        }

        // Walk the response for prelogin options received. We expect at least to get
        // back the server version and the encryption level.
        boolean receivedVersionOption = false;
        negotiatedEncryptionLevel = TDS.ENCRYPT_INVALID;

        int responseIndex = TDS.PACKET_HEADER_SIZE;
        while (true) {
            // Get the option token
            if (responseIndex >= responseLength) {
                if (connectionlogger.isLoggable(Level.WARNING)) {
                    connectionlogger.warning(toString() + " Option token not found");
                }
                throwInvalidTDS();
            }
            byte optionToken = preloginResponse[responseIndex++];

            // When we reach the option terminator, we're done processing option tokens
            if (TDS.B_PRELOGIN_OPTION_TERMINATOR == optionToken)
                break;

            // Get the offset and length that follows the option token
            if (responseIndex + 4 >= responseLength) {
                if (connectionlogger.isLoggable(Level.WARNING)) {
                    connectionlogger.warning(toString() + " Offset/Length not found for option:" + optionToken);
                }
                throwInvalidTDS();
            }

            int optionOffset = Util.readUnsignedShortBigEndian(preloginResponse, responseIndex)
                    + TDS.PACKET_HEADER_SIZE;
            responseIndex += 2;
            assert optionOffset >= 0;

            int optionLength = Util.readUnsignedShortBigEndian(preloginResponse, responseIndex);
            responseIndex += 2;
            assert optionLength >= 0;

            if (optionOffset + optionLength > responseLength) {
                if (connectionlogger.isLoggable(Level.WARNING)) {
                    connectionlogger.warning(toString() + " Offset:" + optionOffset + " and length:" + optionLength
                            + " exceed response length:" + responseLength);
                }
                throwInvalidTDS();
            }

            switch (optionToken) {
                case TDS.B_PRELOGIN_OPTION_VERSION:
                    if (receivedVersionOption) {
                        if (connectionlogger.isLoggable(Level.WARNING)) {
                            connectionlogger.warning(toString() + " Version option already received");
                        }
                        throwInvalidTDS();
                    }

                    if (6 != optionLength) {
                        if (connectionlogger.isLoggable(Level.WARNING)) {
                            connectionlogger.warning(toString() + " Version option length:" + optionLength
                                    + " is incorrect.  Correct value is 6.");
                        }
                        throwInvalidTDS();
                    }

                    serverMajorVersion = preloginResponse[optionOffset];
                    if (serverMajorVersion < 9) {
                        if (connectionlogger.isLoggable(Level.WARNING)) {
                            connectionlogger.warning(toString() + " Server major version:" + serverMajorVersion
                                    + " is not supported by this driver.");
                        }
                        MessageFormat form = new MessageFormat(
                                SQLServerException.getErrString("R_unsupportedServerVersion"));
                        Object[] msgArgs = {Integer.toString(preloginResponse[optionOffset])};
                        terminate(SQLServerException.DRIVER_ERROR_UNSUPPORTED_CONFIG, form.format(msgArgs));
                    }

                    if (connectionlogger.isLoggable(Level.FINE))
                        connectionlogger
                                .fine(toString() + " Server returned major version:" + preloginResponse[optionOffset]);

                    receivedVersionOption = true;
                    break;

                case TDS.B_PRELOGIN_OPTION_ENCRYPTION:
                    if (TDS.ENCRYPT_INVALID != negotiatedEncryptionLevel) {
                        if (connectionlogger.isLoggable(Level.WARNING)) {
                            connectionlogger.warning(toString() + " Encryption option already received");
                        }
                        throwInvalidTDS();
                    }

                    if (1 != optionLength) {
                        if (connectionlogger.isLoggable(Level.WARNING)) {
                            connectionlogger.warning(toString() + " Encryption option length:" + optionLength
                                    + " is incorrect.  Correct value is 1.");
                        }
                        throwInvalidTDS();
                    }

                    negotiatedEncryptionLevel = preloginResponse[optionOffset];

                    // If the server did not return a valid encryption level, terminate the connection.
                    if (TDS.ENCRYPT_OFF != negotiatedEncryptionLevel && TDS.ENCRYPT_ON != negotiatedEncryptionLevel
                            && TDS.ENCRYPT_REQ != negotiatedEncryptionLevel
                            && TDS.ENCRYPT_NOT_SUP != negotiatedEncryptionLevel) {
                        if (connectionlogger.isLoggable(Level.WARNING)) {
                            connectionlogger.warning(toString() + " Server returned "
                                    + TDS.getEncryptionLevel(negotiatedEncryptionLevel));
                        }
                        throwInvalidTDS();
                    }

                    if (connectionlogger.isLoggable(Level.FINER))
                        connectionlogger.finer(toString() + " Negotiated encryption level:"
                                + TDS.getEncryptionLevel(negotiatedEncryptionLevel));

                    // If we requested SSL encryption and the server does not support it, then terminate the connection.
                    if (TDS.ENCRYPT_ON == requestedEncryptionLevel && TDS.ENCRYPT_ON != negotiatedEncryptionLevel
                            && TDS.ENCRYPT_REQ != negotiatedEncryptionLevel) {
                        terminate(SQLServerException.DRIVER_ERROR_SSL_FAILED,
                                SQLServerException.getErrString("R_sslRequiredNoServerSupport"));
                    }

                    // If we say we don't support SSL and the server doesn't accept unencrypted connections,
                    // then terminate the connection.
                    if (TDS.ENCRYPT_NOT_SUP == requestedEncryptionLevel
                            && TDS.ENCRYPT_NOT_SUP != negotiatedEncryptionLevel) {
                        // If the server required an encrypted connection then terminate with an appropriate error.
                        if (TDS.ENCRYPT_REQ == negotiatedEncryptionLevel)
                            terminate(SQLServerException.DRIVER_ERROR_SSL_FAILED,
                                    SQLServerException.getErrString("R_sslRequiredByServer"));

                        if (connectionlogger.isLoggable(Level.WARNING)) {
                            connectionlogger.warning(toString() + " Client requested encryption level: "
                                    + TDS.getEncryptionLevel(requestedEncryptionLevel)
                                    + " Server returned unexpected encryption level: "
                                    + TDS.getEncryptionLevel(negotiatedEncryptionLevel));
                        }
                        throwInvalidTDS();
                    }
                    break;

                case TDS.B_PRELOGIN_OPTION_FEDAUTHREQUIRED:
                    // Only 0x00 and 0x01 are accepted values from the server.
                    if (0 != preloginResponse[optionOffset] && 1 != preloginResponse[optionOffset]) {
                        if (connectionlogger.isLoggable(Level.SEVERE)) {
                            connectionlogger.severe(toString()
                                    + " Server sent an unexpected value for FedAuthRequired PreLogin Option. Value was "
                                    + preloginResponse[optionOffset]);
                        }
                        MessageFormat form = new MessageFormat(
                                SQLServerException.getErrString("R_FedAuthRequiredPreLoginResponseInvalidValue"));
                        throw new SQLServerException(form.format(new Object[] {preloginResponse[optionOffset]}), null);
                    }

                    // We must NOT use the response for the FEDAUTHREQUIRED PreLogin option, if the connection string
                    // option
                    // was not using the new Authentication keyword or in other words, if Authentication=NotSpecified
                    // Or AccessToken is not null, mean token based authentication is used.
                    if (((null != authenticationString)
                            && (!authenticationString.equalsIgnoreCase(SqlAuthentication.NotSpecified.toString())))
                            || (null != accessTokenInByte)) {
                        fedAuthRequiredPreLoginResponse = (preloginResponse[optionOffset] == 1);
                    }
                    break;

                default:
                    if (connectionlogger.isLoggable(Level.FINER))
                        connectionlogger.finer(toString() + " Ignoring prelogin response option:" + optionToken);
                    break;
            }
        }

        if (!receivedVersionOption || TDS.ENCRYPT_INVALID == negotiatedEncryptionLevel) {
            if (connectionlogger.isLoggable(Level.WARNING)) {
                connectionlogger
                        .warning(toString() + " Prelogin response is missing version and/or encryption option.");
            }
            throwInvalidTDS();
        }
    }

    final void throwInvalidTDS() throws SQLServerException {
        terminate(SQLServerException.DRIVER_ERROR_INVALID_TDS, SQLServerException.getErrString("R_invalidTDS"));
    }

    final void throwInvalidTDSToken(String tokenName) throws SQLServerException {
        MessageFormat form = new MessageFormat(SQLServerException.getErrString("R_unexpectedToken"));
        Object[] msgArgs = {tokenName};
        String message = SQLServerException.getErrString("R_invalidTDS") + form.format(msgArgs);
        terminate(SQLServerException.DRIVER_ERROR_INVALID_TDS, message);
    }

    /**
     * Terminates the connection and throws an exception detailing the reason for termination.
     *
     * This method is similar to SQLServerException.makeFromDriverError, except that it always terminates the
     * connection, and does so with the appropriate state code.
     */
    final void terminate(int driverErrorCode, String message) throws SQLServerException {
        terminate(driverErrorCode, message, null);
    }

    final void terminate(int driverErrorCode, String message, Throwable throwable) throws SQLServerException {
        String state = this.state.equals(State.Opened) ? SQLServerException.EXCEPTION_XOPEN_CONNECTION_FAILURE
                                                       : SQLServerException.EXCEPTION_XOPEN_CONNECTION_CANT_ESTABLISH;

        if (!xopenStates)
            state = SQLServerException.mapFromXopen(state);

        SQLServerException ex = new SQLServerException(this,
                SQLServerException.checkAndAppendClientConnId(message, this), state, // X/Open or SQL99
                                                                                     // SQLState
                0, // database error number (0 -> driver error)
                true); // include stack trace in log

        if (null != throwable)
            ex.initCause(throwable);

        ex.setDriverErrorCode(driverErrorCode);

        notifyPooledConnection(ex);

        close();

        throw ex;
    }

    private final Object schedulerLock = new Object();

    /**
     * Executes a command through the scheduler.
     *
     * @param newCommand
     *        the command to execute
     */
    boolean executeCommand(TDSCommand newCommand) throws SQLServerException {
        synchronized (schedulerLock) {
            // Detach (buffer) the response from any previously executing
            // command so that we can execute the new command.
            //
            // Note that detaching the response does not process it. Detaching just
            // buffers the response off of the wire to clear the TDS channel.
            if (null != currentCommand) {
                currentCommand.detach();
                currentCommand = null;
            }

            if (!(newCommand instanceof LogonCommand)) {
                // isAlive() doesn't guarantee the thread is actually running, just that it's been requested to start
                if (!sessionRecovery.getReconnectThread().isAlive()) {
                    if (this.connectRetryCount > 0 && sessionRecovery.isConnectionRecoveryNegotiated()
                            && sessionRecovery.isConnectionRecoveryPossible()
                            && sessionRecovery.getSessionStateTable().isSessionRecoverable()
                            && 0 == sessionRecovery.getUnprocessedResponseCount() && isConnectionDead()) {
                        if (connectionlogger.isLoggable(Level.FINER)) {
                            connectionlogger.finer(this.toString() + "Connection is detected to be broken.");
                        }
                        sessionRecovery.getReconnectThread().init(newCommand);
                        sessionRecovery.getReconnectThread().start();
                        /*
                         * Join only blocks the thread that started the reconnect. Currently can't think of a good
                         * reason to leave the original thread running, no work can be done while we're not connected
                         * anyways. Can be easily changed to non-blocking if necessary.
                         */
                        try {
                            sessionRecovery.getReconnectThread().join();
                        } catch (InterruptedException e) {
                            // Keep compiler happy, something's probably seriously wrong if this line is run
                            SQLServerException.makeFromDriverError(this, sessionRecovery.getReconnectThread(),
                                    e.getMessage(), null, false);
                        }
                        if (sessionRecovery.getReconnectThread().getException() != null) {
                            if (connectionlogger.isLoggable(Level.FINER)) {
                                connectionlogger
                                        .finer(this.toString() + "Connection is broken and recovery is not possible.");
                            }
                            throw sessionRecovery.getReconnectThread().getException();
                        }
                    }
                }
            }

            /*
             * The implementation of this scheduler is pretty simple... Since only one command at a time may use a
             * connection (to avoid TDS protocol errors), just synchronize to serialize command execution.
             */
            boolean commandComplete = false;
            try {
                commandComplete = newCommand.execute(tdsChannel.getWriter(), tdsChannel.getReader(newCommand));
            } finally {
                /*
                 * We should never displace an existing currentCommand assert null == currentCommand; If execution of
                 * the new command left response bytes on the wire (e.g. a large ResultSet or complex response with
                 * multiple results) then remember it as the current command so that any subsequent call to
                 * executeCommand will detach it before executing another new command.
                 */
                if (!commandComplete && !isSessionUnAvailable())
                    currentCommand = newCommand;
            }

            return commandComplete;
        }
    }

    void resetCurrentCommand() throws SQLServerException {
        if (null != currentCommand) {
            currentCommand.detach();
            currentCommand = null;
        }
    }

    boolean isConnectionDead() throws SQLServerException {
        return (!tdsChannel.checkConnected());
    }

    /*
     * executeCommand without reconnection logic. Only used by the reconnect thread to avoid a lock.
     */
    synchronized boolean executeReconnectCommand(TDSCommand newCommand) throws SQLServerException {
        /*
         * Detach (buffer) the response from any previously executing command so that we can execute the new command.
         * Note that detaching the response does not process it. Detaching just buffers the response off of the wire to
         * clear the TDS channel.
         */
        if (null != currentCommand) {
            currentCommand.detach();
            currentCommand = null;
        }

        /*
         * The implementation of this scheduler is pretty simple... Since only one command at a time may use a
         * connection (to avoid TDS protocol errors), just synchronize to serialize command execution.
         */
        boolean commandComplete = false;
        try {
            commandComplete = newCommand.execute(tdsChannel.getWriter(), tdsChannel.getReader(newCommand));
        } finally {
            /*
             * We should never displace an existing currentCommand assert null == currentCommand; If execution of the
             * new command left response bytes on the wire (e.g. a large ResultSet or complex response with multiple
             * results) then remember it as the current command so that any subsequent call to executeCommand will
             * detach it before executing another new command.
             */
            if (!commandComplete && !isSessionUnAvailable())
                currentCommand = newCommand;
        }
        return commandComplete;
    }

    /*
     * Executes a connection-level command
     */
    private void connectionCommand(String sql, String logContext) throws SQLServerException {
        final class ConnectionCommand extends UninterruptableTDSCommand {
            final String sql;

            ConnectionCommand(String sql, String logContext) {
                super(logContext);
                this.sql = sql;
            }

            final boolean doExecute() throws SQLServerException {
                startRequest(TDS.PKT_QUERY).writeString(sql);
                TDSParser.parse(startResponse(), getLogContext());
                return true;
            }
        }

        if (sessionRecovery.getReconnectThread().isAlive()) {
            executeReconnectCommand(new ConnectionCommand(sql, logContext));
        } else {
            executeCommand(new ConnectionCommand(sql, logContext));
        }
    }

    /**
     * Build the syntax to initialize the connection at the database side.
     * 
     * @return the syntax string
     */
    private String sqlStatementToInitialize() {
        String s = null;
        if (nLockTimeout > -1)
            s = " set lock_timeout " + nLockTimeout;
        return s;
    }

    /**
     * Sets the syntax to set the database calatog to use.
     * 
     * @param sDB
     *        the new catalog
     */
    void setCatalogName(String sDB) {
        if (sDB != null) {
            if (sDB.length() > 0) {
                sCatalog = sDB;
            }
        }
    }

    /**
     * Sets the syntax to set the language to use.
     *
     * @param language
     *        the new language
     */
    void setLanguageName(String language) {
        if (language != null) {
            if (language.length() > 0) {
                sLanguage = language;
            }
        }
    }

    /**
     * Returns the syntax to set the database isolation level.
     * 
     * @return the required syntax
     */
    String sqlStatementToSetTransactionIsolationLevel() throws SQLServerException {
        String sql = "set transaction isolation level ";

        switch (transactionIsolationLevel) {
            case Connection.TRANSACTION_READ_UNCOMMITTED: {
                sql = sql + " read uncommitted ";
                break;
            }
            case Connection.TRANSACTION_READ_COMMITTED: {
                sql = sql + " read committed ";
                break;
            }
            case Connection.TRANSACTION_REPEATABLE_READ: {
                sql = sql + " repeatable read ";
                break;
            }
            case Connection.TRANSACTION_SERIALIZABLE: {
                sql = sql + " serializable ";
                break;
            }
            case SQLServerConnection.TRANSACTION_SNAPSHOT: {
                sql = sql + " snapshot ";
                break;
            }
            default: {
                MessageFormat form = new MessageFormat(SQLServerException.getErrString("R_invalidTransactionLevel"));
                Object[] msgArgs = {Integer.toString(transactionIsolationLevel)};
                SQLServerException.makeFromDriverError(this, this, form.format(msgArgs), null, false);
            }
        }
        return sql;
    }

    /**
     * Returns the syntax to set the database commit mode.
     * 
     * @return the required syntax
     */
    static String sqlStatementToSetCommit(boolean autoCommit) {
        return autoCommit ? "set implicit_transactions off " : "set implicit_transactions on ";
    }

    @Override
    public Statement createStatement() throws SQLServerException {
        loggerExternal.entering(getClassNameLogging(), "createStatement");
        Statement st = createStatement(ResultSet.TYPE_FORWARD_ONLY, ResultSet.CONCUR_READ_ONLY);
        loggerExternal.exiting(getClassNameLogging(), "createStatement", st);
        return st;
    }

    @Override
    public PreparedStatement prepareStatement(String sql) throws SQLServerException {
        loggerExternal.entering(getClassNameLogging(), "prepareStatement", sql);
        PreparedStatement pst = prepareStatement(sql, ResultSet.TYPE_FORWARD_ONLY, ResultSet.CONCUR_READ_ONLY);
        loggerExternal.exiting(getClassNameLogging(), "prepareStatement", pst);
        return pst;
    }

    @Override
    public CallableStatement prepareCall(String sql) throws SQLServerException {
        loggerExternal.entering(getClassNameLogging(), "prepareCall", sql);
        CallableStatement st = prepareCall(sql, ResultSet.TYPE_FORWARD_ONLY, ResultSet.CONCUR_READ_ONLY);
        loggerExternal.exiting(getClassNameLogging(), "prepareCall", st);
        return st;
    }

    @Override
    public String nativeSQL(String sql) throws SQLServerException {
        loggerExternal.entering(getClassNameLogging(), "nativeSQL", sql);
        checkClosed();
        loggerExternal.exiting(getClassNameLogging(), "nativeSQL", sql);
        return sql;
    }

    @Override
    public void setAutoCommit(boolean newAutoCommitMode) throws SQLServerException {
        if (loggerExternal.isLoggable(Level.FINER)) {
            loggerExternal.entering(getClassNameLogging(), "setAutoCommit", newAutoCommitMode);
            if (Util.IsActivityTraceOn())
                loggerExternal.finer(toString() + " ActivityId: " + ActivityCorrelator.getNext().toString());
        }
        String commitPendingTransaction = "";
        checkClosed();

        if (newAutoCommitMode == databaseAutoCommitMode) // No Change
            return;

        // When changing to auto-commit from inside an existing transaction,
        // commit that transaction first.
        if (newAutoCommitMode)
            commitPendingTransaction = "IF @@TRANCOUNT > 0 COMMIT TRAN ";

        if (connectionlogger.isLoggable(Level.FINER)) {
            connectionlogger.finer(
                    toString() + " Autocommitmode current :" + databaseAutoCommitMode + " new: " + newAutoCommitMode);
        }

        rolledBackTransaction = false;
        connectionCommand(sqlStatementToSetCommit(newAutoCommitMode) + commitPendingTransaction, "setAutoCommit");
        databaseAutoCommitMode = newAutoCommitMode;
        loggerExternal.exiting(getClassNameLogging(), "setAutoCommit");
    }

    @Override
    public boolean getAutoCommit() throws SQLServerException {
        loggerExternal.entering(getClassNameLogging(), "getAutoCommit");
        checkClosed();
        boolean res = !inXATransaction && databaseAutoCommitMode;
        if (loggerExternal.isLoggable(Level.FINER))
            loggerExternal.exiting(getClassNameLogging(), "getAutoCommit", res);
        return res;
    }

    final byte[] getTransactionDescriptor() {
        return transactionDescriptor;
    }

    @Override
    public void commit() throws SQLServerException {
        loggerExternal.entering(getClassNameLogging(), "commit");
        if (loggerExternal.isLoggable(Level.FINER) && Util.IsActivityTraceOn()) {
            loggerExternal.finer(toString() + " ActivityId: " + ActivityCorrelator.getNext().toString());
        }

        checkClosed();
        if (!databaseAutoCommitMode)
            connectionCommand("IF @@TRANCOUNT > 0 COMMIT TRAN", "Connection.commit");
        loggerExternal.exiting(getClassNameLogging(), "commit");
    }

    @Override
    public void rollback() throws SQLServerException {
        loggerExternal.entering(getClassNameLogging(), "rollback");
        if (loggerExternal.isLoggable(Level.FINER) && Util.IsActivityTraceOn()) {
            loggerExternal.finer(toString() + " ActivityId: " + ActivityCorrelator.getNext().toString());
        }
        checkClosed();

        if (databaseAutoCommitMode) {
            SQLServerException.makeFromDriverError(this, this, SQLServerException.getErrString("R_cantInvokeRollback"),
                    null, true);
        } else
            connectionCommand("IF @@TRANCOUNT > 0 ROLLBACK TRAN", "Connection.rollback");
        loggerExternal.exiting(getClassNameLogging(), "rollback");
    }

    @Override
    public void abort(Executor executor) throws SQLException {
        loggerExternal.entering(getClassNameLogging(), "abort", executor);

        // nop if connection is closed
        if (isClosed())
            return;

        if (null == executor) {
            MessageFormat form = new MessageFormat(SQLServerException.getErrString("R_invalidArgument"));
            Object[] msgArgs = {"executor"};
            SQLServerException.makeFromDriverError(null, null, form.format(msgArgs), null, false);
        }

        // check for callAbort permission
        SecurityManager secMgr = System.getSecurityManager();
        if (secMgr != null) {
            try {
                SQLPermission perm = new SQLPermission(callAbortPerm);
                secMgr.checkPermission(perm);
            } catch (SecurityException ex) {
                MessageFormat form = new MessageFormat(SQLServerException.getErrString("R_permissionDenied"));
                Object[] msgArgs = {callAbortPerm};
                SQLServerException.makeFromDriverError(this, this, form.format(msgArgs), null, true);
            }
        }

        setState(State.Closed);

        if (null != tdsChannel && null != executor)
            executor.execute(() -> tdsChannel.close());

        loggerExternal.exiting(getClassNameLogging(), "abort");
    }

    @Override
    public void close() throws SQLServerException {
        loggerExternal.entering(getClassNameLogging(), "close");

        // Always report the connection as closed for any further use, no matter
        // what happens when we try to clean up the physical resources associated
        // with the connection.
        setState(State.Closed);

        // Close the TDS channel. When the channel is closed, the server automatically
        // rolls back any pending transactions and closes associated resources like
        // prepared handles.
        if (null != tdsChannel) {
            tdsChannel.close();
        }

        // Invalidate statement caches.
        if (null != preparedStatementHandleCache)
            preparedStatementHandleCache.clear();

        if (null != parameterMetadataCache)
            parameterMetadataCache.clear();

        // Clean-up queue etc. related to batching of prepared statement discard actions (sp_unprepare).
        cleanupPreparedStatementDiscardActions();

        ActivityCorrelator.cleanupActivityId();

        loggerExternal.exiting(getClassNameLogging(), "close");
    }

    // This function is used by the proxy for notifying the pool manager that this connection proxy is closed
    // This event will pool the connection
    final void poolCloseEventNotify() throws SQLServerException {
        if (state.equals(State.Opened) && null != pooledConnectionParent) {
            // autocommit = true => nothing to do when app closes connection
            // XA = true => the transaction manager is the only one who can invoke transactional APIs

            // Non XA and autocommit off =>
            // If there is a pending BEGIN TRAN from the last commit or rollback, dont propagate it to
            // the next allocated connection.
            // Also if the app closes a connection handle before committing or rolling back the uncompleted
            // transaction may lock other updates/queries so close the transaction now.
            if (!databaseAutoCommitMode && !(pooledConnectionParent instanceof XAConnection)) {
                connectionCommand("IF @@TRANCOUNT > 0 ROLLBACK TRAN" /* +close connection */, "close connection");
            }
            notifyPooledConnection(null);
            ActivityCorrelator.cleanupActivityId();
            if (connectionlogger.isLoggable(Level.FINER)) {
                connectionlogger.finer(toString() + " Connection closed and returned to connection pool");
            }
        }

    }

    @Override
    public boolean isClosed() throws SQLServerException {
        loggerExternal.entering(getClassNameLogging(), "isClosed");
        loggerExternal.exiting(getClassNameLogging(), "isClosed", isSessionUnAvailable());
        return isSessionUnAvailable();
    }

    @Override
    public DatabaseMetaData getMetaData() throws SQLServerException {
        loggerExternal.entering(getClassNameLogging(), "getMetaData");
        checkClosed();
        if (databaseMetaData == null) {
            databaseMetaData = new SQLServerDatabaseMetaData(this);
        }
        loggerExternal.exiting(getClassNameLogging(), "getMetaData", databaseMetaData);
        return databaseMetaData;
    }

    @Override
    public void setReadOnly(boolean readOnly) throws SQLServerException {
        if (loggerExternal.isLoggable(Level.FINER))
            loggerExternal.entering(getClassNameLogging(), "setReadOnly", readOnly);
        checkClosed();
        // do nothing per spec
        loggerExternal.exiting(getClassNameLogging(), "setReadOnly");
    }

    @Override
    public boolean isReadOnly() throws SQLServerException {
        loggerExternal.entering(getClassNameLogging(), "isReadOnly");
        checkClosed();
        if (loggerExternal.isLoggable(Level.FINER))
            loggerExternal.exiting(getClassNameLogging(), "isReadOnly", Boolean.FALSE);
        return false;
    }

    @Override
    public void setCatalog(String catalog) throws SQLServerException {
        loggerExternal.entering(getClassNameLogging(), "setCatalog", catalog);
        if (loggerExternal.isLoggable(Level.FINER) && Util.IsActivityTraceOn()) {
            loggerExternal.finer(toString() + " ActivityId: " + ActivityCorrelator.getNext().toString());
        }
        checkClosed();
        if (catalog != null) {
            connectionCommand("use " + Util.escapeSQLId(catalog), "setCatalog");
            sCatalog = catalog;
        }
        loggerExternal.exiting(getClassNameLogging(), "setCatalog");
    }

    @Override
    public String getCatalog() throws SQLServerException {
        loggerExternal.entering(getClassNameLogging(), "getCatalog");
        checkClosed();
        loggerExternal.exiting(getClassNameLogging(), "getCatalog", sCatalog);
        return sCatalog;
    }

    String getSCatalog() throws SQLServerException {
        return sCatalog;
    }

    @Override
    public void setTransactionIsolation(int level) throws SQLServerException {
        if (loggerExternal.isLoggable(Level.FINER)) {
            loggerExternal.entering(getClassNameLogging(), "setTransactionIsolation", level);
            if (Util.IsActivityTraceOn()) {
                loggerExternal.finer(toString() + " ActivityId: " + ActivityCorrelator.getNext().toString());
            }
        }

        checkClosed();
        if (level == Connection.TRANSACTION_NONE)
            return;
        String sql;
        transactionIsolationLevel = level;
        sql = sqlStatementToSetTransactionIsolationLevel();
        connectionCommand(sql, "setTransactionIsolation");
        loggerExternal.exiting(getClassNameLogging(), "setTransactionIsolation");
    }

    @Override
    public int getTransactionIsolation() throws SQLServerException {
        loggerExternal.entering(getClassNameLogging(), "getTransactionIsolation");
        checkClosed();
        if (loggerExternal.isLoggable(Level.FINER))
            loggerExternal.exiting(getClassNameLogging(), "getTransactionIsolation", transactionIsolationLevel);
        return transactionIsolationLevel;
    }

    volatile SQLWarning sqlWarnings; // the SQL warnings chain
    Object warningSynchronization = new Object();

    // Think about returning a copy when we implement additional warnings.
    @Override
    public SQLWarning getWarnings() throws SQLServerException {
        loggerExternal.entering(getClassNameLogging(), "getWarnings");
        checkClosed();
        // check null warn wont crash
        loggerExternal.exiting(getClassNameLogging(), "getWarnings", sqlWarnings);
        return sqlWarnings;
    }

    // Any changes to SQLWarnings should be synchronized.
    private void addWarning(String warningString) {
        synchronized (warningSynchronization) {
            SQLWarning warning = new SQLWarning(warningString);

            if (null == sqlWarnings) {
                sqlWarnings = warning;
            } else {
                sqlWarnings.setNextWarning(warning);
            }
        }
    }

    @Override
    public void clearWarnings() throws SQLServerException {
        synchronized (warningSynchronization) {
            loggerExternal.entering(getClassNameLogging(), "clearWarnings");
            checkClosed();
            sqlWarnings = null;
            loggerExternal.exiting(getClassNameLogging(), "clearWarnings");
        }
    }

    // --------------------------JDBC 2.0-----------------------------
    @Override
    public Statement createStatement(int resultSetType, int resultSetConcurrency) throws SQLServerException {
        if (loggerExternal.isLoggable(Level.FINER))
            loggerExternal.entering(getClassNameLogging(), "createStatement",
                    new Object[] {resultSetType, resultSetConcurrency});
        checkClosed();
        Statement st = new SQLServerStatement(this, resultSetType, resultSetConcurrency,
                SQLServerStatementColumnEncryptionSetting.UseConnectionSetting);
        if (requestStarted) {
            addOpenStatement(st);
        }
        loggerExternal.exiting(getClassNameLogging(), "createStatement", st);
        return st;
    }

    @Override
    public PreparedStatement prepareStatement(String sql, int resultSetType,
            int resultSetConcurrency) throws SQLServerException {
        if (loggerExternal.isLoggable(Level.FINER))
            loggerExternal.entering(getClassNameLogging(), "prepareStatement",
                    new Object[] {sql, resultSetType, resultSetConcurrency});
        checkClosed();

        PreparedStatement st = new SQLServerPreparedStatement(this, sql, resultSetType, resultSetConcurrency,
                SQLServerStatementColumnEncryptionSetting.UseConnectionSetting);

        if (requestStarted) {
            addOpenStatement(st);
        }
        loggerExternal.exiting(getClassNameLogging(), "prepareStatement", st);
        return st;
    }

    private PreparedStatement prepareStatement(String sql, int resultSetType, int resultSetConcurrency,
            SQLServerStatementColumnEncryptionSetting stmtColEncSetting) throws SQLServerException {
        if (loggerExternal.isLoggable(Level.FINER))
            loggerExternal.entering(getClassNameLogging(), "prepareStatement",
                    new Object[] {sql, resultSetType, resultSetConcurrency, stmtColEncSetting});
        checkClosed();

        PreparedStatement st = new SQLServerPreparedStatement(this, sql, resultSetType, resultSetConcurrency,
                stmtColEncSetting);

        if (requestStarted) {
            addOpenStatement(st);
        }

        loggerExternal.exiting(getClassNameLogging(), "prepareStatement", st);
        return st;
    }

    @Override
    public CallableStatement prepareCall(String sql, int resultSetType,
            int resultSetConcurrency) throws SQLServerException {
        if (loggerExternal.isLoggable(Level.FINER))
            loggerExternal.entering(getClassNameLogging(), "prepareCall",
                    new Object[] {sql, resultSetType, resultSetConcurrency});
        checkClosed();

        CallableStatement st = new SQLServerCallableStatement(this, sql, resultSetType, resultSetConcurrency,
                SQLServerStatementColumnEncryptionSetting.UseConnectionSetting);

        if (requestStarted) {
            addOpenStatement(st);
        }

        loggerExternal.exiting(getClassNameLogging(), "prepareCall", st);
        return st;
    }

    @Override
    public void setTypeMap(java.util.Map<String, Class<?>> map) throws SQLException {
        loggerExternal.entering(getClassNameLogging(), "setTypeMap", map);
        checkClosed();
        if (map != null && (map instanceof java.util.HashMap)) {
            // we return an empty Hash map if the user gives this back make sure we accept it.
            if (map.isEmpty()) {
                loggerExternal.exiting(getClassNameLogging(), "setTypeMap");
                return;
            }

        }
        SQLServerException.throwNotSupportedException(this, null);
    }

    @Override
    public java.util.Map<String, Class<?>> getTypeMap() throws SQLServerException {
        loggerExternal.entering(getClassNameLogging(), "getTypeMap");
        checkClosed();
        java.util.Map<String, Class<?>> mp = new java.util.HashMap<>();
        loggerExternal.exiting(getClassNameLogging(), "getTypeMap", mp);
        return mp;
    }

    /* ---------------------- Logon --------------------------- */

    int writeAEFeatureRequest(boolean write,
            TDSWriter tdsWriter) throws SQLServerException /* if false just calculates the length */
    {
        // This includes the length of the terminator byte. If there are other extension features, re-adjust
        // accordingly.
        int len = 6; // (1byte = featureID, 4bytes = featureData length, 1 bytes = Version)

        if (write) {
            tdsWriter.writeByte(TDS.TDS_FEATURE_EXT_AE); // FEATUREEXT_TCE
            tdsWriter.writeInt(1);
            tdsWriter.writeByte(TDS.MAX_SUPPORTED_TCE_VERSION);
        }
        return len;
    }

    // if false just calculates the length

    int writeFedAuthFeatureRequest(boolean write, TDSWriter tdsWriter,
            FederatedAuthenticationFeatureExtensionData fedAuthFeatureExtensionData) throws SQLServerException {

        assert (fedAuthFeatureExtensionData.libraryType == TDS.TDS_FEDAUTH_LIBRARY_ADAL
                || fedAuthFeatureExtensionData.libraryType == TDS.TDS_FEDAUTH_LIBRARY_SECURITYTOKEN);

        int dataLen = 0;

        // set dataLen and totalLen
        switch (fedAuthFeatureExtensionData.libraryType) {
            case TDS.TDS_FEDAUTH_LIBRARY_ADAL:
                dataLen = 2; // length of feature data = 1 byte for library and echo + 1 byte for workflow
                break;
            case TDS.TDS_FEDAUTH_LIBRARY_SECURITYTOKEN:
                assert null != fedAuthFeatureExtensionData.accessToken;
                // length of feature data = 1 byte for library and echo,
                // security token length and sizeof(int) for token length itself
                dataLen = 1 + 4 + fedAuthFeatureExtensionData.accessToken.length;
                break;
            default:
                assert (false); // Unrecognized library type for fedauth feature extension request"
                break;
        }

        int totalLen = dataLen + 5; // length of feature id (1 byte), data length field (4 bytes), and feature data
                                    // (dataLen)

        // write feature id
        if (write) {
            tdsWriter.writeByte((byte) TDS.TDS_FEATURE_EXT_FEDAUTH); // FEATUREEXT_TCE

            // set options
            byte options = 0x00;

            // set upper 7 bits of options to indicate fed auth library type
            switch (fedAuthFeatureExtensionData.libraryType) {
                case TDS.TDS_FEDAUTH_LIBRARY_ADAL:
                    assert federatedAuthenticationInfoRequested;
                    options |= TDS.TDS_FEDAUTH_LIBRARY_ADAL << 1;
                    break;
                case TDS.TDS_FEDAUTH_LIBRARY_SECURITYTOKEN:
                    assert federatedAuthenticationRequested;
                    options |= TDS.TDS_FEDAUTH_LIBRARY_SECURITYTOKEN << 1;
                    break;
                default:
                    assert (false); // Unrecognized library type for fedauth feature extension request
                    break;
            }

            options |= (byte) (fedAuthFeatureExtensionData.fedAuthRequiredPreLoginResponse ? 0x01 : 0x00);

            // write FeatureDataLen
            tdsWriter.writeInt(dataLen);

            // write FeatureData
            // write option
            tdsWriter.writeByte(options);

            // write workflow for FedAuthLibrary.ADAL
            // write accessToken for FedAuthLibrary.SecurityToken
            switch (fedAuthFeatureExtensionData.libraryType) {
                case TDS.TDS_FEDAUTH_LIBRARY_ADAL:
                    byte workflow = 0x00;
                    switch (fedAuthFeatureExtensionData.authentication) {
                        case ActiveDirectoryPassword:
                            workflow = TDS.ADALWORKFLOW_ACTIVEDIRECTORYPASSWORD;
                            break;
                        case ActiveDirectoryIntegrated:
                            workflow = TDS.ADALWORKFLOW_ACTIVEDIRECTORYINTEGRATED;
                            break;
                        default:
                            assert (false); // Unrecognized Authentication type for fedauth ADAL request
                            break;
                    }

                    tdsWriter.writeByte(workflow);
                    break;
                case TDS.TDS_FEDAUTH_LIBRARY_SECURITYTOKEN:
                    tdsWriter.writeInt(fedAuthFeatureExtensionData.accessToken.length);
                    tdsWriter.writeBytes(fedAuthFeatureExtensionData.accessToken, 0,
                            fedAuthFeatureExtensionData.accessToken.length);
                    break;
                default:
                    assert (false); // Unrecognized FedAuthLibrary type for feature extension request
                    break;
            }
        }
        return totalLen;
    }

    int writeDataClassificationFeatureRequest(boolean write /* if false just calculates the length */,
            TDSWriter tdsWriter) throws SQLServerException {
        int len = 6; // 1byte = featureID, 4bytes = featureData length, 1 bytes = Version
        if (write) {
            // Write Feature ID, length of the version# field and Sensitivity Classification Version#
            tdsWriter.writeByte(TDS.TDS_FEATURE_EXT_DATACLASSIFICATION);
            tdsWriter.writeInt(1);
            tdsWriter.writeByte(TDS.MAX_SUPPORTED_DATA_CLASSIFICATION_VERSION);
        }
        return len; // size of data written
    }

    int writeUTF8SupportFeatureRequest(boolean write,
            TDSWriter tdsWriter /* if false just calculates the length */) throws SQLServerException {
        int len = 5; // 1byte = featureID, 4bytes = featureData length
        if (write) {
            tdsWriter.writeByte(TDS.TDS_FEATURE_EXT_UTF8SUPPORT);
            tdsWriter.writeInt(0);
        }
        return len;
    }

    int writeSessionRecoveryFeatureRequest(boolean write, TDSWriter tdsWriter) throws SQLServerException {
        SessionStateTable ssTable = sessionRecovery.getSessionStateTable();
<<<<<<< HEAD
        if (sessionRecovery.getReconnectThread().isAlive()) {
            len = 4 // initial session state length
                    + 1 // 1 byte of initial database length
                    + toUCS16(ssTable.getOriginalCatalog()).length + 1 // 1 byte of initial collation length
                    + (ssTable.getOriginalCollation() != null ? SQLCollation.tdsLength() : 0) + 1
                    + toUCS16(ssTable.getOriginalLanguage()).length + ssTable.getInitialLength() + 4 + 1
                    + (sCatalog.equals(ssTable.getOriginalCatalog()) ? 0 : sCatalog.length()) + 1
                    + (databaseCollation == null
                            || databaseCollation.isEqual(ssTable.getOriginalCollation()) ? 0 : SQLCollation.tdsLength())
                    + 1 // 1 byte of current language length
                    + (sLanguage.equals(ssTable.getOriginalLanguage()) ? 0 : sLanguage.length())
                    + ssTable.getDeltaLength();
        } else {
            len = 0;
        }
=======
        int len = 1;
>>>>>>> 7bdd7ed4
        if (write) {
            tdsWriter.writeByte(TDS.TDS_FEATURE_EXT_SESSIONRECOVERY);
        }
        if (!sessionRecovery.getReconnectThread().isAlive()) {
            if (write) {
                tdsWriter.writeInt(0);
            }
            len += 4;
        } else {
            int initialLength = 0;
            initialLength += 1 + 2 * ssTable.getOriginalCatalog().length();
            initialLength += 1 + 2 * ssTable.getOriginalLanguage().length();
            initialLength += 1 + (databaseCollation == null ? 0 : SQLCollation.tdsLength());
            initialLength += ssTable.getInitialLength();

            int currentLength = 0;
            currentLength += 1 + 2 * (sCatalog.equals(ssTable.getOriginalCatalog()) ? 0 : sCatalog.length());
            currentLength += 1 + 2 * (sLanguage.equals(ssTable.getOriginalLanguage()) ? 0 : sLanguage.length());
            currentLength += 1 + (databaseCollation == null
                    || databaseCollation.isEqual(ssTable.getOriginalCollation()) ? 0 : SQLCollation.tdsLength());
            currentLength += ssTable.getDeltaLength();

            if (write) {
                // length of data w/o total length (initial + current + 2 * sizeof(DWORD))
                tdsWriter.writeInt(8 + initialLength + currentLength);
                tdsWriter.writeInt(initialLength);
                tdsWriter.writeByte((byte) ssTable.getOriginalCatalog().length());
                tdsWriter.writeBytes(toUCS16(ssTable.getOriginalCatalog()));
                if (ssTable.getOriginalCollation() != null) {
                    tdsWriter.writeByte((byte) SQLCollation.tdsLength());
                    ssTable.getOriginalCollation().writeCollation(tdsWriter);
                } else {
                    tdsWriter.writeByte((byte) 0); // collation length
                }
                tdsWriter.writeByte((byte) ssTable.getOriginalLanguage().length());
                tdsWriter.writeBytes(toUCS16(ssTable.getOriginalLanguage()));
                for (int i = 0; i < SessionStateTable.SESSION_STATE_ID_MAX; i++) {
                    if (ssTable.getSessionStateInitial()[i] != null) {
                        tdsWriter.writeByte((byte) i); // state id
                        if (ssTable.getSessionStateInitial()[i].length >= 0xFF) {
                            tdsWriter.writeByte((byte) 0xFF);
                            tdsWriter.writeShort((short) ssTable.getSessionStateInitial()[i].length);
                        } else {
                            tdsWriter.writeByte((byte) (ssTable.getSessionStateInitial()[i]).length); // state length
                        }
                        tdsWriter.writeBytes(ssTable.getSessionStateInitial()[i]); // state value
                    }
                }
<<<<<<< HEAD

                // delta data
                tdsWriter.writeInt((int) (1// 1 byte of current database length
                        + (sCatalog.equals(ssTable.getOriginalCatalog()) ? 0 : sCatalog.length()) + 1
                        + (databaseCollation == null
                                || databaseCollation.isEqual(ssTable.getOriginalCollation()) ? 0
                                                                                             : SQLCollation.tdsLength())
                        + 1 // 1 byte of current language length
                        + (sLanguage.equals(ssTable.getOriginalLanguage()) ? 0 : sLanguage.length())
                        + ssTable.getDeltaLength()));
=======
                tdsWriter.writeInt(currentLength);
>>>>>>> 7bdd7ed4

                // database/catalog
                if (sCatalog.equals(ssTable.getOriginalCatalog())) {
                    tdsWriter.writeByte((byte) 0);
                } else {
                    tdsWriter.writeByte((byte) sCatalog.length());
                    tdsWriter.writeBytes(toUCS16(sCatalog));
                }

                // collation
                if (databaseCollation == null || databaseCollation.isEqual(ssTable.getOriginalCollation())) {
                    tdsWriter.writeByte((byte) 0);
                } else {
                    tdsWriter.writeByte((byte) SQLCollation.tdsLength());
                    databaseCollation.writeCollation(tdsWriter);
                }

                // language
                if (sLanguage.equals(ssTable.getOriginalLanguage())) {
                    tdsWriter.writeByte((byte) 0);
                } else {
                    tdsWriter.writeByte((byte) sLanguage.length());
                    tdsWriter.writeBytes(toUCS16(sLanguage));
                }

                // Delta session state
                for (int i = 0; i < SessionStateTable.SESSION_STATE_ID_MAX; i++) {
                    if (ssTable.getSessionStateDelta()[i] != null
                            && ssTable.getSessionStateDelta()[i].getData() != null) {
                        tdsWriter.writeByte((byte) i); // state id
                        if (ssTable.getSessionStateDelta()[i].getDataLength() >= 0xFF) {
                            tdsWriter.writeByte((byte) 0xFF);
                            tdsWriter.writeShort((short) ssTable.getSessionStateDelta()[i].getDataLength());
                        } else
                            tdsWriter.writeByte((byte) (ssTable.getSessionStateDelta()[i].getDataLength()));
                        tdsWriter.writeBytes(ssTable.getSessionStateDelta()[i].getData()); // state value
                    }
                }
            }
            len += initialLength + currentLength + 12 /* length fields (initial, current, total) */;
        }
        return len;
    }

    private final class LogonCommand extends UninterruptableTDSCommand {
        LogonCommand() {
            super("logon");
        }

        final boolean doExecute() throws SQLServerException {
            logon(this);
            return true;
        }
    }

    private void logon(LogonCommand command) throws SQLServerException {
        SSPIAuthentication authentication = null;
        if (integratedSecurity && AuthenticationScheme.nativeAuthentication == intAuthScheme)
            authentication = new AuthenticationJNI(this, currentConnectPlaceHolder.getServerName(),
                    currentConnectPlaceHolder.getPortNumber());
        if (integratedSecurity && AuthenticationScheme.javaKerberos == intAuthScheme) {
            if (null != ImpersonatedUserCred) {
                authentication = new KerbAuthentication(this, currentConnectPlaceHolder.getServerName(),
                        currentConnectPlaceHolder.getPortNumber(), ImpersonatedUserCred, isUserCreatedCredential);
            } else
                authentication = new KerbAuthentication(this, currentConnectPlaceHolder.getServerName(),
                        currentConnectPlaceHolder.getPortNumber());
        }

        // If the workflow being used is Active Directory Password or Active Directory Integrated and server's prelogin
        // response
        // for FEDAUTHREQUIRED option indicates Federated Authentication is required, we have to insert FedAuth Feature
        // Extension
        // in Login7, indicating the intent to use Active Directory Authentication Library for SQL Server.
        if (authenticationString.trim().equalsIgnoreCase(SqlAuthentication.ActiveDirectoryPassword.toString())
                || (authenticationString.trim().equalsIgnoreCase(SqlAuthentication.ActiveDirectoryIntegrated.toString())
                        && fedAuthRequiredPreLoginResponse)) {
            federatedAuthenticationInfoRequested = true;
            fedAuthFeatureExtensionData = new FederatedAuthenticationFeatureExtensionData(TDS.TDS_FEDAUTH_LIBRARY_ADAL,
                    authenticationString, fedAuthRequiredPreLoginResponse);
        }

        if (null != accessTokenInByte) {
            fedAuthFeatureExtensionData = new FederatedAuthenticationFeatureExtensionData(
                    TDS.TDS_FEDAUTH_LIBRARY_SECURITYTOKEN, fedAuthRequiredPreLoginResponse, accessTokenInByte);
            // No need any further info from the server for token based authentication. So set
            // _federatedAuthenticationRequested to true
            federatedAuthenticationRequested = true;
        }
        try {
            sendLogon(command, authentication, fedAuthFeatureExtensionData);

            // If we got routed in the current attempt,
            // the server closes the connection. So, we should not
            // be sending anymore commands to the server in that case.
            if (!isRoutedInCurrentAttempt) {
                originalCatalog = sCatalog;
                String sqlStmt = sqlStatementToInitialize();
                if (sqlStmt != null) {
                    connectionCommand(sqlStmt, "Change Settings");
                }
            }
        } finally {
            if (integratedSecurity) {
                if (null != authentication) {
                    authentication.ReleaseClientContext();
                    authentication = null;
                }
                if (null != ImpersonatedUserCred) {
                    ImpersonatedUserCred = null;
                }
            }
        }
    }

    private static final int ENVCHANGE_DATABASE = 1;
    private static final int ENVCHANGE_LANGUAGE = 2;
    private static final int ENVCHANGE_CHARSET = 3;
    private static final int ENVCHANGE_PACKETSIZE = 4;
    private static final int ENVCHANGE_SORTLOCALEID = 5;
    private static final int ENVCHANGE_SORTFLAGS = 6;
    private static final int ENVCHANGE_SQLCOLLATION = 7;
    private static final int ENVCHANGE_XACT_BEGIN = 8;
    private static final int ENVCHANGE_XACT_COMMIT = 9;
    private static final int ENVCHANGE_XACT_ROLLBACK = 10;
    private static final int ENVCHANGE_DTC_ENLIST = 11;
    private static final int ENVCHANGE_DTC_DEFECT = 12;
    private static final int ENVCHANGE_CHANGE_MIRROR = 13;
    @SuppressWarnings("unused")
    private static final int ENVCHANGE_UNUSED_14 = 14;
    private static final int ENVCHANGE_DTC_PROMOTE = 15;
    private static final int ENVCHANGE_DTC_MGR_ADDR = 16;
    private static final int ENVCHANGE_XACT_ENDED = 17;
    private static final int ENVCHANGE_RESET_COMPLETE = 18;
    private static final int ENVCHANGE_USER_INFO = 19;
    private static final int ENVCHANGE_ROUTING = 20;

    final void processEnvChange(TDSReader tdsReader) throws SQLServerException {
        tdsReader.readUnsignedByte(); // token type
        final int envValueLength = tdsReader.readUnsignedShort();

        TDSReaderMark mark = tdsReader.mark();
        int envchange = tdsReader.readUnsignedByte();
        switch (envchange) {
            case ENVCHANGE_PACKETSIZE:
                // Set NEW value as new TDS packet size
                try {
                    tdsPacketSize = Integer.parseInt(tdsReader.readUnicodeString(tdsReader.readUnsignedByte()));
                } catch (NumberFormatException e) {
                    tdsReader.throwInvalidTDS();
                }
                if (connectionlogger.isLoggable(Level.FINER))
                    connectionlogger.finer(toString() + " Network packet size is " + tdsPacketSize + " bytes");
                break;

            case ENVCHANGE_SQLCOLLATION:
                if (SQLCollation.tdsLength() != tdsReader.readUnsignedByte())
                    tdsReader.throwInvalidTDS();

                try {
                    databaseCollation = new SQLCollation(tdsReader);
                } catch (java.io.UnsupportedEncodingException e) {
                    terminate(SQLServerException.DRIVER_ERROR_INVALID_TDS, e.getMessage(), e);
                }

                break;

            case ENVCHANGE_DTC_ENLIST:
            case ENVCHANGE_XACT_BEGIN:
                rolledBackTransaction = false;
                byte[] transactionDescriptor = getTransactionDescriptor();

                if (transactionDescriptor.length != tdsReader.readUnsignedByte())
                    tdsReader.throwInvalidTDS();

                tdsReader.readBytes(transactionDescriptor, 0, transactionDescriptor.length);

                if (connectionlogger.isLoggable(Level.FINER)) {
                    String op;
                    if (ENVCHANGE_XACT_BEGIN == envchange)
                        op = " started";
                    else
                        op = " enlisted";

                    connectionlogger.finer(toString() + op);
                }
                break;

            case ENVCHANGE_XACT_ROLLBACK:
                rolledBackTransaction = true;

                if (inXATransaction) {
                    if (connectionlogger.isLoggable(Level.FINER))
                        connectionlogger.finer(toString() + " rolled back. (DTC)");

                    // Do not clear the transaction descriptor if the connection is in DT.
                    // For a DTC transaction, a ENV_ROLLBACKTRAN token won't cleanup the xactID previously cached on the
                    // connection
                    // because user is required to explicitly un-enlist/defect a connection from a DTC.
                    // A ENV_DEFECTTRAN token though will clean the DTC xactID on the connection.
                } else {
                    if (connectionlogger.isLoggable(Level.FINER))
                        connectionlogger.finer(toString() + " rolled back");

                    Arrays.fill(getTransactionDescriptor(), (byte) 0);
                }

                break;

            case ENVCHANGE_XACT_COMMIT:
                if (connectionlogger.isLoggable(Level.FINER))
                    connectionlogger.finer(toString() + " committed");

                Arrays.fill(getTransactionDescriptor(), (byte) 0);

                break;

            case ENVCHANGE_DTC_DEFECT:
                if (connectionlogger.isLoggable(Level.FINER))
                    connectionlogger.finer(toString() + " defected");

                Arrays.fill(getTransactionDescriptor(), (byte) 0);

                break;

            case ENVCHANGE_DATABASE:
                setCatalogName(tdsReader.readUnicodeString(tdsReader.readUnsignedByte()));
                break;

            case ENVCHANGE_CHANGE_MIRROR:
                setFailoverPartnerServerProvided(tdsReader.readUnicodeString(tdsReader.readUnsignedByte()));
                break;
            case ENVCHANGE_LANGUAGE:
                setLanguageName(tdsReader.readUnicodeString(tdsReader.readUnsignedByte()));
                break;
            // Skip unsupported, ENVCHANGES
            case ENVCHANGE_CHARSET:
            case ENVCHANGE_SORTLOCALEID:
            case ENVCHANGE_SORTFLAGS:
            case ENVCHANGE_DTC_PROMOTE:
            case ENVCHANGE_DTC_MGR_ADDR:
            case ENVCHANGE_XACT_ENDED:
            case ENVCHANGE_RESET_COMPLETE:
            case ENVCHANGE_USER_INFO:
                if (connectionlogger.isLoggable(Level.FINER))
                    connectionlogger.finer(toString() + " Ignored env change: " + envchange);
                break;
            case ENVCHANGE_ROUTING:

                // initialize to invalid values
                int routingDataValueLength, routingProtocol, routingPortNumber, routingServerNameLength;
                routingDataValueLength = routingProtocol = routingPortNumber = routingServerNameLength = -1;

                String routingServerName = null;

                try {
                    routingDataValueLength = tdsReader.readUnsignedShort();
                    if (routingDataValueLength <= 5)// (5 is the no of bytes in protocol + port number+ length field of
                                                    // server name)
                    {
                        throwInvalidTDS();
                    }

                    routingProtocol = tdsReader.readUnsignedByte();
                    if (routingProtocol != 0) {
                        throwInvalidTDS();
                    }

                    routingPortNumber = tdsReader.readUnsignedShort();
                    if (routingPortNumber <= 0 || routingPortNumber > 65535) {
                        throwInvalidTDS();
                    }

                    routingServerNameLength = tdsReader.readUnsignedShort();
                    if (routingServerNameLength <= 0 || routingServerNameLength > 1024) {
                        throwInvalidTDS();
                    }

                    routingServerName = tdsReader.readUnicodeString(routingServerNameLength);
                    assert routingServerName != null;

                } finally {
                    if (connectionlogger.isLoggable(Level.FINER)) {
                        connectionlogger.finer(toString() + " Received routing ENVCHANGE with the following values."
                                + " routingDataValueLength:" + routingDataValueLength + " protocol:" + routingProtocol
                                + " portNumber:" + routingPortNumber + " serverNameLength:" + routingServerNameLength
                                + " serverName:" + ((routingServerName != null) ? routingServerName : "null"));
                    }
                }

                // Check if the hostNameInCertificate needs to be updated to handle the rerouted subdomain in Azure
                String currentHostName = activeConnectionProperties.getProperty("hostNameInCertificate");
                if (null != currentHostName && currentHostName.startsWith("*") && (null != routingServerName) /*
                                                                                                               * skip
                                                                                                               * the
                                                                                                               * check
                                                                                                               * for
                                                                                                               * hostNameInCertificate
                                                                                                               * if
                                                                                                               * routingServerName
                                                                                                               * is null
                                                                                                               */
                        && routingServerName.indexOf('.') != -1) {
                    char[] currentHostNameCharArray = currentHostName.toCharArray();
                    char[] routingServerNameCharArray = routingServerName.toCharArray();
                    boolean hostNameNeedsUpdate = true;

                    /*
                     * Check if routingServerName and hostNameInCertificate are from same domain by verifying each
                     * character in currentHostName from last until it reaches the character before the wildcard symbol
                     * (i.e. currentHostNameCharArray[1])
                     */
                    for (int i = currentHostName.length() - 1, j = routingServerName.length() - 1; i > 0 && j > 0;
                            i--, j--) {
                        if (routingServerNameCharArray[j] != currentHostNameCharArray[i]) {
                            hostNameNeedsUpdate = false;
                            break;
                        }
                    }

                    if (hostNameNeedsUpdate) {
                        String newHostName = "*" + routingServerName.substring(routingServerName.indexOf('.'));
                        activeConnectionProperties.setProperty("hostNameInCertificate", newHostName);

                        if (connectionlogger.isLoggable(Level.FINER)) {
                            connectionlogger.finer(toString() + "Using new host to validate the SSL certificate");
                        }
                    }
                }

                isRoutedInCurrentAttempt = true;
                routingInfo = new ServerPortPlaceHolder(routingServerName, routingPortNumber, null, integratedSecurity);

                break;

            // Error on unrecognized, unused ENVCHANGES
            default:
                if (connectionlogger.isLoggable(Level.WARNING)) {
                    connectionlogger.warning(toString() + " Unknown environment change: " + envchange);
                }
                throwInvalidTDS();
                break;
        }

        // After extracting whatever value information we need, skip over whatever is left
        // that we're not interested in.
        tdsReader.reset(mark);
        tdsReader.readBytes(new byte[envValueLength], 0, envValueLength);
    }

    final void processFedAuthInfo(TDSReader tdsReader, TDSTokenHandler tdsTokenHandler) throws SQLServerException {
        SqlFedAuthInfo sqlFedAuthInfo = new SqlFedAuthInfo();

        tdsReader.readUnsignedByte(); // token type, 0xEE

        // TdsParser.TryGetTokenLength, for FEDAUTHINFO, it uses TryReadInt32()
        int tokenLen = tdsReader.readInt();

        if (connectionlogger.isLoggable(Level.FINER)) {
            connectionlogger.fine(toString() + " FEDAUTHINFO token stream length = " + tokenLen);
        }

        if (tokenLen < 4) {
            // the token must at least contain a DWORD(length is 4 bytes) indicating the number of info IDs
            if (connectionlogger.isLoggable(Level.SEVERE)) {
                connectionlogger.severe(toString() + "FEDAUTHINFO token stream length too short for CountOfInfoIDs.");
            }
            throw new SQLServerException(
                    SQLServerException.getErrString("R_FedAuthInfoLengthTooShortForCountOfInfoIds"), null);
        }

        // read how many FedAuthInfo options there are
        int optionsCount = tdsReader.readInt();

        tokenLen = tokenLen - 4; // remaining length is shortened since we read optCount, 4 is the size of int

        if (connectionlogger.isLoggable(Level.FINER)) {
            connectionlogger.fine(toString() + " CountOfInfoIDs = " + optionsCount);
        }

        if (tokenLen > 0) {
            // read the rest of the token
            byte[] tokenData = new byte[tokenLen];

            tdsReader.readBytes(tokenData, 0, tokenLen);

            if (connectionlogger.isLoggable(Level.FINER)) {
                connectionlogger
                        .fine(toString() + " Read rest of FEDAUTHINFO token stream: " + Arrays.toString(tokenData));
            }

            // each FedAuthInfoOpt is 9 bytes:
            // 1 byte for FedAuthInfoID
            // 4 bytes for FedAuthInfoDataLen
            // 4 bytes for FedAuthInfoDataOffset
            // So this is the index in tokenData for the i-th option
            final int optionSize = 9;

            // the total number of bytes for all FedAuthInfoOpts together
            int totalOptionsSize = optionsCount * optionSize;

            for (int i = 0; i < optionsCount; i++) {
                int currentOptionOffset = i * optionSize;

                byte id = tokenData[currentOptionOffset];
                byte[] buffer = new byte[4];
                buffer[3] = tokenData[currentOptionOffset + 1];
                buffer[2] = tokenData[currentOptionOffset + 2];
                buffer[1] = tokenData[currentOptionOffset + 3];
                buffer[0] = tokenData[currentOptionOffset + 4];
                java.nio.ByteBuffer wrapped = java.nio.ByteBuffer.wrap(buffer); // big-endian by default
                int dataLen = wrapped.getInt();

                buffer = new byte[4];
                buffer[3] = tokenData[currentOptionOffset + 5];
                buffer[2] = tokenData[currentOptionOffset + 6];
                buffer[1] = tokenData[currentOptionOffset + 7];
                buffer[0] = tokenData[currentOptionOffset + 8];
                wrapped = java.nio.ByteBuffer.wrap(buffer); // big-endian by default
                int dataOffset = wrapped.getInt();

                if (connectionlogger.isLoggable(Level.FINER)) {
                    connectionlogger.fine(toString() + " FedAuthInfoOpt: ID=" + id + ", DataLen=" + dataLen
                            + ", Offset=" + dataOffset);
                }

                // offset is measured from optCount, so subtract to make offset measured
                // from the beginning of tokenData, 4 is the size of int
                dataOffset = dataOffset - 4;

                // if dataOffset points to a region within FedAuthInfoOpt or after the end of the token, throw
                if (dataOffset < totalOptionsSize || dataOffset >= tokenLen) {
                    if (connectionlogger.isLoggable(Level.SEVERE)) {
                        connectionlogger.severe(toString() + "FedAuthInfoDataOffset points to an invalid location.");
                    }
                    MessageFormat form = new MessageFormat(
                            SQLServerException.getErrString("R_FedAuthInfoInvalidOffset"));
                    throw new SQLServerException(form.format(new Object[] {dataOffset}), null);
                }

                // try to read data and throw if the arguments are bad, meaning the server sent us a bad token
                String data = null;
                try {
                    byte[] dataArray = new byte[dataLen];
                    System.arraycopy(tokenData, dataOffset, dataArray, 0, dataLen);
                    data = new String(dataArray, UTF_16LE);
                } catch (Exception e) {
                    connectionlogger.severe(toString() + "Failed to read FedAuthInfoData.");
                    throw new SQLServerException(SQLServerException.getErrString("R_FedAuthInfoFailedToReadData"), e);
                }

                if (connectionlogger.isLoggable(Level.FINER)) {
                    connectionlogger.fine(toString() + " FedAuthInfoData: " + data);
                }

                // store data in tempFedAuthInfo
                switch (id) {
                    case TDS.FEDAUTH_INFO_ID_SPN:
                        sqlFedAuthInfo.spn = data;
                        break;
                    case TDS.FEDAUTH_INFO_ID_STSURL:
                        sqlFedAuthInfo.stsurl = data;
                        break;
                    default:
                        if (connectionlogger.isLoggable(Level.FINER)) {
                            connectionlogger
                                    .fine(toString() + " Ignoring unknown federated authentication info option: " + id);
                        }
                        break;
                }
            }
        } else {
            if (connectionlogger.isLoggable(Level.SEVERE)) {
                connectionlogger.severe(
                        toString() + "FEDAUTHINFO token stream is not long enough to contain the data it claims to.");
            }
            MessageFormat form = new MessageFormat(
                    SQLServerException.getErrString("R_FedAuthInfoLengthTooShortForData"));
            throw new SQLServerException(form.format(new Object[] {tokenLen}), null);
        }

        if (null == sqlFedAuthInfo.spn || null == sqlFedAuthInfo.stsurl || sqlFedAuthInfo.spn.trim().isEmpty()
                || sqlFedAuthInfo.stsurl.trim().isEmpty()) {
            // We should be receiving both stsurl and spn
            if (connectionlogger.isLoggable(Level.SEVERE)) {
                connectionlogger.severe(toString() + "FEDAUTHINFO token stream does not contain both STSURL and SPN.");
            }
            throw new SQLServerException(SQLServerException.getErrString("R_FedAuthInfoDoesNotContainStsurlAndSpn"),
                    null);
        }

        onFedAuthInfo(sqlFedAuthInfo, tdsTokenHandler);
    }

    final void processSessionState(TDSReader tdsReader) throws SQLServerException {
        if (sessionRecovery.isConnectionRecoveryNegotiated()) {
            tdsReader.readUnsignedByte(); // token type
            long dataLength = tdsReader.readUnsignedInt();
            if (dataLength < 7) {
                if (connectionlogger.isLoggable(Level.SEVERE))
                    connectionlogger.severe(toString()
                            + "SESSIONSTATETOKEN token stream is not long enough to contain the data it claims to.");
                sessionRecovery.getSessionStateTable().setMasterRecoveryDisabled(true);
                tdsReader.throwInvalidTDS();
            }
            int sequenceNumber = tdsReader.readInt();
            long dataBytesRead = 4;
            /*
             * Sequence number has reached max value and will now roll over. Hence disable CR permanently. This is set
             * to false when session state data is being reset to initial state when connection is taken out of a
             * connection pool.
             */
            if (SessionStateTable.MASTER_RECOVERY_DISABLE_SEQ_NUMBER == sequenceNumber) {
                sessionRecovery.getSessionStateTable().setMasterRecoveryDisabled(true);
            }

            byte status = (byte) tdsReader.readUnsignedByte();
            boolean fRecoverable = (status & 0x01) > 0 ? true : false;
            dataBytesRead += 1;

            while (dataBytesRead < dataLength) {
                short sessionStateId = (short) tdsReader.readUnsignedByte();
                int sessionStateLength = (int) tdsReader.readUnsignedByte();
                dataBytesRead += 2;
                if (sessionStateLength >= 0xFF) {
                    sessionStateLength = (int) tdsReader.readUnsignedInt(); // xFF - xFFFF
                    dataBytesRead += 4;
                }

                if (sessionRecovery.getSessionStateTable().getSessionStateDelta()[sessionStateId] == null) {
                    sessionRecovery.getSessionStateTable()
                            .getSessionStateDelta()[sessionStateId] = new SessionStateValue();
                }
                /*
                 * else Exception will not be thrown. Instead the state is just ignored.
                 */

                if (SessionStateTable.MASTER_RECOVERY_DISABLE_SEQ_NUMBER != sequenceNumber
                        && ((null == sessionRecovery.getSessionStateTable().getSessionStateDelta()[sessionStateId]
                                .getData())
                                || (sessionRecovery.getSessionStateTable().getSessionStateDelta()[sessionStateId]
                                        .isSequenceNumberGreater(sequenceNumber)))) {
                    sessionRecovery.getSessionStateTable().updateSessionState(tdsReader, sessionStateId,
                            sessionStateLength, sequenceNumber, fRecoverable);
                } else {
                    tdsReader.readSkipBytes(sessionStateLength);
                }
                dataBytesRead += sessionStateLength;
            }
            if (dataBytesRead != dataLength) {
                if (connectionlogger.isLoggable(Level.SEVERE))
                    connectionlogger.severe(toString() + " Session State data length is corrupt.");
                sessionRecovery.getSessionStateTable().setMasterRecoveryDisabled(true);
                tdsReader.throwInvalidTDS();
            }
        } else {
            if (connectionlogger.isLoggable(Level.SEVERE))
                connectionlogger
                        .severe(toString() + " Session state received when session recovery was not negotiated.");
            tdsReader.throwInvalidTDSToken(TDS.getTokenName(tdsReader.peekTokenType()));
        }
    }

    final class FedAuthTokenCommand extends UninterruptableTDSCommand {
        TDSTokenHandler tdsTokenHandler = null;
        SqlFedAuthToken fedAuthToken = null;

        FedAuthTokenCommand(SqlFedAuthToken fedAuthToken, TDSTokenHandler tdsTokenHandler) {
            super("FedAuth");
            this.tdsTokenHandler = tdsTokenHandler;
            this.fedAuthToken = fedAuthToken;
        }

        final boolean doExecute() throws SQLServerException {
            sendFedAuthToken(this, fedAuthToken, tdsTokenHandler);
            return true;
        }
    }

    /**
     * Generates (if appropriate) and sends a Federated Authentication Access token to the server, using the Federated
     * Authentication Info.
     */
    void onFedAuthInfo(SqlFedAuthInfo fedAuthInfo, TDSTokenHandler tdsTokenHandler) throws SQLServerException {
        assert (null != activeConnectionProperties.getProperty(SQLServerDriverStringProperty.USER.toString())
                && null != activeConnectionProperties.getProperty(SQLServerDriverStringProperty.PASSWORD.toString()))
                || ((authenticationString.trim().equalsIgnoreCase(
                        SqlAuthentication.ActiveDirectoryIntegrated.toString()) && fedAuthRequiredPreLoginResponse));
        assert null != fedAuthInfo;

        attemptRefreshTokenLocked = true;
        fedAuthToken = getFedAuthToken(fedAuthInfo);
        attemptRefreshTokenLocked = false;

        // fedAuthToken cannot be null.
        assert null != fedAuthToken;

        TDSCommand fedAuthCommand = new FedAuthTokenCommand(fedAuthToken, tdsTokenHandler);
        fedAuthCommand.execute(tdsChannel.getWriter(), tdsChannel.getReader(fedAuthCommand));
    }

    private SqlFedAuthToken getFedAuthToken(SqlFedAuthInfo fedAuthInfo) throws SQLServerException {
        SqlFedAuthToken fedAuthToken = null;

        // fedAuthInfo should not be null.
        assert null != fedAuthInfo;

        String user = activeConnectionProperties.getProperty(SQLServerDriverStringProperty.USER.toString());
        String password = activeConnectionProperties.getProperty(SQLServerDriverStringProperty.PASSWORD.toString());

        // No:of milliseconds to sleep for the inital back off.
        int sleepInterval = 100;

        while (true) {
            if (authenticationString.trim().equalsIgnoreCase(SqlAuthentication.ActiveDirectoryPassword.toString())) {
                fedAuthToken = SQLServerADAL4JUtils.getSqlFedAuthToken(fedAuthInfo, user, password,
                        authenticationString);

                // Break out of the retry loop in successful case.
                break;
            } else if (authenticationString.trim()
                    .equalsIgnoreCase(SqlAuthentication.ActiveDirectoryIntegrated.toString())) {

                // If operating system is windows and sqljdbc_auth is loaded then choose the DLL authentication.
                if (System.getProperty("os.name").toLowerCase(Locale.ENGLISH).startsWith("windows")
                        && AuthenticationJNI.isDllLoaded()) {
                    try {
                        long expirationFileTime = 0;
                        FedAuthDllInfo dllInfo = AuthenticationJNI.getAccessTokenForWindowsIntegrated(
                                fedAuthInfo.stsurl, fedAuthInfo.spn, clientConnectionId.toString(),
                                ActiveDirectoryAuthentication.JDBC_FEDAUTH_CLIENT_ID, expirationFileTime);

                        // AccessToken should not be null.
                        assert null != dllInfo.accessTokenBytes;

                        byte[] accessTokenFromDLL = dllInfo.accessTokenBytes;

                        String accessToken = new String(accessTokenFromDLL, UTF_16LE);

                        fedAuthToken = new SqlFedAuthToken(accessToken, dllInfo.expiresIn);

                        // Break out of the retry loop in successful case.
                        break;
                    } catch (DLLException adalException) {

                        // the sqljdbc_auth.dll return -1 for errorCategory, if unable to load the adalsql.dll
                        int errorCategory = adalException.GetCategory();
                        if (-1 == errorCategory) {
                            MessageFormat form = new MessageFormat(
                                    SQLServerException.getErrString("R_UnableLoadADALSqlDll"));
                            Object[] msgArgs = {Integer.toHexString(adalException.GetState())};
                            throw new SQLServerException(form.format(msgArgs), null);
                        }

                        int millisecondsRemaining = TimerRemaining(timerExpire);
                        if (ActiveDirectoryAuthentication.GET_ACCESS_TOKEN_TANSISENT_ERROR != errorCategory
                                || timerHasExpired(timerExpire) || (sleepInterval >= millisecondsRemaining)) {

                            String errorStatus = Integer.toHexString(adalException.GetStatus());

                            if (connectionlogger.isLoggable(Level.FINER)) {
                                connectionlogger.fine(
                                        toString() + " SQLServerConnection.getFedAuthToken.AdalException category:"
                                                + errorCategory + " error: " + errorStatus);
                            }

                            MessageFormat form1 = new MessageFormat(
                                    SQLServerException.getErrString("R_ADALAuthenticationMiddleErrorMessage"));
                            String errorCode = Integer.toHexString(adalException.GetStatus()).toUpperCase();
                            Object[] msgArgs1 = {errorCode, adalException.GetState()};
                            SQLServerException middleException = new SQLServerException(form1.format(msgArgs1),
                                    adalException);

                            MessageFormat form = new MessageFormat(SQLServerException.getErrString("R_ADALExecution"));
                            Object[] msgArgs = {user, authenticationString};
                            throw new SQLServerException(form.format(msgArgs), null, 0, middleException);
                        }

                        if (connectionlogger.isLoggable(Level.FINER)) {
                            connectionlogger.fine(toString() + " SQLServerConnection.getFedAuthToken sleeping: "
                                    + sleepInterval + " milliseconds.");
                            connectionlogger.fine(toString() + " SQLServerConnection.getFedAuthToken remaining: "
                                    + millisecondsRemaining + " milliseconds.");
                        }

                        try {
                            Thread.sleep(sleepInterval);
                        } catch (InterruptedException e1) {
                            // re-interrupt the current thread, in order to restore the thread's interrupt status.
                            Thread.currentThread().interrupt();
                        }
                        sleepInterval = sleepInterval * 2;
                    }
                }
                // else choose ADAL4J for integrated authentication. This option is supported for both windows and unix,
                // so we don't need to check the
                // OS version here.
                else {
                    fedAuthToken = SQLServerADAL4JUtils.getSqlFedAuthTokenIntegrated(fedAuthInfo, authenticationString);
                }
                // Break out of the retry loop in successful case.
                break;
            }
        }

        return fedAuthToken;
    }

    /**
     * Send the access token to the server.
     */
    private void sendFedAuthToken(FedAuthTokenCommand fedAuthCommand, SqlFedAuthToken fedAuthToken,
            TDSTokenHandler tdsTokenHandler) throws SQLServerException {
        assert null != fedAuthToken;
        assert null != fedAuthToken.accessToken;

        if (connectionlogger.isLoggable(Level.FINER)) {
            connectionlogger.fine(toString() + " Sending federated authentication token.");
        }

        TDSWriter tdsWriter = fedAuthCommand.startRequest(TDS.PKT_FEDAUTH_TOKEN_MESSAGE);

        byte[] accessToken = fedAuthToken.accessToken.getBytes(UTF_16LE);

        // Send total length (length of token plus 4 bytes for the token length field)
        // If we were sending a nonce, this would include that length as well
        tdsWriter.writeInt(accessToken.length + 4);

        // Send length of token
        tdsWriter.writeInt(accessToken.length);

        // Send federated authentication access token.
        tdsWriter.writeBytes(accessToken, 0, accessToken.length);

        TDSReader tdsReader;
        tdsReader = fedAuthCommand.startResponse();

        federatedAuthenticationRequested = true;

        TDSParser.parse(tdsReader, tdsTokenHandler);
    }

    final void processFeatureExtAck(TDSReader tdsReader) throws SQLServerException {
        tdsReader.readUnsignedByte(); // Reading FEATUREEXTACK_TOKEN 0xAE

        // read feature ID
        byte featureId;
        do {
            featureId = (byte) tdsReader.readUnsignedByte();

            if (featureId != TDS.FEATURE_EXT_TERMINATOR) {
                onFeatureExtAck(featureId, tdsReader);
            }
        } while (featureId != TDS.FEATURE_EXT_TERMINATOR);
    }

    private void onFeatureExtAck(byte featureId, TDSReader tdsReader) throws SQLServerException {
        int dataLen;
        byte[] data = null;

        if (TDS.TDS_FEATURE_EXT_SESSIONRECOVERY != featureId) {
            dataLen = tdsReader.readInt();
            data = new byte[dataLen];

            if (dataLen > 0) {
                tdsReader.readBytes(data, 0, dataLen);
            }
        }

        switch (featureId) {
            case TDS.TDS_FEATURE_EXT_FEDAUTH: {
                if (connectionlogger.isLoggable(Level.FINER)) {
                    connectionlogger.fine(
                            toString() + " Received feature extension acknowledgement for federated authentication.");
                }

                if (!federatedAuthenticationRequested) {
                    if (connectionlogger.isLoggable(Level.SEVERE)) {
                        connectionlogger.severe(toString() + " Did not request federated authentication.");
                    }
                    MessageFormat form = new MessageFormat(
                            SQLServerException.getErrString("R_UnrequestedFeatureAckReceived"));
                    Object[] msgArgs = {featureId};
                    throw new SQLServerException(form.format(msgArgs), null);
                }

                // _fedAuthFeatureExtensionData must not be null when _federatedAuthenticatonRequested == true
                assert null != fedAuthFeatureExtensionData;

                switch (fedAuthFeatureExtensionData.libraryType) {
                    case TDS.TDS_FEDAUTH_LIBRARY_ADAL:
                    case TDS.TDS_FEDAUTH_LIBRARY_SECURITYTOKEN:
                        // The server shouldn't have sent any additional data with the ack (like a nonce)
                        if (0 != data.length) {
                            if (connectionlogger.isLoggable(Level.SEVERE)) {
                                connectionlogger.severe(toString()
                                        + " Federated authentication feature extension ack for ADAL and Security Token includes extra data.");
                            }
                            throw new SQLServerException(
                                    SQLServerException.getErrString("R_FedAuthFeatureAckContainsExtraData"), null);
                        }
                        break;

                    default:
                        assert false; // Unknown _fedAuthLibrary type
                        if (connectionlogger.isLoggable(Level.SEVERE)) {
                            connectionlogger.severe(
                                    toString() + " Attempting to use unknown federated authentication library.");
                        }
                        MessageFormat form = new MessageFormat(
                                SQLServerException.getErrString("R_FedAuthFeatureAckUnknownLibraryType"));
                        Object[] msgArgs = {fedAuthFeatureExtensionData.libraryType};
                        throw new SQLServerException(form.format(msgArgs), null);
                }
                break;
            }
            case TDS.TDS_FEATURE_EXT_AE: {
                if (connectionlogger.isLoggable(Level.FINER)) {
                    connectionlogger.fine(toString() + " Received feature extension acknowledgement for AE.");
                }

                if (1 > data.length) {
                    if (connectionlogger.isLoggable(Level.SEVERE)) {
                        connectionlogger.severe(toString() + " Unknown version number for AE.");
                    }
                    throw new SQLServerException(SQLServerException.getErrString("R_InvalidAEVersionNumber"), null);
                }

                byte supportedTceVersion = data[0];
                if (0 == supportedTceVersion || supportedTceVersion > TDS.MAX_SUPPORTED_TCE_VERSION) {
                    if (connectionlogger.isLoggable(Level.SEVERE)) {
                        connectionlogger.severe(toString() + " Invalid version number for AE.");
                    }
                    throw new SQLServerException(SQLServerException.getErrString("R_InvalidAEVersionNumber"), null);
                }

                serverSupportsColumnEncryption = true;
                break;
            }
            case TDS.TDS_FEATURE_EXT_DATACLASSIFICATION: {
                if (connectionlogger.isLoggable(Level.FINER)) {
                    connectionlogger
                            .fine(toString() + " Received feature extension acknowledgement for Data Classification.");
                }

                if (2 != data.length) {
                    if (connectionlogger.isLoggable(Level.SEVERE)) {
                        connectionlogger.severe(toString() + " Unknown token for Data Classification.");
                    }
                    throw new SQLServerException(SQLServerException.getErrString("R_UnknownDataClsTokenNumber"), null);
                }

                byte supportedDataClassificationVersion = data[0];
                if ((0 == supportedDataClassificationVersion)
                        || (supportedDataClassificationVersion > TDS.MAX_SUPPORTED_DATA_CLASSIFICATION_VERSION)) {
                    if (connectionlogger.isLoggable(Level.SEVERE)) {
                        connectionlogger.severe(toString() + " Invalid version number for Data Classification");
                    }
                    throw new SQLServerException(SQLServerException.getErrString("R_InvalidDataClsVersionNumber"),
                            null);
                }

                byte enabled = data[1];
                serverSupportsDataClassification = enabled != 0;
            }
            case TDS.TDS_FEATURE_EXT_UTF8SUPPORT: {
                if (connectionlogger.isLoggable(Level.FINER)) {
                    connectionlogger.fine(toString() + " Received feature extension acknowledgement for UTF8 support.");
                }

                if (1 > data.length) {
                    if (connectionlogger.isLoggable(Level.SEVERE)) {
                        connectionlogger.severe(toString() + " Unknown value for UTF8 support.");
                    }
                    throw new SQLServerException(SQLServerException.getErrString("R_unknownUTF8SupportValue"), null);
                }
                break;
            }
            case TDS.TDS_FEATURE_EXT_SESSIONRECOVERY: {
                if (connectionlogger.isLoggable(Level.FINER)) {
                    connectionlogger.fine(
                            toString() + " Received feature extension acknowledgement for Idle Connection Resiliency.");
                }
                sessionRecovery.parseInitialSessionStateData(tdsReader,
                        sessionRecovery.getSessionStateTable().getSessionStateInitial());
                sessionRecovery.setConnectionRecoveryNegotiated(true);
                sessionRecovery.setConnectionRecoveryPossible(true);
                break;
            }
            default: {
                // Unknown feature ack
                if (connectionlogger.isLoggable(Level.SEVERE)) {
                    connectionlogger.severe(toString() + " Unknown feature ack.");
                }
                throw new SQLServerException(SQLServerException.getErrString("R_UnknownFeatureAck"), null);
            }
        }
    }

    /*
     * Executes a DTC command
     */
    private void executeDTCCommand(int requestType, byte[] payload, String logContext) throws SQLServerException {
        final class DTCCommand extends UninterruptableTDSCommand {
            private final int requestType;
            private final byte[] payload;

            DTCCommand(int requestType, byte[] payload, String logContext) {
                super(logContext);
                this.requestType = requestType;
                this.payload = payload;
            }

            final boolean doExecute() throws SQLServerException {
                TDSWriter tdsWriter = startRequest(TDS.PKT_DTC);

                tdsWriter.writeShort((short) requestType);
                if (null == payload) {
                    tdsWriter.writeShort((short) 0);
                } else {
                    assert payload.length <= Short.MAX_VALUE;
                    tdsWriter.writeShort((short) payload.length);
                    tdsWriter.writeBytes(payload);
                }

                TDSParser.parse(startResponse(), getLogContext());
                return true;
            }
        }

        executeCommand(new DTCCommand(requestType, payload, logContext));
    }

    /**
     * Unenlist the local transaction with DTC.
     * 
     * @throws SQLServerException
     */
    final void JTAUnenlistConnection() throws SQLServerException {
        // Unenlist the connection
        executeDTCCommand(TDS.TM_PROPAGATE_XACT, null, "MS_DTC unenlist connection");
        inXATransaction = false;
    }

    /**
     * Enlist this connection's local transaction with MS DTC
     * 
     * @param cookie
     *        the cookie identifying the transaction
     * @throws SQLServerException
     */
    final void JTAEnlistConnection(byte cookie[]) throws SQLServerException {
        // Enlist the connection
        executeDTCCommand(TDS.TM_PROPAGATE_XACT, cookie, "MS_DTC enlist connection");

        // DTC sets the enlisted connection's isolation level to SERIALIZABLE by default.
        // Set the isolation level the way the app wants it.
        connectionCommand(sqlStatementToSetTransactionIsolationLevel(), "JTAEnlistConnection");
        inXATransaction = true;
    }

    /**
     * Convert to a String UCS16 encoding.
     * 
     * @param s
     *        the string
     * @throws SQLServerException
     * @return the encoded data
     */
    private byte[] toUCS16(String s) throws SQLServerException {
        if (s == null)
            return new byte[0];
        int l = s.length();
        byte data[] = new byte[l * 2];
        int offset = 0;
        for (int i = 0; i < l; i++) {
            int c = s.charAt(i);
            byte b1 = (byte) (c & 0xFF);
            data[offset++] = b1;
            data[offset++] = (byte) ((c >> 8) & 0xFF); // Unicode MSB
        }
        return data;
    }

    /**
     * Encrypt a password for the SQL Server logon.
     * 
     * @param pwd
     *        the password
     * @return the encryption
     */
    private byte[] encryptPassword(String pwd) {
        // Changed to handle non ascii passwords
        if (pwd == null)
            pwd = "";
        int len = pwd.length();
        byte data[] = new byte[len * 2];
        for (int i1 = 0; i1 < len; i1++) {
            int j1 = pwd.charAt(i1) ^ 0x5a5a;
            j1 = (j1 & 0xf) << 4 | (j1 & 0xf0) >> 4 | (j1 & 0xf00) << 4 | (j1 & 0xf000) >> 4;
            byte b1 = (byte) ((j1 & 0xFF00) >> 8);
            data[(i1 * 2) + 1] = b1;
            byte b2 = (byte) ((j1 & 0x00FF));
            data[(i1 * 2) + 0] = b2;
        }
        return data;
    }

    /**
     * Send a TDS 7.x logon packet.
     * 
     * @param secsTimeout
     *        (optional) if non-zero, seconds to wait for logon to be sent.
     * @throws SQLServerException
     */
    private void sendLogon(LogonCommand logonCommand, SSPIAuthentication authentication,
            FederatedAuthenticationFeatureExtensionData fedAuthFeatureExtensionData) throws SQLServerException {
        // TDS token handler class for processing logon responses.
        //
        // Note:
        // As a local inner class, LogonProcessor implicitly has access to private
        // members of SQLServerConnection. Certain JVM implementations generate
        // package scope accessors to any private members touched by this class,
        // effectively changing visibility of such members from private to package.
        // Therefore, it is IMPORTANT then for this class not to touch private
        // member variables in SQLServerConnection that contain secure information.
        final class LogonProcessor extends TDSTokenHandler {
            private final SSPIAuthentication auth;
            private byte[] secBlobOut = null;
            StreamLoginAck loginAckToken;

            LogonProcessor(SSPIAuthentication auth) {
                super("logon");
                this.auth = auth;
                this.loginAckToken = null;
            }

            boolean onSSPI(TDSReader tdsReader) throws SQLServerException {
                StreamSSPI ack = new StreamSSPI();
                ack.setFromTDS(tdsReader);

                // Extract SSPI data from the response. If another round trip is
                // required then we will start it after we finish processing the
                // rest of this response.
                boolean[] done = {false};
                secBlobOut = auth.GenerateClientContext(ack.sspiBlob, done);
                return true;
            }

            boolean onLoginAck(TDSReader tdsReader) throws SQLServerException {
                loginAckToken = new StreamLoginAck();
                loginAckToken.setFromTDS(tdsReader);
                sqlServerVersion = loginAckToken.sSQLServerVersion;
                tdsVersion = loginAckToken.tdsVersion;
                return true;
            }

            final boolean complete(LogonCommand logonCommand, TDSReader tdsReader) throws SQLServerException {
                // If we have the login ack already then we're done processing.
                if (null != loginAckToken)
                    return true;

                // No login ack yet. Check if there is more SSPI handshake to do...
                if (null != secBlobOut && 0 != secBlobOut.length) {
                    // Yes, there is. So start the next SSPI round trip and indicate to
                    // our caller that it needs to keep the processing loop going.
                    logonCommand.startRequest(TDS.PKT_SSPI).writeBytes(secBlobOut, 0, secBlobOut.length);
                    return false;
                }

                // The login ack comes in its own complete TDS response message.
                // So integrated auth effectively receives more response messages from
                // the server than it sends request messages from the driver.
                // To ensure that the rest of the response can be read, fake another
                // request to the server so that the channel sees int auth login
                // as a symmetric conversation.
                logonCommand.startRequest(TDS.PKT_SSPI);
                logonCommand.onRequestComplete();
                ++tdsChannel.numMsgsSent;

                TDSParser.parse(tdsReader, this);
                return true;
            }
        }

        // Cannot use SSPI when server has responded 0x01 for FedAuthRequired PreLogin Option.
        assert !(integratedSecurity && fedAuthRequiredPreLoginResponse);
        // Cannot use both SSPI and FedAuth
        assert (!integratedSecurity) || !(federatedAuthenticationInfoRequested || federatedAuthenticationRequested);
        // fedAuthFeatureExtensionData provided without fed auth feature request
        assert (null == fedAuthFeatureExtensionData)
                || (federatedAuthenticationInfoRequested || federatedAuthenticationRequested);
        // Fed Auth feature requested without specifying fedAuthFeatureExtensionData.
        assert (null != fedAuthFeatureExtensionData
                || !(federatedAuthenticationInfoRequested || federatedAuthenticationRequested));

        String sUser = activeConnectionProperties.getProperty(SQLServerDriverStringProperty.USER.toString());
        String sPwd = activeConnectionProperties.getProperty(SQLServerDriverStringProperty.PASSWORD.toString());
        String appName = activeConnectionProperties
                .getProperty(SQLServerDriverStringProperty.APPLICATION_NAME.toString());
        String interfaceLibName = "Microsoft JDBC Driver " + SQLJdbcVersion.major + "." + SQLJdbcVersion.minor;
        String databaseName = activeConnectionProperties
                .getProperty(SQLServerDriverStringProperty.DATABASE_NAME.toString());
        String serverName;
        // currentConnectPlaceHolder should not be null here. Still doing the check for extra security.
        if (null != currentConnectPlaceHolder) {
            serverName = currentConnectPlaceHolder.getServerName();
        } else {
            serverName = activeConnectionProperties.getProperty(SQLServerDriverStringProperty.SERVER_NAME.toString());
        }

        if (serverName != null && serverName.length() > 128)
            serverName = serverName.substring(0, 128);

        byte[] secBlob = new byte[0];
        boolean[] done = {false};
        if (null != authentication) {
            secBlob = authentication.GenerateClientContext(secBlob, done);
            sUser = null;
            sPwd = null;
        }

        byte hostnameBytes[] = toUCS16(hostName);
        byte userBytes[] = toUCS16(sUser);
        byte passwordBytes[] = encryptPassword(sPwd);
        int passwordLen = passwordBytes != null ? passwordBytes.length : 0;
        byte appNameBytes[] = toUCS16(appName);
        byte serverNameBytes[] = toUCS16(serverName);
        byte interfaceLibNameBytes[] = toUCS16(interfaceLibName);
        byte interfaceLibVersionBytes[] = {(byte) SQLJdbcVersion.build, (byte) SQLJdbcVersion.patch,
                (byte) SQLJdbcVersion.minor, (byte) SQLJdbcVersion.major};
        byte databaseNameBytes[] = toUCS16(databaseName);
        byte netAddress[] = new byte[6];
        int dataLen = 0;

        final int TDS_LOGIN_REQUEST_BASE_LEN = 94;

        if (serverMajorVersion >= 11) // Denali --> TDS 7.4
        {
            tdsVersion = TDS.VER_DENALI;
        } else if (serverMajorVersion >= 10) // Katmai (10.0) & later 7.3B
        {
            tdsVersion = TDS.VER_KATMAI;
        } else if (serverMajorVersion >= 9) // Yukon (9.0) --> TDS 7.2 // Prelogin disconnects anything older
        {
            tdsVersion = TDS.VER_YUKON;
        } else // Shiloh (8.x) --> TDS 7.1
        {
            assert false : "prelogin did not disconnect for the old version: " + serverMajorVersion;
        }

        TDSWriter tdsWriter = logonCommand.startRequest(TDS.PKT_LOGON70);

        int len2 = TDS_LOGIN_REQUEST_BASE_LEN + hostnameBytes.length + appNameBytes.length + serverNameBytes.length
                + interfaceLibNameBytes.length + databaseNameBytes.length + secBlob.length + 4;// AE is always on;

        // only add lengths of password and username if not using SSPI or requesting federated authentication info
        if (!integratedSecurity && !(federatedAuthenticationInfoRequested || federatedAuthenticationRequested)) {
            len2 = len2 + passwordLen + userBytes.length;
        }

        int aeOffset = len2;
        // AE is always ON
        len2 += writeAEFeatureRequest(false, tdsWriter);
        if (federatedAuthenticationInfoRequested || federatedAuthenticationRequested) {
            len2 = len2 + writeFedAuthFeatureRequest(false, tdsWriter, fedAuthFeatureExtensionData);
        }

        // Data Classification is always enabled (by default)
        len2 += writeDataClassificationFeatureRequest(false, tdsWriter);

        len2 = len2 + writeUTF8SupportFeatureRequest(false, tdsWriter);

        // Idle Connection Resiliency is requested
        if (connectRetryCount > 0) {
            len2 = len2 + writeSessionRecoveryFeatureRequest(false, tdsWriter);
        }

        len2 = len2 + 1; // add 1 to length because of FeatureEx terminator

        // Length of entire Login 7 packet
        tdsWriter.writeInt(len2);
        tdsWriter.writeInt(tdsVersion);
        tdsWriter.writeInt(requestedPacketSize);
        tdsWriter.writeBytes(interfaceLibVersionBytes); // writeBytes() is little endian
        tdsWriter.writeInt(0); // Client process ID (0 = ??)
        tdsWriter.writeInt(0); // Primary server connection ID

        tdsWriter.writeByte((byte) ( // OptionFlags1:
        TDS.LOGIN_OPTION1_ORDER_X86 | // X86 byte order for numeric & datetime types
                TDS.LOGIN_OPTION1_CHARSET_ASCII | // ASCII character set
                TDS.LOGIN_OPTION1_FLOAT_IEEE_754 | // IEEE 754 floating point representation
                TDS.LOGIN_OPTION1_DUMPLOAD_ON | // Require dump/load BCP capabilities
                TDS.LOGIN_OPTION1_USE_DB_OFF | // No ENVCHANGE after USE DATABASE
                TDS.LOGIN_OPTION1_INIT_DB_FATAL | // Fail connection if initial database change fails
                TDS.LOGIN_OPTION1_SET_LANG_ON // Warn on SET LANGUAGE stmt
        ));

        tdsWriter.writeByte((byte) ( // OptionFlags2:
        TDS.LOGIN_OPTION2_INIT_LANG_FATAL | // Fail connection if initial language change fails
                TDS.LOGIN_OPTION2_ODBC_ON | // Use ODBC defaults (ANSI_DEFAULTS ON, IMPLICIT_TRANSACTIONS OFF, TEXTSIZE
                                            // inf, ROWCOUNT inf)
                (integratedSecurity ? // Use integrated security if requested
                                    TDS.LOGIN_OPTION2_INTEGRATED_SECURITY_ON
                                    : TDS.LOGIN_OPTION2_INTEGRATED_SECURITY_OFF)));

        // TypeFlags
        tdsWriter.writeByte((byte) (TDS.LOGIN_SQLTYPE_DEFAULT | (applicationIntent != null
                && applicationIntent.equals(ApplicationIntent.READ_ONLY) ? TDS.LOGIN_READ_ONLY_INTENT
                                                                         : TDS.LOGIN_READ_WRITE_INTENT)));

        // OptionFlags3
        byte colEncSetting;
        // AE is always ON
        {
            colEncSetting = TDS.LOGIN_OPTION3_FEATURE_EXTENSION;
        }
        tdsWriter.writeByte((byte) (TDS.LOGIN_OPTION3_DEFAULT | colEncSetting
                | ((serverMajorVersion >= 10) ? TDS.LOGIN_OPTION3_UNKNOWN_COLLATION_HANDLING : 0) // Accept
                                                                                                  // unknown
                                                                                                  // collations
                                                                                                  // from
                                                                                                  // Katmai
                                                                                                  // &
                                                                                                  // later
                                                                                                  // servers
        ));

        tdsWriter.writeInt((byte) 0); // Client time zone
        tdsWriter.writeInt((byte) 0); // Client LCID

        tdsWriter.writeShort((short) TDS_LOGIN_REQUEST_BASE_LEN);

        // Hostname
        tdsWriter.writeShort((short) ((hostName != null && !hostName.isEmpty()) ? hostName.length() : 0));
        dataLen += hostnameBytes.length;

        // Only send user/password over if not fSSPI or fed auth ADAL... If both user/password and SSPI are in login
        // rec, only SSPI is used.
        if (!integratedSecurity && !(federatedAuthenticationInfoRequested || federatedAuthenticationRequested)) {
            // User and Password
            tdsWriter.writeShort((short) (TDS_LOGIN_REQUEST_BASE_LEN + dataLen));
            tdsWriter.writeShort((short) (sUser == null ? 0 : sUser.length()));
            dataLen += userBytes.length;

            tdsWriter.writeShort((short) (TDS_LOGIN_REQUEST_BASE_LEN + dataLen));
            tdsWriter.writeShort((short) (sPwd == null ? 0 : sPwd.length()));
            dataLen += passwordLen;

        } else {
            // User and Password are null
            tdsWriter.writeShort((short) (0));
            tdsWriter.writeShort((short) (0));
            tdsWriter.writeShort((short) (0));
            tdsWriter.writeShort((short) (0));
        }

        // App name
        tdsWriter.writeShort((short) (TDS_LOGIN_REQUEST_BASE_LEN + dataLen));
        tdsWriter.writeShort((short) (appName == null ? 0 : appName.length()));
        dataLen += appNameBytes.length;

        // Server name
        tdsWriter.writeShort((short) (TDS_LOGIN_REQUEST_BASE_LEN + dataLen));
        tdsWriter.writeShort((short) (serverName == null ? 0 : serverName.length()));
        dataLen += serverNameBytes.length;

        // Unused
        tdsWriter.writeShort((short) (TDS_LOGIN_REQUEST_BASE_LEN + dataLen));
        // AE is always ON
        {
            tdsWriter.writeShort((short) 4);
            dataLen += 4;
        }

        // Interface library name
        assert null != interfaceLibName;
        tdsWriter.writeShort((short) (TDS_LOGIN_REQUEST_BASE_LEN + dataLen));
        tdsWriter.writeShort((short) (interfaceLibName.length()));
        dataLen += interfaceLibNameBytes.length;

        // Language
        tdsWriter.writeShort((short) 0);
        tdsWriter.writeShort((short) 0);

        // Database
        tdsWriter.writeShort((short) (TDS_LOGIN_REQUEST_BASE_LEN + dataLen));
        tdsWriter.writeShort((short) (databaseName == null ? 0 : databaseName.length()));
        dataLen += databaseNameBytes.length;

        // Client ID (from MAC addr)
        tdsWriter.writeBytes(netAddress);

        final int USHRT_MAX = 65535;
        // SSPI data
        if (!integratedSecurity) {
            tdsWriter.writeShort((short) 0);
            tdsWriter.writeShort((short) 0);
        } else {
            tdsWriter.writeShort((short) (TDS_LOGIN_REQUEST_BASE_LEN + dataLen));
            if (USHRT_MAX <= secBlob.length) {
                tdsWriter.writeShort((short) (USHRT_MAX));
            } else
                tdsWriter.writeShort((short) (secBlob.length));
        }

        // Database to attach during connection process
        tdsWriter.writeShort((short) 0);
        tdsWriter.writeShort((short) 0);

        if (tdsVersion >= TDS.VER_YUKON) {
            // TDS 7.2: Password change
            tdsWriter.writeShort((short) 0);
            tdsWriter.writeShort((short) 0);

            // TDS 7.2: 32-bit SSPI byte count (used if 16 bits above were not sufficient)
            if (USHRT_MAX <= secBlob.length)
                tdsWriter.writeInt(secBlob.length);
            else
                tdsWriter.writeInt((short) 0);
        }

        tdsWriter.writeBytes(hostnameBytes);

        // Don't allow user credentials to be logged
        tdsWriter.setDataLoggable(false);

        // if we are using SSPI or fed auth ADAL, do not send over username/password, since we will use SSPI instead
        if (!integratedSecurity && !(federatedAuthenticationInfoRequested || federatedAuthenticationRequested)) {
            tdsWriter.writeBytes(userBytes); // Username
            tdsWriter.writeBytes(passwordBytes); // Password (encrapted)
        }
        tdsWriter.setDataLoggable(true);

        tdsWriter.writeBytes(appNameBytes); // application name
        tdsWriter.writeBytes(serverNameBytes); // server name

        // AE is always ON
        {
            tdsWriter.writeInt(aeOffset);
        }

        tdsWriter.writeBytes(interfaceLibNameBytes); // interfaceLibName
        tdsWriter.writeBytes(databaseNameBytes); // databaseName

        // Don't allow user credentials to be logged
        tdsWriter.setDataLoggable(false);
        if (integratedSecurity)
            tdsWriter.writeBytes(secBlob, 0, secBlob.length);

        // AE is always ON
        {
            writeAEFeatureRequest(true, tdsWriter);
        }

        if (federatedAuthenticationInfoRequested || federatedAuthenticationRequested) {
            writeFedAuthFeatureRequest(true, tdsWriter, fedAuthFeatureExtensionData);
        }

        writeDataClassificationFeatureRequest(true, tdsWriter);
        writeUTF8SupportFeatureRequest(true, tdsWriter);
        // Idle Connection Resiliency is requested
        if (connectRetryCount > 0) {
            writeSessionRecoveryFeatureRequest(true, tdsWriter);
        }

        tdsWriter.writeByte((byte) TDS.FEATURE_EXT_TERMINATOR);
        tdsWriter.setDataLoggable(true);

        LogonProcessor logonProcessor = new LogonProcessor(authentication);
        TDSReader tdsReader;
        do {
            tdsReader = logonCommand.startResponse();
            sessionRecovery.setConnectionRecoveryPossible(false);
            TDSParser.parse(tdsReader, logonProcessor);
        } while (!logonProcessor.complete(logonCommand, tdsReader));

        if (sessionRecovery.getReconnectThread().isAlive() && !sessionRecovery.isConnectionRecoveryPossible()) {
            if (connectionlogger.isLoggable(Level.SEVERE)) {
                connectionlogger.severe(this.toString()
                        + "SessionRecovery feature extension ack was not sent by the server during reconnection.");
            }
            terminate(SQLServerException.DRIVER_ERROR_INVALID_TDS,
                    SQLServerException.getErrString("R_crClientNoRecoveryAckFromLogin"));
        }
        if (connectRetryCount > 0 && !sessionRecovery.getReconnectThread().isAlive()) {
            sessionRecovery.getSessionStateTable().setOriginalCatalog(sCatalog);
            sessionRecovery.getSessionStateTable().setOriginalCollation(databaseCollation);
            sessionRecovery.getSessionStateTable().setOriginalLanguage(sLanguage);
        }
    }

    /* --------------- JDBC 3.0 ------------- */

    /**
     * Checks that the holdability argument is one of the values allowed by the JDBC spec and by this driver.
     */
    private void checkValidHoldability(int holdability) throws SQLServerException {
        if (holdability != ResultSet.HOLD_CURSORS_OVER_COMMIT && holdability != ResultSet.CLOSE_CURSORS_AT_COMMIT) {
            MessageFormat form = new MessageFormat(SQLServerException.getErrString("R_invalidHoldability"));
            SQLServerException.makeFromDriverError(this, this, form.format(new Object[] {holdability}), null, true);
        }
    }

    /**
     * Checks that the proposed statement holdability matches this connection's current holdability.
     *
     * SQL Server doesn't support per-statement holdability, so the statement's proposed holdability must match its
     * parent connection's. Note that this doesn't stop anyone from changing the holdability of the connection after
     * creating the statement. Apps should always call Statement.getResultSetHoldability to check the holdability of
     * ResultSets that would be created, and/or ResultSet.getHoldability to check the holdability of an existing
     * ResultSet.
     */
    private void checkMatchesCurrentHoldability(int resultSetHoldability) throws SQLServerException {
        if (resultSetHoldability != this.holdability) {
            SQLServerException.makeFromDriverError(this, this,
                    SQLServerException.getErrString("R_sqlServerHoldability"), null, false);
        }
    }

    @Override
    public Statement createStatement(int nType, int nConcur, int resultSetHoldability) throws SQLServerException {
        loggerExternal.entering(getClassNameLogging(), "createStatement",
                new Object[] {nType, nConcur, resultSetHoldability});
        Statement st = createStatement(nType, nConcur, resultSetHoldability,
                SQLServerStatementColumnEncryptionSetting.UseConnectionSetting);
        loggerExternal.exiting(getClassNameLogging(), "createStatement", st);
        return st;
    }

    @Override
    public Statement createStatement(int nType, int nConcur, int resultSetHoldability,
            SQLServerStatementColumnEncryptionSetting stmtColEncSetting) throws SQLServerException {
        loggerExternal.entering(getClassNameLogging(), "createStatement",
                new Object[] {nType, nConcur, resultSetHoldability, stmtColEncSetting});
        checkClosed();
        checkValidHoldability(resultSetHoldability);
        checkMatchesCurrentHoldability(resultSetHoldability);
        Statement st = new SQLServerStatement(this, nType, nConcur, stmtColEncSetting);
        if (requestStarted) {
            addOpenStatement(st);
        }
        loggerExternal.exiting(getClassNameLogging(), "createStatement", st);
        return st;
    }

    @Override
    public PreparedStatement prepareStatement(java.lang.String sql, int nType, int nConcur,
            int resultSetHoldability) throws SQLServerException {
        loggerExternal.entering(getClassNameLogging(), "prepareStatement",
                new Object[] {nType, nConcur, resultSetHoldability});
        PreparedStatement st = prepareStatement(sql, nType, nConcur, resultSetHoldability,
                SQLServerStatementColumnEncryptionSetting.UseConnectionSetting);
        loggerExternal.exiting(getClassNameLogging(), "prepareStatement", st);
        return st;
    }

    @Override
    public PreparedStatement prepareStatement(java.lang.String sql, int nType, int nConcur, int resultSetHoldability,
            SQLServerStatementColumnEncryptionSetting stmtColEncSetting) throws SQLServerException {
        loggerExternal.entering(getClassNameLogging(), "prepareStatement",
                new Object[] {nType, nConcur, resultSetHoldability, stmtColEncSetting});
        checkClosed();
        checkValidHoldability(resultSetHoldability);
        checkMatchesCurrentHoldability(resultSetHoldability);

        PreparedStatement st = new SQLServerPreparedStatement(this, sql, nType, nConcur, stmtColEncSetting);

        if (requestStarted) {
            addOpenStatement(st);
        }

        loggerExternal.exiting(getClassNameLogging(), "prepareStatement", st);
        return st;
    }

    @Override
    public CallableStatement prepareCall(String sql, int nType, int nConcur,
            int resultSetHoldability) throws SQLServerException {
        loggerExternal.entering(getClassNameLogging(), "prepareStatement",
                new Object[] {nType, nConcur, resultSetHoldability});
        CallableStatement st = prepareCall(sql, nType, nConcur, resultSetHoldability,
                SQLServerStatementColumnEncryptionSetting.UseConnectionSetting);
        loggerExternal.exiting(getClassNameLogging(), "prepareCall", st);
        return st;
    }

    @Override
    public CallableStatement prepareCall(String sql, int nType, int nConcur, int resultSetHoldability,
            SQLServerStatementColumnEncryptionSetting stmtColEncSetiing) throws SQLServerException {
        loggerExternal.entering(getClassNameLogging(), "prepareStatement",
                new Object[] {nType, nConcur, resultSetHoldability, stmtColEncSetiing});
        checkClosed();
        checkValidHoldability(resultSetHoldability);
        checkMatchesCurrentHoldability(resultSetHoldability);

        CallableStatement st = new SQLServerCallableStatement(this, sql, nType, nConcur, stmtColEncSetiing);

        if (requestStarted) {
            addOpenStatement(st);
        }

        loggerExternal.exiting(getClassNameLogging(), "prepareCall", st);
        return st;
    }

    /* JDBC 3.0 Auto generated keys */

    @Override
    public PreparedStatement prepareStatement(String sql, int flag) throws SQLServerException {
        loggerExternal.entering(getClassNameLogging(), "prepareStatement", new Object[] {sql, flag});

        SQLServerPreparedStatement ps = (SQLServerPreparedStatement) prepareStatement(sql, flag,
                SQLServerStatementColumnEncryptionSetting.UseConnectionSetting);

        loggerExternal.exiting(getClassNameLogging(), "prepareStatement", ps);
        return ps;
    }

    @Override
    public PreparedStatement prepareStatement(String sql, int flag,
            SQLServerStatementColumnEncryptionSetting stmtColEncSetting) throws SQLServerException {
        loggerExternal.entering(getClassNameLogging(), "prepareStatement", new Object[] {sql, flag, stmtColEncSetting});
        checkClosed();
        SQLServerPreparedStatement ps = (SQLServerPreparedStatement) prepareStatement(sql, ResultSet.TYPE_FORWARD_ONLY,
                ResultSet.CONCUR_READ_ONLY, stmtColEncSetting);
        ps.bRequestedGeneratedKeys = (flag == Statement.RETURN_GENERATED_KEYS);
        loggerExternal.exiting(getClassNameLogging(), "prepareStatement", ps);
        return ps;
    }

    @Override
    public PreparedStatement prepareStatement(String sql, int[] columnIndexes) throws SQLServerException {
        loggerExternal.entering(getClassNameLogging(), "prepareStatement", new Object[] {sql, columnIndexes});
        SQLServerPreparedStatement ps = (SQLServerPreparedStatement) prepareStatement(sql, columnIndexes,
                SQLServerStatementColumnEncryptionSetting.UseConnectionSetting);

        loggerExternal.exiting(getClassNameLogging(), "prepareStatement", ps);
        return ps;
    }

    @Override
    public PreparedStatement prepareStatement(String sql, int[] columnIndexes,
            SQLServerStatementColumnEncryptionSetting stmtColEncSetting) throws SQLServerException {
        loggerExternal.entering(getClassNameLogging(), "prepareStatement",
                new Object[] {sql, columnIndexes, stmtColEncSetting});

        checkClosed();
        if (columnIndexes == null || columnIndexes.length != 1) {
            SQLServerException.makeFromDriverError(this, this,
                    SQLServerException.getErrString("R_invalidColumnArrayLength"), null, false);
        }
        SQLServerPreparedStatement ps = (SQLServerPreparedStatement) prepareStatement(sql, ResultSet.TYPE_FORWARD_ONLY,
                ResultSet.CONCUR_READ_ONLY, stmtColEncSetting);
        ps.bRequestedGeneratedKeys = true;
        loggerExternal.exiting(getClassNameLogging(), "prepareStatement", ps);
        return ps;
    }

    @Override
    public PreparedStatement prepareStatement(String sql, String[] columnNames) throws SQLServerException {
        loggerExternal.entering(getClassNameLogging(), "prepareStatement", new Object[] {sql, columnNames});

        SQLServerPreparedStatement ps = (SQLServerPreparedStatement) prepareStatement(sql, columnNames,
                SQLServerStatementColumnEncryptionSetting.UseConnectionSetting);

        loggerExternal.exiting(getClassNameLogging(), "prepareStatement", ps);
        return ps;
    }

    @Override
    public PreparedStatement prepareStatement(String sql, String[] columnNames,
            SQLServerStatementColumnEncryptionSetting stmtColEncSetting) throws SQLServerException {
        loggerExternal.entering(getClassNameLogging(), "prepareStatement",
                new Object[] {sql, columnNames, stmtColEncSetting});
        checkClosed();
        if (columnNames == null || columnNames.length != 1) {
            SQLServerException.makeFromDriverError(this, this,
                    SQLServerException.getErrString("R_invalidColumnArrayLength"), null, false);
        }
        SQLServerPreparedStatement ps = (SQLServerPreparedStatement) prepareStatement(sql, ResultSet.TYPE_FORWARD_ONLY,
                ResultSet.CONCUR_READ_ONLY, stmtColEncSetting);
        ps.bRequestedGeneratedKeys = true;
        loggerExternal.exiting(getClassNameLogging(), "prepareStatement", ps);
        return ps;
    }

    /* JDBC 3.0 Savepoints */

    @Override
    public void releaseSavepoint(Savepoint savepoint) throws SQLException {
        loggerExternal.entering(getClassNameLogging(), "releaseSavepoint", savepoint);
        SQLServerException.throwNotSupportedException(this, null);
    }

    final private Savepoint setNamedSavepoint(String sName) throws SQLServerException {
        if (databaseAutoCommitMode) {
            SQLServerException.makeFromDriverError(this, this, SQLServerException.getErrString("R_cantSetSavepoint"),
                    null, false);
        }

        SQLServerSavepoint s = new SQLServerSavepoint(this, sName);

        // Create the named savepoint. Note that we explicitly start a transaction if we
        // are not already in one. This is to allow the savepoint to be created even if
        // setSavepoint() is called before executing any other implicit-transaction-starting
        // statements. Also note that the way we create this transaction is rather weird.
        // This is because the server creates a nested transaction (@@TRANCOUNT = 2) rather
        // than just the outer transaction (@@TRANCOUNT = 1). Should this limitation ever
        // change, the T-SQL below should still work.
        connectionCommand("IF @@TRANCOUNT = 0 BEGIN BEGIN TRAN IF @@TRANCOUNT = 2 COMMIT TRAN END SAVE TRAN "
                + Util.escapeSQLId(s.getLabel()), "setSavepoint");

        return s;
    }

    @Override
    public Savepoint setSavepoint(String sName) throws SQLServerException {
        loggerExternal.entering(getClassNameLogging(), "setSavepoint", sName);
        if (loggerExternal.isLoggable(Level.FINER) && Util.IsActivityTraceOn()) {
            loggerExternal.finer(toString() + " ActivityId: " + ActivityCorrelator.getNext().toString());
        }
        checkClosed();
        Savepoint pt = setNamedSavepoint(sName);
        loggerExternal.exiting(getClassNameLogging(), "setSavepoint", pt);
        return pt;
    }

    @Override
    public Savepoint setSavepoint() throws SQLServerException {
        loggerExternal.entering(getClassNameLogging(), "setSavepoint");
        if (loggerExternal.isLoggable(Level.FINER) && Util.IsActivityTraceOn()) {
            loggerExternal.finer(toString() + " ActivityId: " + ActivityCorrelator.getNext().toString());
        }
        checkClosed();
        Savepoint pt = setNamedSavepoint(null);
        loggerExternal.exiting(getClassNameLogging(), "setSavepoint", pt);
        return pt;
    }

    @Override
    public void rollback(Savepoint s) throws SQLServerException {
        loggerExternal.entering(getClassNameLogging(), "rollback", s);
        if (loggerExternal.isLoggable(Level.FINER) && Util.IsActivityTraceOn()) {
            loggerExternal.finer(toString() + " ActivityId: " + ActivityCorrelator.getNext().toString());
        }
        checkClosed();
        if (databaseAutoCommitMode) {
            SQLServerException.makeFromDriverError(this, this, SQLServerException.getErrString("R_cantInvokeRollback"),
                    null, false);
        }
        connectionCommand("IF @@TRANCOUNT > 0 ROLLBACK TRAN " + Util.escapeSQLId(((SQLServerSavepoint) s).getLabel()),
                "rollbackSavepoint");
        loggerExternal.exiting(getClassNameLogging(), "rollback");
    }

    @Override
    public int getHoldability() throws SQLServerException {
        loggerExternal.entering(getClassNameLogging(), "getHoldability");
        if (loggerExternal.isLoggable(Level.FINER))
            loggerExternal.exiting(getClassNameLogging(), "getHoldability", holdability);
        return holdability;
    }

    @Override
    public void setHoldability(int holdability) throws SQLServerException {
        loggerExternal.entering(getClassNameLogging(), "setHoldability", holdability);

        if (loggerExternal.isLoggable(Level.FINER) && Util.IsActivityTraceOn()) {
            loggerExternal.finer(toString() + " ActivityId: " + ActivityCorrelator.getNext().toString());
        }
        checkValidHoldability(holdability);
        checkClosed();

        if (this.holdability != holdability) {
            assert ResultSet.HOLD_CURSORS_OVER_COMMIT == holdability
                    || ResultSet.CLOSE_CURSORS_AT_COMMIT == holdability : "invalid holdability " + holdability;

            connectionCommand(
                    (holdability == ResultSet.CLOSE_CURSORS_AT_COMMIT) ? "SET CURSOR_CLOSE_ON_COMMIT ON"
                                                                       : "SET CURSOR_CLOSE_ON_COMMIT OFF",
                    "setHoldability");

            this.holdability = holdability;
        }

        loggerExternal.exiting(getClassNameLogging(), "setHoldability");
    }

    @Override
    public int getNetworkTimeout() throws SQLException {
        loggerExternal.entering(getClassNameLogging(), "getNetworkTimeout");

        checkClosed();

        int timeout = 0;
        try {
            timeout = tdsChannel.getNetworkTimeout();
        } catch (IOException ioe) {
            terminate(SQLServerException.DRIVER_ERROR_IO_FAILED, ioe.getMessage(), ioe);
        }

        loggerExternal.exiting(getClassNameLogging(), "getNetworkTimeout");
        return timeout;
    }

    @Override
    public void setNetworkTimeout(Executor executor, int timeout) throws SQLException {
        loggerExternal.entering(getClassNameLogging(), "setNetworkTimeout", timeout);

        if (timeout < 0) {
            MessageFormat form = new MessageFormat(SQLServerException.getErrString("R_invalidSocketTimeout"));
            Object[] msgArgs = {timeout};
            SQLServerException.makeFromDriverError(this, this, form.format(msgArgs), null, false);
        }

        checkClosed();

        // check for setNetworkTimeout permission
        SecurityManager secMgr = System.getSecurityManager();
        if (secMgr != null) {
            try {
                SQLPermission perm = new SQLPermission(SET_NETWORK_TIMEOUT_PERM);
                secMgr.checkPermission(perm);
            } catch (SecurityException ex) {
                MessageFormat form = new MessageFormat(SQLServerException.getErrString("R_permissionDenied"));
                Object[] msgArgs = {SET_NETWORK_TIMEOUT_PERM};
                SQLServerException.makeFromDriverError(this, this, form.format(msgArgs), null, true);
            }
        }

        try {
            tdsChannel.setNetworkTimeout(timeout);
        } catch (IOException ioe) {
            terminate(SQLServerException.DRIVER_ERROR_IO_FAILED, ioe.getMessage(), ioe);
        }

        loggerExternal.exiting(getClassNameLogging(), "setNetworkTimeout");
    }

    @Override
    public String getSchema() throws SQLException {
        loggerExternal.entering(getClassNameLogging(), "getSchema");

        checkClosed();

        SQLServerStatement stmt = null;
        SQLServerResultSet resultSet = null;

        try {
            stmt = (SQLServerStatement) this.createStatement();
            resultSet = stmt.executeQueryInternal("SELECT SCHEMA_NAME()");
            if (resultSet != null) {
                resultSet.next();
                return resultSet.getString(1);
            } else {
                SQLServerException.makeFromDriverError(this, this, SQLServerException.getErrString("R_getSchemaError"),
                        null, true);
            }
        } catch (SQLException e) {
            if (isSessionUnAvailable()) {
                throw e;
            }

            SQLServerException.makeFromDriverError(this, this, SQLServerException.getErrString("R_getSchemaError"),
                    null, true);
        } finally {
            if (resultSet != null) {
                resultSet.close();
            }
            if (stmt != null) {
                stmt.close();
            }
        }

        loggerExternal.exiting(getClassNameLogging(), "getSchema");
        return null;
    }

    @Override
    public void setSchema(String schema) throws SQLException {
        loggerExternal.entering(getClassNameLogging(), "setSchema", schema);
        checkClosed();
        addWarning(SQLServerException.getErrString("R_setSchemaWarning"));

        loggerExternal.exiting(getClassNameLogging(), "setSchema");
    }

    @Override
    public void setSendTimeAsDatetime(boolean sendTimeAsDateTimeValue) {
        sendTimeAsDatetime = sendTimeAsDateTimeValue;
    }

    @Override
    public java.sql.Array createArrayOf(String typeName, Object[] elements) throws SQLException {
        SQLServerException.throwNotSupportedException(this, null);
        return null;
    }

    @Override
    public java.sql.Blob createBlob() throws SQLException {
        checkClosed();
        return new SQLServerBlob(this);
    }

    @Override
    public java.sql.Clob createClob() throws SQLException {
        checkClosed();
        return new SQLServerClob(this);
    }

    @Override
    public java.sql.NClob createNClob() throws SQLException {
        checkClosed();
        return new SQLServerNClob(this);
    }

    @Override
    public SQLXML createSQLXML() throws SQLException {
        loggerExternal.entering(getClassNameLogging(), "createSQLXML");
        SQLXML sqlxml = new SQLServerSQLXML(this);

        if (loggerExternal.isLoggable(Level.FINER))
            loggerExternal.exiting(getClassNameLogging(), "createSQLXML", sqlxml);
        return sqlxml;
    }

    @Override
    public java.sql.Struct createStruct(String typeName, Object[] attributes) throws SQLException {
        SQLServerException.throwNotSupportedException(this, null);
        return null;
    }

    String getTrustedServerNameAE() throws SQLServerException {
        return trustedServerNameAE.toUpperCase();
    }

    @Override
    public Properties getClientInfo() throws SQLException {
        loggerExternal.entering(getClassNameLogging(), "getClientInfo");
        checkClosed();
        Properties p = new Properties();
        loggerExternal.exiting(getClassNameLogging(), "getClientInfo", p);
        return p;
    }

    @Override
    public String getClientInfo(String name) throws SQLException {
        loggerExternal.entering(getClassNameLogging(), "getClientInfo", name);
        checkClosed();
        loggerExternal.exiting(getClassNameLogging(), "getClientInfo", null);
        return null;
    }

    @Override
    public void setClientInfo(Properties properties) throws SQLClientInfoException {
        loggerExternal.entering(getClassNameLogging(), "setClientInfo", properties);
        // This function is only marked as throwing only SQLClientInfoException so the conversion is necessary
        try {
            checkClosed();
        } catch (SQLServerException ex) {
            SQLClientInfoException info = new SQLClientInfoException();
            info.initCause(ex);
            throw info;
        }

        if (!properties.isEmpty()) {
            Enumeration<?> e = properties.keys();
            while (e.hasMoreElements()) {
                MessageFormat form = new MessageFormat(SQLServerException.getErrString("R_invalidProperty"));
                Object[] msgArgs = {e.nextElement()};
                addWarning(form.format(msgArgs));
            }
        }
        loggerExternal.exiting(getClassNameLogging(), "setClientInfo");
    }

    @Override
    public void setClientInfo(String name, String value) throws SQLClientInfoException {
        loggerExternal.entering(getClassNameLogging(), "setClientInfo", new Object[] {name, value});
        // This function is only marked as throwing only SQLClientInfoException so the conversion is necessary
        try {
            checkClosed();
        } catch (SQLServerException ex) {
            SQLClientInfoException info = new SQLClientInfoException();
            info.initCause(ex);
            throw info;
        }
        MessageFormat form = new MessageFormat(SQLServerException.getErrString("R_invalidProperty"));
        Object[] msgArgs = {name};
        addWarning(form.format(msgArgs));
        loggerExternal.exiting(getClassNameLogging(), "setClientInfo");
    }

    /**
     * Determine whether the connection is still valid.
     *
     * The driver shall submit a query on the connection or use some other mechanism that positively verifies the
     * connection is still valid when this method is called.
     *
     * The query submitted by the driver to validate the connection shall be executed in the context of the current
     * transaction.
     *
     * @param timeout
     *        The time in seconds to wait for the database operation used to validate the connection to complete. If the
     *        timeout period expires before the operation completes, this method returns false. A value of 0 indicates a
     *        timeout is not applied to the database operation. Note that if the value is 0, the call to isValid may
     *        block indefinitely if the connection is not valid...
     *
     * @return true if the connection has not been closed and is still valid.
     *
     * @throws SQLException
     *         if the value supplied for the timeout is less than 0.
     */
    @Override
    public boolean isValid(int timeout) throws SQLException {
        boolean isValid = false;

        loggerExternal.entering(getClassNameLogging(), "isValid", timeout);

        // Throw an exception if the timeout is invalid
        if (timeout < 0) {
            MessageFormat form = new MessageFormat(SQLServerException.getErrString("R_invalidQueryTimeOutValue"));
            Object[] msgArgs = {timeout};
            SQLServerException.makeFromDriverError(this, this, form.format(msgArgs), null, true);
        }

        // Return false if the connection is closed
        if (isSessionUnAvailable())
            return false;

        try {
            SQLServerStatement stmt = new SQLServerStatement(this, ResultSet.TYPE_FORWARD_ONLY,
                    ResultSet.CONCUR_READ_ONLY, SQLServerStatementColumnEncryptionSetting.UseConnectionSetting);

            // If asked, limit the time to wait for the query to complete.
            if (0 != timeout)
                stmt.setQueryTimeout(timeout);

            // Try to execute the query. If this succeeds, then the connection is valid.
            // If it fails (throws an exception), then the connection is not valid.
            // If a timeout was provided, execution throws an "query timed out" exception
            // if the query fails to execute in that time.
            stmt.executeQueryInternal("SELECT 1");
            stmt.close();
            isValid = true;
        } catch (SQLException e) {
            // Do not propagate SQLExceptions from query execution or statement closure.
            // The connection is considered to be invalid if the statement fails to close,
            // even though query execution succeeded.
            connectionlogger.fine(toString() + " Exception checking connection validity: " + e.getMessage());
        }

        loggerExternal.exiting(getClassNameLogging(), "isValid", isValid);
        return isValid;
    }

    @Override
    public boolean isWrapperFor(Class<?> iface) throws SQLException {
        loggerExternal.entering(getClassNameLogging(), "isWrapperFor", iface);
        boolean f = iface.isInstance(this);
        loggerExternal.exiting(getClassNameLogging(), "isWrapperFor", f);
        return f;
    }

    @Override
    public <T> T unwrap(Class<T> iface) throws SQLException {
        loggerExternal.entering(getClassNameLogging(), "unwrap", iface);
        T t;
        try {
            t = iface.cast(this);
        } catch (ClassCastException e) {

            SQLServerException newe = new SQLServerException(e.getMessage(), e);
            throw newe;
        }
        loggerExternal.exiting(getClassNameLogging(), "unwrap", t);
        return t;
    }

    private boolean requestStarted = false;
    private boolean originalDatabaseAutoCommitMode;
    private int originalTransactionIsolationLevel;
    private int originalNetworkTimeout;
    private int originalHoldability;
    private boolean originalSendTimeAsDatetime;
    private int originalStatementPoolingCacheSize;
    private boolean originalDisableStatementPooling;
    private int originalServerPreparedStatementDiscardThreshold;
    private Boolean originalEnablePrepareOnFirstPreparedStatementCall;
    private String originalSCatalog;
    private boolean originalUseBulkCopyForBatchInsert;
    private volatile SQLWarning originalSqlWarnings;
    private List<Statement> openStatements;

    protected void beginRequestInternal() throws SQLException {
        loggerExternal.entering(getClassNameLogging(), "beginRequest", this);
        synchronized (this) {
            if (!requestStarted) {
                originalDatabaseAutoCommitMode = databaseAutoCommitMode;
                originalTransactionIsolationLevel = transactionIsolationLevel;
                originalNetworkTimeout = getNetworkTimeout();
                originalHoldability = holdability;
                originalSendTimeAsDatetime = sendTimeAsDatetime;
                originalStatementPoolingCacheSize = statementPoolingCacheSize;
                originalDisableStatementPooling = disableStatementPooling;
                originalServerPreparedStatementDiscardThreshold = getServerPreparedStatementDiscardThreshold();
                originalEnablePrepareOnFirstPreparedStatementCall = getEnablePrepareOnFirstPreparedStatementCall();
                originalSCatalog = sCatalog;
                originalUseBulkCopyForBatchInsert = getUseBulkCopyForBatchInsert();
                originalSqlWarnings = sqlWarnings;
                openStatements = new LinkedList<Statement>();
                requestStarted = true;
            }
        }
        loggerExternal.exiting(getClassNameLogging(), "beginRequest", this);
    }

    protected void endRequestInternal() throws SQLException {
        loggerExternal.entering(getClassNameLogging(), "endRequest", this);
        synchronized (this) {
            if (requestStarted) {
                if (!databaseAutoCommitMode) {
                    rollback();
                }
                if (databaseAutoCommitMode != originalDatabaseAutoCommitMode) {
                    setAutoCommit(originalDatabaseAutoCommitMode);
                }
                if (transactionIsolationLevel != originalTransactionIsolationLevel) {
                    setTransactionIsolation(originalTransactionIsolationLevel);
                }
                if (getNetworkTimeout() != originalNetworkTimeout) {
                    setNetworkTimeout(null, originalNetworkTimeout);
                }
                if (holdability != originalHoldability) {
                    setHoldability(originalHoldability);
                }
                if (sendTimeAsDatetime != originalSendTimeAsDatetime) {
                    setSendTimeAsDatetime(originalSendTimeAsDatetime);
                }
                if (statementPoolingCacheSize != originalStatementPoolingCacheSize) {
                    setStatementPoolingCacheSize(originalStatementPoolingCacheSize);
                }
                if (disableStatementPooling != originalDisableStatementPooling) {
                    setDisableStatementPooling(originalDisableStatementPooling);
                }
                if (getServerPreparedStatementDiscardThreshold() != originalServerPreparedStatementDiscardThreshold) {
                    setServerPreparedStatementDiscardThreshold(originalServerPreparedStatementDiscardThreshold);
                }
                if (getEnablePrepareOnFirstPreparedStatementCall() != originalEnablePrepareOnFirstPreparedStatementCall) {
                    setEnablePrepareOnFirstPreparedStatementCall(originalEnablePrepareOnFirstPreparedStatementCall);
                }
                if (!sCatalog.equals(originalSCatalog)) {
                    setCatalog(originalSCatalog);
                }
                if (getUseBulkCopyForBatchInsert() != originalUseBulkCopyForBatchInsert) {
                    setUseBulkCopyForBatchInsert(originalUseBulkCopyForBatchInsert);
                }
                sqlWarnings = originalSqlWarnings;
                if (null != openStatements) {
                    while (!openStatements.isEmpty()) {
                        try (Statement st = openStatements.get(0)) {}
                    }
                    openStatements.clear();
                }
                requestStarted = false;
            }
        }
        loggerExternal.exiting(getClassNameLogging(), "endRequest", this);
    }

    /**
     * Replaces JDBC syntax parameter markets '?' with SQL Server parameter markers @p1, @p2 etc...
     * 
     * @param sql
     *        the user's SQL
     * @throws SQLServerException
     * @return the returned syntax
     */
    static final char[] OUT = {' ', 'O', 'U', 'T'};

    String replaceParameterMarkers(String sqlSrc, int[] paramPositions, Parameter[] params,
            boolean isReturnValueSyntax) throws SQLServerException {
        final int MAX_PARAM_NAME_LEN = 6;
        char[] sqlDst = new char[sqlSrc.length() + params.length * (MAX_PARAM_NAME_LEN + OUT.length)];
        int dstBegin = 0;
        int srcBegin = 0;
        int nParam = 0;

        int paramIndex = 0;
        while (true) {
            int srcEnd = (paramIndex >= paramPositions.length) ? sqlSrc.length() : paramPositions[paramIndex];
            sqlSrc.getChars(srcBegin, srcEnd, sqlDst, dstBegin);
            dstBegin += srcEnd - srcBegin;

            if (sqlSrc.length() == srcEnd)
                break;

            dstBegin += makeParamName(nParam++, sqlDst, dstBegin);
            srcBegin = srcEnd + 1;

            if (params[paramIndex++].isOutput()) {
                if (!isReturnValueSyntax || paramIndex > 1) {
                    System.arraycopy(OUT, 0, sqlDst, dstBegin, OUT.length);
                    dstBegin += OUT.length;
                }
            }
        }

        while (dstBegin < sqlDst.length)
            sqlDst[dstBegin++] = ' ';

        return new String(sqlDst);
    }

    /**
     * Makes a SQL Server style parameter name.
     * 
     * @param nParam
     *        the parameter number
     * @param name
     *        the parameter name
     * @param offset
     * @return int
     */
    static int makeParamName(int nParam, char[] name, int offset) {
        name[offset + 0] = '@';
        name[offset + 1] = 'P';
        if (nParam < 10) {
            name[offset + 2] = (char) ('0' + nParam);
            return 3;
        } else {
            if (nParam < 100) {
                int nBase = 2;
                while (true) { // make a char[] representation of the param number 2.26
                    if (nParam < nBase * 10) {
                        name[offset + 2] = (char) ('0' + (nBase - 1));
                        name[offset + 3] = (char) ('0' + (nParam - ((nBase - 1) * 10)));
                        return 4;
                    }
                    nBase++;
                }
            } else {
                String sParam = "" + nParam;
                sParam.getChars(0, sParam.length(), name, offset + 2);
                return 2 + sParam.length();
            }
        }
    }

    /**
     * Notify any interested parties (e.g. pooling managers) of a ConnectionEvent activity on the connection. Calling
     * notifyPooledConnection with null event will place this connection back in the pool. Calling
     * notifyPooledConnection with a non-null event is used to notify the pooling manager that the connection is bad and
     * should be removed from the pool.
     */
    void notifyPooledConnection(SQLServerException e) {
        synchronized (this) {
            if (null != pooledConnectionParent) {
                pooledConnectionParent.notifyEvent(e);
            }
        }

    }

    // Detaches this connection from connection pool.
    void DetachFromPool() {
        synchronized (this) {
            pooledConnectionParent = null;
        }
    }

    /**
     * Determines the listening port of a named SQL Server instance.
     * 
     * @param server
     *        the server name
     * @param instanceName
     *        the instance
     * @throws SQLServerException
     * @return the instance's port
     */
    private static final int BROWSER_PORT = 1434;

    String getInstancePort(String server, String instanceName) throws SQLServerException {
        String browserResult = null;
        DatagramSocket datagramSocket = null;
        String lastErrorMessage = null;

        try {
            lastErrorMessage = "Failed to determine instance for the : " + server + " instance:" + instanceName;

            // First we create a datagram socket
            try {
                datagramSocket = new DatagramSocket();
                datagramSocket.setSoTimeout(1000);
            } catch (SocketException socketException) {
                // Errors creating a local socket
                // Log the error and bail.
                lastErrorMessage = "Unable to create local datagram socket";
                throw socketException;
            }

            // Second, we need to get the IP address of the server to which we'll send the UDP request.
            // This may require a DNS lookup, which may fail due to transient conditions, so retry after logging the
            // first time.

            // send UDP packet
            assert null != datagramSocket;
            try {
                if (multiSubnetFailover) {
                    // If instance name is specified along with multiSubnetFailover, we get all IPs resolved by server
                    // name
                    InetAddress[] inetAddrs = InetAddress.getAllByName(server);
                    assert null != inetAddrs;
                    for (InetAddress inetAddr : inetAddrs) {
                        // Send the UDP request
                        try {
                            byte sendBuffer[] = (" " + instanceName).getBytes();
                            sendBuffer[0] = 4;
                            DatagramPacket udpRequest = new DatagramPacket(sendBuffer, sendBuffer.length, inetAddr,
                                    BROWSER_PORT);
                            datagramSocket.send(udpRequest);
                        } catch (IOException ioException) {
                            lastErrorMessage = "Error sending SQL Server Browser Service UDP request to address: "
                                    + inetAddr + ", port: " + BROWSER_PORT;
                            throw ioException;
                        }
                    }
                } else {
                    // If instance name is not specified along with multiSubnetFailover, we resolve only the first IP
                    // for server name
                    InetAddress inetAddr = InetAddress.getByName(server);

                    assert null != inetAddr;
                    // Send the UDP request
                    try {
                        byte sendBuffer[] = (" " + instanceName).getBytes();
                        sendBuffer[0] = 4;
                        DatagramPacket udpRequest = new DatagramPacket(sendBuffer, sendBuffer.length, inetAddr,
                                BROWSER_PORT);
                        datagramSocket.send(udpRequest);
                    } catch (IOException ioException) {
                        lastErrorMessage = "Error sending SQL Server Browser Service UDP request to address: "
                                + inetAddr + ", port: " + BROWSER_PORT;
                        throw ioException;
                    }
                }
            } catch (UnknownHostException unknownHostException) {
                lastErrorMessage = "Unable to determine IP address of host: " + server;
                throw unknownHostException;
            }

            // Receive the UDP response
            try {
                byte receiveBuffer[] = new byte[4096];
                DatagramPacket udpResponse = new DatagramPacket(receiveBuffer, receiveBuffer.length);
                datagramSocket.receive(udpResponse);
                browserResult = new String(receiveBuffer, 3, receiveBuffer.length - 3);
                if (connectionlogger.isLoggable(Level.FINER))
                    connectionlogger.fine(toString() + " Received SSRP UDP response from IP address: "
                            + udpResponse.getAddress().getHostAddress());
            } catch (IOException ioException) {
                // Warn and retry
                lastErrorMessage = "Error receiving SQL Server Browser Service UDP response from server: " + server;
                throw ioException;
            }
        } catch (IOException ioException) {
            MessageFormat form = new MessageFormat(SQLServerException.getErrString("R_sqlBrowserFailed"));
            Object[] msgArgs = {server, instanceName, ioException.toString()};
            connectionlogger.log(Level.FINE, toString() + " " + lastErrorMessage, ioException);
            SQLServerException.makeFromDriverError(this, this, form.format(msgArgs),
                    SQLServerException.EXCEPTION_XOPEN_CONNECTION_CANT_ESTABLISH, false);
        } finally {
            if (null != datagramSocket)
                datagramSocket.close();
        }
        assert null != browserResult;
        // If the server isn't configured for TCP then say so and fail
        int p = browserResult.indexOf("tcp;");
        if (-1 == p) {
            MessageFormat form = new MessageFormat(SQLServerException.getErrString("R_notConfiguredToListentcpip"));
            Object[] msgArgs = {instanceName};
            SQLServerException.makeFromDriverError(this, this, form.format(msgArgs),
                    SQLServerException.EXCEPTION_XOPEN_CONNECTION_CANT_ESTABLISH, false);
        }
        // All went well, so return the TCP port of the SQL Server instance
        int p1 = p + 4;
        int p2 = browserResult.indexOf(';', p1);
        return browserResult.substring(p1, p2);
    }

    int getNextSavepointId() {
        nNextSavePointId++; // Make them unique for this connection
        return nNextSavePointId;
    }

    /**
     * Returns this connection's SQLServerConnectionSecurityManager class to caller. Used by SQLServerPooledConnection
     * to verify security when passing out Connection objects.
     */
    void doSecurityCheck() {
        assert null != currentConnectPlaceHolder;
        currentConnectPlaceHolder.doSecurityCheck();
    }

    /**
     * Sets time-to-live for column encryption key entries in the column encryption key cache for the Always Encrypted
     * feature. The default value is 2 hours. This variable holds the value in seconds.
     */
    private static long columnEncryptionKeyCacheTtl = TimeUnit.SECONDS.convert(2, TimeUnit.HOURS);

    /**
     * Sets time-to-live for column encryption key entries in the column encryption key cache for the Always Encrypted
     * feature. The default value is 2 hours. This variable holds the value in seconds.
     * 
     * @param columnEncryptionKeyCacheTTL
     *        The timeunit in seconds
     * @param unit
     *        The Timeunit.
     * @throws SQLServerException
     *         when an error occurs
     */
    public static synchronized void setColumnEncryptionKeyCacheTtl(int columnEncryptionKeyCacheTTL,
            TimeUnit unit) throws SQLServerException {
        if (columnEncryptionKeyCacheTTL < 0 || unit.equals(TimeUnit.MILLISECONDS) || unit.equals(TimeUnit.MICROSECONDS)
                || unit.equals(TimeUnit.NANOSECONDS)) {
            throw new SQLServerException(null, SQLServerException.getErrString("R_invalidCEKCacheTtl"), null, 0, false);
        }

        columnEncryptionKeyCacheTtl = TimeUnit.SECONDS.convert(columnEncryptionKeyCacheTTL, unit);
    }

    static synchronized long getColumnEncryptionKeyCacheTtl() {
        return columnEncryptionKeyCacheTtl;
    }

    /**
     * Enqueues a discarded prepared statement handle to be clean-up on the server.
     * 
     * @param statementHandle
     *        The prepared statement handle that should be scheduled for unprepare.
     */
    final void enqueueUnprepareStatementHandle(PreparedStatementHandle statementHandle) {
        if (null == statementHandle)
            return;

        if (loggerExternal.isLoggable(java.util.logging.Level.FINER))
            loggerExternal
                    .finer(this + ": Adding PreparedHandle to queue for un-prepare:" + statementHandle.getHandle());

        // Add the new handle to the discarding queue and find out current # enqueued.
        this.discardedPreparedStatementHandles.add(statementHandle);
        this.discardedPreparedStatementHandleCount.incrementAndGet();
    }

    @Override
    public int getDiscardedServerPreparedStatementCount() {
        return this.discardedPreparedStatementHandleCount.get();
    }

    @Override
    public void closeUnreferencedPreparedStatementHandles() {
        this.unprepareUnreferencedPreparedStatementHandles(true);
    }

    /**
     * Removes references to outstanding un-prepare requests. Should be run when connection is closed.
     */
    private final void cleanupPreparedStatementDiscardActions() {
        discardedPreparedStatementHandles.clear();
        discardedPreparedStatementHandleCount.set(0);
    }

    @Override
    public boolean getEnablePrepareOnFirstPreparedStatementCall() {
        if (null == this.enablePrepareOnFirstPreparedStatementCall)
            return DEFAULT_ENABLE_PREPARE_ON_FIRST_PREPARED_STATEMENT_CALL;
        else
            return this.enablePrepareOnFirstPreparedStatementCall;
    }

    @Override
    public void setEnablePrepareOnFirstPreparedStatementCall(boolean value) {
        this.enablePrepareOnFirstPreparedStatementCall = value;
    }

    @Override
    public int getServerPreparedStatementDiscardThreshold() {
        if (0 > this.serverPreparedStatementDiscardThreshold)
            return DEFAULT_SERVER_PREPARED_STATEMENT_DISCARD_THRESHOLD;
        else
            return this.serverPreparedStatementDiscardThreshold;
    }

    @Override
    public void setServerPreparedStatementDiscardThreshold(int value) {
        this.serverPreparedStatementDiscardThreshold = Math.max(0, value);
    }

    final boolean isPreparedStatementUnprepareBatchingEnabled() {
        return 1 < getServerPreparedStatementDiscardThreshold();
    }

    /**
     * Cleans up discarded prepared statement handles on the server using batched un-prepare actions if the batching
     * threshold has been reached.
     * 
     * @param force
     *        When force is set to true we ignore the current threshold for if the discard actions should run and run
     *        them anyway.
     */
    final void unprepareUnreferencedPreparedStatementHandles(boolean force) {
        // Skip out if session is unavailable to adhere to previous non-batched behavior.
        if (isSessionUnAvailable())
            return;

        final int threshold = getServerPreparedStatementDiscardThreshold();

        // Met threshold to clean-up?
        if (force || threshold < getDiscardedServerPreparedStatementCount()) {

            // Create batch of sp_unprepare statements.
            StringBuilder sql = new StringBuilder(threshold * 32/* EXEC sp_cursorunprepare++; */);

            // Build the string containing no more than the # of handles to remove.
            // Note that sp_unprepare can fail if the statement is already removed.
            // However, the server will only abort that statement and continue with
            // the remaining clean-up.
            int handlesRemoved = 0;
            PreparedStatementHandle statementHandle = null;

            while (null != (statementHandle = discardedPreparedStatementHandles.poll())) {
                ++handlesRemoved;

                sql.append(statementHandle.isDirectSql() ? "EXEC sp_unprepare " : "EXEC sp_cursorunprepare ")
                        .append(statementHandle.getHandle()).append(';');
            }

            try {
                // Execute the batched set.
                try (Statement stmt = this.createStatement()) {
                    stmt.execute(sql.toString());
                }

                if (loggerExternal.isLoggable(java.util.logging.Level.FINER))
                    loggerExternal.finer(this + ": Finished un-preparing handle count:" + handlesRemoved);
            } catch (SQLException e) {
                if (loggerExternal.isLoggable(java.util.logging.Level.FINER))
                    loggerExternal.log(Level.FINER, this + ": Error batch-closing at least one prepared handle", e);
            }

            // Decrement threshold counter
            discardedPreparedStatementHandleCount.addAndGet(-handlesRemoved);
        }
    }

    @Override
    public boolean getDisableStatementPooling() {
        return this.disableStatementPooling;
    }

    @Override
    public void setDisableStatementPooling(boolean value) {
        this.disableStatementPooling = value;
        if (!value && 0 < this.getStatementPoolingCacheSize()) {
            prepareCache();
        }
    }

    @Override
    public int getStatementPoolingCacheSize() {
        return statementPoolingCacheSize;
    }

    @Override
    public int getStatementHandleCacheEntryCount() {
        if (!isStatementPoolingEnabled())
            return 0;
        else
            return this.preparedStatementHandleCache.size();
    }

    @Override
    public boolean isStatementPoolingEnabled() {
        return null != preparedStatementHandleCache && 0 < this.getStatementPoolingCacheSize()
                && !this.getDisableStatementPooling();
    }

    @Override
    public void setStatementPoolingCacheSize(int value) {
        value = Math.max(0, value);
        statementPoolingCacheSize = value;

        if (!this.disableStatementPooling && value > 0) {
            prepareCache();
        }
        if (null != preparedStatementHandleCache)
            preparedStatementHandleCache.setCapacity(value);

        if (null != parameterMetadataCache)
            parameterMetadataCache.setCapacity(value);
    }

    /**
     * Prepares the cache handle.
     * 
     * @param value
     */
    private void prepareCache() {
        preparedStatementHandleCache = new Builder<CityHash128Key, PreparedStatementHandle>()
                .maximumWeightedCapacity(getStatementPoolingCacheSize())
                .listener(new PreparedStatementCacheEvictionListener()).build();

        parameterMetadataCache = new Builder<CityHash128Key, SQLServerParameterMetaData>()
                .maximumWeightedCapacity(getStatementPoolingCacheSize()).build();
    }

    /** Returns a parameter metadata cache entry if statement pooling is enabled */
    final SQLServerParameterMetaData getCachedParameterMetadata(CityHash128Key key) {
        if (!isStatementPoolingEnabled())
            return null;

        return parameterMetadataCache.get(key);
    }

    /** Registers a parameter metadata cache entry if statement pooling is enabled */
    final void registerCachedParameterMetadata(CityHash128Key key, SQLServerParameterMetaData pmd) {
        if (!isStatementPoolingEnabled() || null == pmd)
            return;

        parameterMetadataCache.put(key, pmd);
    }

    /** Gets or creates prepared statement handle cache entry if statement pooling is enabled */
    final PreparedStatementHandle getCachedPreparedStatementHandle(CityHash128Key key) {
        if (!isStatementPoolingEnabled())
            return null;

        return preparedStatementHandleCache.get(key);
    }

    /** Gets or creates prepared statement handle cache entry if statement pooling is enabled */
    final PreparedStatementHandle registerCachedPreparedStatementHandle(CityHash128Key key, int handle,
            boolean isDirectSql) {
        if (!isStatementPoolingEnabled() || null == key)
            return null;

        PreparedStatementHandle cacheItem = new PreparedStatementHandle(key, handle, isDirectSql, false);
        preparedStatementHandleCache.putIfAbsent(key, cacheItem);
        return cacheItem;
    }

    /** Returns prepared statement handle cache entry so it can be un-prepared. */
    final void returnCachedPreparedStatementHandle(PreparedStatementHandle handle) {
        handle.removeReference();

        if (handle.isEvictedFromCache() && handle.tryDiscardHandle())
            enqueueUnprepareStatementHandle(handle);
    }

    /** Forces eviction of prepared statement handle cache entry. */
    final void evictCachedPreparedStatementHandle(PreparedStatementHandle handle) {
        if (null == handle || null == handle.getKey())
            return;

        preparedStatementHandleCache.remove(handle.getKey());
    }

    /*
     * Handles closing handles when removed from cache.
     */
    final class PreparedStatementCacheEvictionListener
            implements EvictionListener<CityHash128Key, PreparedStatementHandle> {
        public void onEviction(CityHash128Key key, PreparedStatementHandle handle) {
            if (null != handle) {
                handle.setIsEvictedFromCache(true); // Mark as evicted from cache.

                // Only discard if not referenced.
                if (handle.tryDiscardHandle()) {
                    enqueueUnprepareStatementHandle(handle);
                    // Do not run discard actions here! Can interfere with executing statement.
                }
            }
        }
    }

    boolean isAzureDW() throws SQLServerException, SQLException {
        if (null == isAzureDW) {
            try (Statement stmt = this.createStatement();
                    ResultSet rs = stmt.executeQuery("SELECT CAST(SERVERPROPERTY('EngineEdition') as INT)")) {
                // SERVERPROPERTY('EngineEdition') can be used to determine whether the db server is SQL Azure.
                // It should return 6 for SQL Azure DW. This is more reliable than @@version or
                // serverproperty('edition').
                // Reference: http://msdn.microsoft.com/en-us/library/ee336261.aspx
                //
                // SERVERPROPERTY('EngineEdition') means
                // Database Engine edition of the instance of SQL Server installed on the server.
                // 1 = Personal or Desktop Engine (Not available for SQL Server.)
                // 2 = Standard (This is returned for Standard and Workgroup.)
                // 3 = Enterprise (This is returned for Enterprise, Enterprise Evaluation, and Developer.)
                // 4 = Express (This is returned for Express, Express with Advanced Services, and Windows Embedded SQL.)
                // 5 = SQL Azure
                // 6 = SQL Azure DW
                // Base data type: int
                final int ENGINE_EDITION_FOR_SQL_AZURE_DW = 6;
                rs.next();
                isAzureDW = rs.getInt(1) == ENGINE_EDITION_FOR_SQL_AZURE_DW;
            }
            return isAzureDW;
        } else {
            return isAzureDW;
        }
    }

    /**
     * Adds statement to openStatements
     * 
     * @param st
     *        Statement to add to openStatements
     */
    final synchronized void addOpenStatement(Statement st) {
        if (null != openStatements) {
            openStatements.add(st);
        }
    }

    /**
     * Removes state from openStatements
     * 
     * @param st
     *        Statement to remove from openStatements
     */
    final synchronized void removeOpenStatement(Statement st) {
        if (null != openStatements) {
            openStatements.remove(st);
        }
    }
}


/**
 * Provides Helper class for security manager functions used by SQLServerConnection class.
 * 
 */
final class SQLServerConnectionSecurityManager {
    static final String dllName = "sqljdbc_auth.dll";
    String serverName;
    int portNumber;

    SQLServerConnectionSecurityManager(String serverName, int portNumber) {
        this.serverName = serverName;
        this.portNumber = portNumber;
    }

    /**
     * Throws a SecurityException if the calling thread is not allowed to open a socket connection to the specified
     * serverName and portNumber.
     * 
     * @throws SecurityException
     *         when an error occurs
     */
    public void checkConnect() throws SecurityException {
        SecurityManager security = System.getSecurityManager();
        if (null != security) {
            security.checkConnect(serverName, portNumber);
        }
    }

    /**
     * Throws a <code>SecurityException</code> if the calling thread is not allowed to dynamic link the library code.
     * 
     * @throws SecurityException
     *         when an error occurs
     */
    public void checkLink() throws SecurityException {
        SecurityManager security = System.getSecurityManager();
        if (null != security) {
            security.checkLink(dllName);
        }
    }
}<|MERGE_RESOLUTION|>--- conflicted
+++ resolved
@@ -3742,25 +3742,7 @@
 
     int writeSessionRecoveryFeatureRequest(boolean write, TDSWriter tdsWriter) throws SQLServerException {
         SessionStateTable ssTable = sessionRecovery.getSessionStateTable();
-<<<<<<< HEAD
-        if (sessionRecovery.getReconnectThread().isAlive()) {
-            len = 4 // initial session state length
-                    + 1 // 1 byte of initial database length
-                    + toUCS16(ssTable.getOriginalCatalog()).length + 1 // 1 byte of initial collation length
-                    + (ssTable.getOriginalCollation() != null ? SQLCollation.tdsLength() : 0) + 1
-                    + toUCS16(ssTable.getOriginalLanguage()).length + ssTable.getInitialLength() + 4 + 1
-                    + (sCatalog.equals(ssTable.getOriginalCatalog()) ? 0 : sCatalog.length()) + 1
-                    + (databaseCollation == null
-                            || databaseCollation.isEqual(ssTable.getOriginalCollation()) ? 0 : SQLCollation.tdsLength())
-                    + 1 // 1 byte of current language length
-                    + (sLanguage.equals(ssTable.getOriginalLanguage()) ? 0 : sLanguage.length())
-                    + ssTable.getDeltaLength();
-        } else {
-            len = 0;
-        }
-=======
         int len = 1;
->>>>>>> 7bdd7ed4
         if (write) {
             tdsWriter.writeByte(TDS.TDS_FEATURE_EXT_SESSIONRECOVERY);
         }
@@ -3809,20 +3791,7 @@
                         tdsWriter.writeBytes(ssTable.getSessionStateInitial()[i]); // state value
                     }
                 }
-<<<<<<< HEAD
-
-                // delta data
-                tdsWriter.writeInt((int) (1// 1 byte of current database length
-                        + (sCatalog.equals(ssTable.getOriginalCatalog()) ? 0 : sCatalog.length()) + 1
-                        + (databaseCollation == null
-                                || databaseCollation.isEqual(ssTable.getOriginalCollation()) ? 0
-                                                                                             : SQLCollation.tdsLength())
-                        + 1 // 1 byte of current language length
-                        + (sLanguage.equals(ssTable.getOriginalLanguage()) ? 0 : sLanguage.length())
-                        + ssTable.getDeltaLength()));
-=======
                 tdsWriter.writeInt(currentLength);
->>>>>>> 7bdd7ed4
 
                 // database/catalog
                 if (sCatalog.equals(ssTable.getOriginalCatalog())) {
