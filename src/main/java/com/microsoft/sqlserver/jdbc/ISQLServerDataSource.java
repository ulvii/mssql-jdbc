/*
 * Microsoft JDBC Driver for SQL Server Copyright(c) Microsoft Corporation All rights reserved. This program is made
 * available under the terms of the MIT License. See the LICENSE file in the project root for more information.
 */

package com.microsoft.sqlserver.jdbc;

import org.ietf.jgss.GSSCredential;


/**
 * Provides a factory to create connections to the data source represented by this object. This interface was added in
 * SQL Server JDBC Driver 3.0.
 * 
 * This interface is implemented by {@link SQLServerDataSource} Class.
 */
public interface ISQLServerDataSource extends javax.sql.CommonDataSource {

    /**
     * Sets the application intent.
     * 
     * @param applicationIntent
     *        A String that contains the application intent.
     */
    public void setApplicationIntent(String applicationIntent);

    /**
     * Returns the application intent.
     * 
     * @return A String that contains the application intent.
     */
    public String getApplicationIntent();

    /**
     * Sets the application name.
     * 
     * @param applicationName
     *        A String that contains the name of the application.
     */
    public void setApplicationName(String applicationName);

    /**
     * Returns the application name.
     * 
     * @return A String that contains the application name, or "Microsoft JDBC Driver for SQL Server" if no value is
     *         set.
     */
    public String getApplicationName();

    /**
     * Sets the database name to connect to.
     * 
     * @param databaseName
     *        A String that contains the database name.
     */
    public void setDatabaseName(String databaseName);

    /**
     * Returns the database name.
     * 
     * @return A String that contains the database name or null if no value is set.
     */
    public String getDatabaseName();

    /**
     * Sets the SQL Server instance name.
     * 
     * @param instanceName
     *        A String that contains the instance name.
     */
    public void setInstanceName(String instanceName);

    /**
     * Returns the SQL Server instance name.
     * 
     * @return A String that contains the instance name, or null if no value is set.
     */
    public String getInstanceName();

    /**
     * Sets a Boolean value that indicates if the integratedSecurity property is enabled.
     * 
     * @param enable
     *        true if integratedSecurity is enabled. Otherwise, false.
     */
    public void setIntegratedSecurity(boolean enable);

    /**
     * Sets a Boolean value that indicates if the lastUpdateCount property is enabled.
     * 
     * @param lastUpdateCount
     *        true if lastUpdateCount is enabled. Otherwise, false.
     */
    public void setLastUpdateCount(boolean lastUpdateCount);

    /**
     * Returns a Boolean value that indicates if the lastUpdateCount property is enabled.
     * 
     * @return true if lastUpdateCount is enabled. Otherwise, false.
     */
    public boolean getLastUpdateCount();

    /**
     * Sets a Boolean value that indicates if the encrypt property is enabled.
     * 
     * @param encrypt
     *        true if the Secure Sockets Layer (SSL) encryption is enabled between the client and the SQL Server.
     *        Otherwise, false.
     */
    public void setEncrypt(boolean encrypt);

    /**
     * Returns a Boolean value that indicates if the encrypt property is enabled.
     * 
     * @return true if encrypt is enabled. Otherwise, false.
     */
    public boolean getEncrypt();

    /**
     * Sets the value to enable/disable Transparent Netowrk IP Resolution (TNIR). Beginning in version 6.0 of the
     * Microsoft JDBC Driver for SQL Server, a new connection property transparentNetworkIPResolution (TNIR) is added
     * for transparent connection to Always On availability groups or to a server which has multiple IP addresses
     * associated. When transparentNetworkIPResolution is true, the driver attempts to connect to the first IP address
     * available. If the first attempt fails, the driver tries to connect to all IP addresses in parallel until the
     * timeout expires, discarding any pending connection attempts when one of them succeeds.
     * <p>
     * transparentNetworkIPResolution is ignored if multiSubnetFailover is true
     * <p>
     * transparentNetworkIPResolution is ignored if database mirroring is used
     * <p>
     * transparentNetworkIPResolution is ignored if there are more than 64 IP addresses
     * 
     * @param tnir
     *        if set to true, the driver attempts to connect to the first IP address available. It is true by default.
     */
    public void setTransparentNetworkIPResolution(boolean tnir);

    /**
     * Returns the TransparentNetworkIPResolution value.
     * 
     * @return if enabled, returns true. Otherwise, false.
     */
    public boolean getTransparentNetworkIPResolution();

    /**
     * Sets a Boolean value that indicates if the trustServerCertificate property is enabled.
     * 
     * @param e
     *        true, if the server Secure Sockets Layer (SSL) certificate should be automatically trusted when the
     *        communication layer is encrypted using SSL. Otherwise, false.
     */
    public void setTrustServerCertificate(boolean e);

    /**
     * Returns a Boolean value that indicates if the trustServerCertificate property is enabled.
     * 
     * @return true if trustServerCertificate is enabled. Otherwise, false.
     */
    public boolean getTrustServerCertificate();

    /**
     * Sets the keystore type for the trustStore.
     * 
     * @param trustStoreType
     *        A String that contains the trust store type
     */
    public void setTrustStoreType(String trustStoreType);

    /**
     * Returns the keyStore Type for the trustStore.
     * 
     * @return trustStoreType A String that contains the trust store type
     */
    public String getTrustStoreType();

    /**
     * Sets the path (including file name) to the certificate trustStore file.
     * 
     * @param trustStore
     *        A String that contains the path (including file name) to the certificate trustStore file.
     */
    public void setTrustStore(String trustStore);

    /**
     * Returns the path (including file name) to the certificate trustStore file.
     * 
     * @return trustStore A String that contains the path (including file name) to the certificate trustStore file, or
     *         null if no value is set.
     */
    public String getTrustStore();

    /**
     * Sets the password that is used to check the integrity of the trustStore data.
     * 
     * @param trustStorePassword
     *        A String that contains the password that is used to check the integrity of the trustStore data.
     */
    public void setTrustStorePassword(String trustStorePassword);

    /**
     * Sets the host name to be used in validating the SQL Server Secure Sockets Layer (SSL) certificate.
     * 
     * @param hostName
     *        A String that contains the host name.
     */
    public void setHostNameInCertificate(String hostName);

    /**
     * Returns the host name used in validating the SQL Server Secure Sockets Layer (SSL) certificate.
     * 
     * @return A String that contains the host name, or null if no value is set.
     */
    public String getHostNameInCertificate();

    /**
     * Sets an int value that indicates the number of milliseconds to wait before the database reports a lock time out.
     * 
     * @param lockTimeout
     *        An int value that contains the number of milliseconds to wait.
     */
    public void setLockTimeout(int lockTimeout);

    /**
     * Returns an int value that indicates the number of milliseconds that the database will wait before reporting a
     * lock time out.
     * 
     * @return An int value that contains the number of milliseconds that the database will wait.
     */
    public int getLockTimeout();

    /**
     * Sets the password that will be used to connect to SQL Server.
     * 
     * @param password
     *        A String that contains the password.
     */
    public void setPassword(String password);

    /**
     * Sets the port number to be used to communicate with SQL Server.
     * 
     * @param portNumber
     *        An int value that contains the port number.
     */
    public void setPortNumber(int portNumber);

    /**
     * Returns the current port number that is used to communicate with SQL Server.
     * 
     * @return An int value that contains the current port number.
     */
    public int getPortNumber();

    /**
     * Sets the default cursor type that is used for all result sets that are created by using this SQLServerDataSource
     * object.
     * 
     * @param selectMethod
     *        A String value that contains the default cursor type.
     */
    public void setSelectMethod(String selectMethod);

    /**
     * Returns the default cursor type used for all result sets that are created by using this SQLServerDataSource
     * object.
     * 
     * @return A String value that contains the default cursor type.
     */
    public String getSelectMethod();

    /**
     * Sets the response buffering mode for connections created by using this SQLServerDataSource object.
     * 
     * @param bufferingMode
     *        A String that contains the buffering and streaming mode. The valid mode can be one of the following
     *        case-insensitive Strings: full or adaptive.
     */
    public void setResponseBuffering(String bufferingMode);

    /**
     * Returns the response buffering mode for this SQLServerDataSource object.
     * 
     * @return A String that contains a lower-case full or adaptive.
     */
    public String getResponseBuffering();

    /**
     * Sets the value to enable/disable the sendTimeAsDatetime connection property.
     * 
     * @param sendTimeAsDatetime
     *        A Boolean value. When true, causes java.sql.Time values to be sent to the server as SQL Server datetime
     *        types. When false, causes java.sql.Time values to be sent to the server as SQL Server time types.
     */
    public void setSendTimeAsDatetime(boolean sendTimeAsDatetime);

    /**
     * Returns the value of the sendTimeAsDatetime connection property. This method was added in SQL Server JDBC Driver
     * 3.0. Returns the setting of the sendTimeAsDatetime connection property.
     * 
     * @return true if java.sql.Time values will be sent to the server as a SQL Server datetime type. false if
     *         java.sql.Time values will be sent to the server as a SQL Server time type.
     */
    public boolean getSendTimeAsDatetime();

    /**
     * Sets a boolean value that indicates if sending string parameters to the server in UNICODE format is enabled.
     * 
     * @param sendStringParametersAsUnicode
     *        true if string parameters are sent to the server in UNICODE format. Otherwise, false.
     */
    public void setSendStringParametersAsUnicode(boolean sendStringParametersAsUnicode);

    /**
     * Returns whether sending string parameters to the server in UNICODE format is enabled.
     * 
     * @return true if string parameters are sent to the server in UNICODE format. Otherwise, false.
     */
    public boolean getSendStringParametersAsUnicode();

    /**
     * Sets whether the serverName will be translated from Unicode to ASCII Compatible Encoding (ACE).
     * 
     * @param serverNameAsACE
     *        if enabled the servername will be translated to ASCII Compatible Encoding (ACE)
     */
    public void setServerNameAsACE(boolean serverNameAsACE);

    /**
     * Returns if the serverName should be translated from Unicode to ASCII Compatible Encoding (ACE).
     * 
     * @return if enabled, will return true. Otherwise, false.
     */
    public boolean getServerNameAsACE();

    /**
     * Sets the name of the computer that is running SQL Server.
     * 
     * @param serverName
     *        A String that contains the server name.
     */
    public void setServerName(String serverName);

    /**
     * Returns the name of the SQL Server instance.
     * 
     * @return A String that contains the server name or null if no value is set.
     */
    public String getServerName();

    /**
     * Sets the name of the failover server that is used in a database mirroring configuration.
     * 
     * @param serverName
     *        A String that contains the failover server name.
     */
    public void setFailoverPartner(String serverName);

    /**
     * Returns the name of the failover server that is used in a database mirroring configuration.
     * 
     * @return A String that contains the name of the failover partner, or null if none is set.
     */
    public String getFailoverPartner();

    /**
     * Sets the value of the multiSubnetFailover connection property.
     * 
     * @param multiSubnetFailover
     *        The new value of the multiSubnetFailover connection property.
     */
    public void setMultiSubnetFailover(boolean multiSubnetFailover);

    /**
     * Returns the value of the multiSubnetFailover connection property.
     * 
     * @return Returns true or false, depending on the current setting of the connection property.
     */
    public boolean getMultiSubnetFailover();

    /**
     * Sets the user name that is used to connect the data source.
     * 
     * @param user
     *        A String that contains the user name.
     */
    public void setUser(String user);

    /**
     * Returns the user name that is used to connect the data source.
     * 
     * @return A String that contains the user name.
     */
    public String getUser();

    /**
     * Sets the name of the client computer name that is used to connect to the data source.
     * 
     * @param workstationID
     *        A String that contains the client computer name.
     */
    public void setWorkstationID(String workstationID);

    /**
     * Returns the name of the client computer name that is used to connect to the data source.
     * 
     * @return A String that contains the client computer name.
     */
    public String getWorkstationID();

    /**
     * Sets whether converting SQL states to XOPEN compliant states is enabled.
     * 
     * @param xopenStates
     *        true if converting SQL states to XOPEN compliant states is enabled. Otherwise, false.
     */
    public void setXopenStates(boolean xopenStates);

    /**
     * Returns the value that indicates if converting SQL states to XOPEN compliant states is enabled.
     * 
     * @return true if converting SQL states to XOPEN compliant states is enabled. Otherwise, false.
     */
    public boolean getXopenStates();

    /**
     * Sets the URL that is used to connect to the data source.
     * 
     * @param url
     *        A String that contains the URL.
     */
    public void setURL(String url);

    /**
     * Returns the URL that is used to connect to the data source.
     * 
     * @return A String that contains the URL.
     */
    public String getURL();

    /**
     * Sets the description of the data source.
     * 
     * @param description
     *        A String that contains the description.
     */
    public void setDescription(String description);

    /**
     * Returns a description of the data source.
     * 
     * @return A String that contains the data source description or null if no value is set.
     */
    public String getDescription();

    /**
     * Sets the current network packet size used to communicate with SQL Server, specified in bytes.
     * 
     * @param packetSize
     *        An int value containing the network packet size.
     */
    public void setPacketSize(int packetSize);

    /**
     * Returns the current network packet size used to communicate with SQL Server, specified in bytes.
     * 
     * @return An int value containing the current network packet size.
     */
    public int getPacketSize();

    /**
     * Sets the kind of integrated security you want your application to use.
     * 
     * @param authenticationScheme
     *        Values are "JavaKerberos" and the default "NativeAuthentication".
     */
    public void setAuthenticationScheme(String authenticationScheme);

    /**
     * Sets the authentication mode.
     * 
     * @param authentication
     *        the authentication mode
     */
    public void setAuthentication(String authentication);

    /**
     * Returns the authentication mode.
     * 
     * @return the authentication value
     */
    public String getAuthentication();

    /**
     * Sets the server spn.
     * 
     * @param serverSpn
     *        A String that contains the server spn
     */
    public void setServerSpn(String serverSpn);

    /**
     * Returns the server spn.
     * 
     * @return A String that contains the server spn
     */
    public String getServerSpn();

    /**
     * Sets the GSSCredential.
     * 
     * @param userCredential
     *        the credential
     */
    public void setGSSCredentials(GSSCredential userCredential);

    /**
     * Returns the GSSCredential.
     * 
     * @return GSSCredential
     */
    public GSSCredential getGSSCredentials();

    /**
     * Sets the access token.
     * 
     * @param accessToken
     *        to be set in the string property.
     */
    public void setAccessToken(String accessToken);

    /**
     * Returns the access token.
     * 
     * @return the access token.
     */
    public String getAccessToken();

    /**
     * Sets the value to enable/disable Always Encrypted functionality for the data source object. The default is
     * Disabled.
     * 
     * @param columnEncryptionSetting
     *        Enables/disables Always Encrypted functionality for the data source object. The default is Disabled.
     */
    public void setColumnEncryptionSetting(String columnEncryptionSetting);

    /**
     * Returns the Always Encrypted functionality setting for the data source object.
     * 
     * @return the Always Encrypted functionality setting for the data source object.
     */
    public String getColumnEncryptionSetting();

    /**
     * Sets the name that identifies a key store. Only value supported is the "JavaKeyStorePassword" for identifying the
     * Java Key Store. The default is null.
     * 
     * @param keyStoreAuthentication
     *        the name that identifies a key store.
     */
    public void setKeyStoreAuthentication(String keyStoreAuthentication);

    /**
     * Returns the value of the keyStoreAuthentication setting for the data source object.
     * 
     * @return the value of the keyStoreAuthentication setting for the data source object.
     */
    public String getKeyStoreAuthentication();

    /**
     * Sets the password for the Java keystore. Note that, for Java Key Store provider the password for the keystore and
     * the key must be the same. Note that, keyStoreAuthentication must be set with "JavaKeyStorePassword".
     * 
     * @param keyStoreSecret
     *        the password to use for the keystore as well as for the key
     */
    public void setKeyStoreSecret(String keyStoreSecret);

    /**
     * Sets the location including the file name for the Java keystore. Note that, keyStoreAuthentication must be set
     * with "JavaKeyStorePassword".
     * 
     * @param keyStoreLocation
     *        the location including the file name for the Java keystore.
     */
    public void setKeyStoreLocation(String keyStoreLocation);

    /**
     * Returns the keyStoreLocation for the Java Key Store.
     * 
     * @return the keyStoreLocation for the Java Key Store.
     */
    public String getKeyStoreLocation();

    /**
     * Setting the query timeout.
     * 
     * @param queryTimeout
     *        The number of seconds to wait before a timeout has occurred on a query. The default value is 0, which
     *        means infinite timeout.
     */
    public void setQueryTimeout(int queryTimeout);

    /**
     * Returns the query timeout.
     * 
     * @return The number of seconds to wait before a timeout has occurred on a query.
     */
    public int getQueryTimeout();

    /**
     * Sets the cancel timeout.
     * 
     * @param cancelQueryTimeout
     *        The number of seconds to wait before we wait for the query timeout to happen.
     */
    public void setCancelQueryTimeout(int cancelQueryTimeout);

    /**
     * Returns the cancel timeout.
     * 
     * @return the number of seconds to wait before we wait for the query timeout to happen.
     */
    public int getCancelQueryTimeout();

    /**
     * Sets the value that enables/disables whether the first execution of a prepared statement will call sp_executesql
     * and not prepare a statement. If this configuration is false the first execution of a prepared statement will call
     * sp_executesql and not prepare a statement, once the second execution happens it will call sp_prepexec and
     * actually setup a prepared statement handle. Following executions will call sp_execute. This relieves the need for
     * sp_unprepare on prepared statement close if the statement is only executed once.
     * 
     * @param enablePrepareOnFirstPreparedStatementCall
     *        Changes the setting per the description.
     */
    public void setEnablePrepareOnFirstPreparedStatementCall(boolean enablePrepareOnFirstPreparedStatementCall);

    /**
     * Returns the value that indicates whether the first execution of a prepared statement will call sp_executesql and
     * not prepare a statement. If this configuration returns false the first execution of a prepared statement will
     * call sp_executesql and not prepare a statement, once the second execution happens it will call sp_prepexec and
     * actually setup a prepared statement handle. Following executions will call sp_execute. This relieves the need for
     * sp_unprepare on prepared statement close if the statement is only executed once.
     * 
     * @return Returns the current setting per the description.
     */
    public boolean getEnablePrepareOnFirstPreparedStatementCall();

    /**
     * Sets the value that controls how many outstanding prepared statement discard actions (sp_unprepare) can be
     * outstanding per connection before a call to clean-up the outstanding handles on the server is executed. If the
     * setting is {@literal <=} 1 unprepare actions will be executed immedietely on prepared statement close. If it is
     * set to {@literal >} 1 these calls will be batched together to avoid overhead of calling sp_unprepare too often.
     * 
     * @param serverPreparedStatementDiscardThreshold
     *        Changes the setting per the description.
     */
    public void setServerPreparedStatementDiscardThreshold(int serverPreparedStatementDiscardThreshold);

    /**
     * Returns the value of the setting that controls how many outstanding prepared statement discard actions
     * (sp_unprepare) can be outstanding per connection before a call to clean-up the outstanding handles on the server
     * is executed.
     * 
     * @return Returns the current setting per the description.
     */
    public int getServerPreparedStatementDiscardThreshold();

    /**
     * Sets the size of the prepared statement cache for this connection. A value less than 1 means no cache.
     * 
     * @param statementPoolingCacheSize
     *        Changes the setting per the description.
     */
    public void setStatementPoolingCacheSize(int statementPoolingCacheSize);

    /**
     * Returns the size of the prepared statement cache for this connection. A value less than 1 means no cache.
     * 
     * @return Returns the current setting per the description.
     */
    public int getStatementPoolingCacheSize();

    /**
     * Sets the value to disable/enable statement pooling.
     * 
     * @param disableStatementPooling
     *        true to disable statement pooling, false to enable it.
     */
    public void setDisableStatementPooling(boolean disableStatementPooling);

    /**
     * Returns whether statement pooling is disabled.
     * 
     * @return true if statement pooling is disabled, false if it is enabled.
     */
    public boolean getDisableStatementPooling();

    /**
     * Sets the socket timeout value.
     * 
     * @param socketTimeout
     *        The number of milliseconds to wait before a timeout is occurred on a socket read or accept. The default
     *        value is 0, which means infinite timeout.
     */
    public void setSocketTimeout(int socketTimeout);

    /**
     * Returns the socket timeout value.
     * 
     * @return The number of milliseconds to wait before a timeout is occurred on a socket read or accept.
     */
    public int getSocketTimeout();

    /**
     * Sets the login configuration file for Kerberos authentication. This overrides the default configuration <i>
     * SQLJDBCDriver </i>
     * 
     * @param configurationName
     *        the configuration name
     */
    public void setJASSConfigurationName(String configurationName);

    /**
     * Returns the login configuration file for Kerberos authentication.
     * 
     * @return login configuration file name
     */
    public String getJASSConfigurationName();

    /**
     * Sets whether Fips Mode should be enabled/disabled on the connection. For FIPS enabled JVM this property should be
     * true.
     * 
     * @param fips
     *        Boolean property to enable/disable fips
     */
    public void setFIPS(boolean fips);

    /**
     * Returns the value of connection property "fips". For FIPS enabled JVM this property should be true.
     * 
     * @return fips boolean value
     */
    public boolean getFIPS();

    /**
     * Sets the sslProtocol property for connection Set this value to specify TLS protocol keyword.
     * 
     * Acceptable values are: TLS, TLSv1, TLSv1.1, and TLSv1.2.
     * 
     * @param sslProtocol
     *        Value for SSL Protocol to be set.
     */
    public void setSSLProtocol(String sslProtocol);

    /**
     * Returns the value of connection property 'sslProtocol'.
     * 
     * @return sslProtocol property value
     */
    public String getSSLProtocol();

    /**
     * Sets the connection property 'trustManagerClass' on the connection.
     * 
     * @param trustManagerClass
     *        The fully qualified class name of a custom javax.net.ssl.TrustManager.
     */
    public void setTrustManagerClass(String trustManagerClass);

    /**
     * Returns the value for the connection property 'trustManagerClass'.
     * 
     * @return trustManagerClass property value
     */
    public String getTrustManagerClass();

    /**
     * Sets Constructor Arguments to be provided on constructor of 'trustManagerClass'.
     * 
     * @param trustManagerConstructorArg
     *        'trustManagerClass' constructor arguments
     */
    public void setTrustManagerConstructorArg(String trustManagerConstructorArg);

    /**
     * Returns the value for the connection property 'trustManagerConstructorArg'.
     * 
     * @return trustManagerConstructorArg property value
     */
    public String getTrustManagerConstructorArg();

    /**
     * Returns whether the use Bulk Copy API is used for Batch Insert.
     * 
     * @return whether the driver should use Bulk Copy API for Batch Insert operations.
     */
    public boolean getUseBulkCopyForBatchInsert();

    /**
     * Sets whether the use Bulk Copy API should be used for Batch Insert.
     * 
     * @param useBulkCopyForBatchInsert
     *        indicates whether Bulk Copy API should be used for Batch Insert operations.
     */
    public void setUseBulkCopyForBatchInsert(boolean useBulkCopyForBatchInsert);

    /**
<<<<<<< HEAD
     * Sets the maximum number of attempts to reestablish a broken connection.
     *
     * @param connectRetryCount
     *        maximum number of attempts
     */
    public void setConnectRetryCount(int connectRetryCount);

    /**
     * Returns the maximum number of attempts set to reestablish a broken connection.
     *
     * @return maximum number of attempts
     */
    public int getConnectRetryCount();

    /**
     * Sets the interval, in seconds, between attempts to reestablish a broken connection.
     *
     * @param connectRetryInterval
     *        interval in seconds
     */
    public void setConnectRetryInterval(int connectRetryInterval);

    /**
     * Returns the interval set, in seconds, between attempts to reestablish a broken connection.
     *
     * @return interval in seconds
     */
    public int getConnectRetryInterval();
=======
     * Sets the client id to be used to retrieve access token from MSI EndPoint.
     * 
     * @param msiClientId
     *        Client ID of User Assigned Managed Identity
     */
    public void setMSIClientId(String msiClientId);

    /**
     * Returns the value for the connection property 'msiClientId'.
     * 
     * @return msiClientId property value
     */
    public String getMSIClientId();
>>>>>>> a38e970c
}<|MERGE_RESOLUTION|>--- conflicted
+++ resolved
@@ -807,7 +807,6 @@
     public void setUseBulkCopyForBatchInsert(boolean useBulkCopyForBatchInsert);
 
     /**
-<<<<<<< HEAD
      * Sets the maximum number of attempts to reestablish a broken connection.
      *
      * @param connectRetryCount
@@ -836,7 +835,8 @@
      * @return interval in seconds
      */
     public int getConnectRetryInterval();
-=======
+
+    /*
      * Sets the client id to be used to retrieve access token from MSI EndPoint.
      * 
      * @param msiClientId
@@ -850,5 +850,4 @@
      * @return msiClientId property value
      */
     public String getMSIClientId();
->>>>>>> a38e970c
 }